--- conflicted
+++ resolved
@@ -100,7 +100,6 @@
     <Reference Include="System.Xml" />
   </ItemGroup>
   <ItemGroup>
-<<<<<<< HEAD
     <Compile Include="..\CommonAssemblyInfo.cs">
       <Link>Properties\CommonAssemblyInfo.cs</Link>
     </Compile>
@@ -730,11 +729,9 @@
     </Compile>
     <Compile Include="..\Raven.Abstractions\Extensions\Internal\DictionaryExtensions.cs">
       <Link>Imports\Extensions\Internal\DictionaryExtensions.cs</Link>
-=======
     <Compile Include="..\Raven.Client.Lightweight\*.cs" />
     <Compile Include="..\Raven.Client.Lightweight\Bundles\MoreLikeThis\*.cs">
       <Link>Bundles\MoreLikeThis\%(FileName)</Link>
->>>>>>> 87f70580
     </Compile>
     <Compile Include="..\Raven.Client.Lightweight\Bundles\Versioning\*.cs">
       <Link>Bundles\Versioning\%(FileName)</Link>
