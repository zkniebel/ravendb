--- conflicted
+++ resolved
@@ -585,44 +585,7 @@
 		};
 		}
 
-<<<<<<< HEAD
 		
-=======
-		private static HistogramData CreateHistogramData(HistogramMetric histogram)
-		{
-			double[] percentiles = histogram.Percentiles(0.5, 0.75, 0.95, 0.99, 0.999, 0.9999);
-
-			return new HistogramData
-			{
-				Counter = histogram.Count,
-				Max = histogram.Max,
-				Mean = histogram.Mean,
-				Min = histogram.Min,
-				Stdev = histogram.StdDev,
-				Percentiles = new Dictionary<string, double>
-                {
-                        {"50%", percentiles[0]},
-                        {"75%", percentiles[1]},
-                        {"95%", percentiles[2]},
-                        {"99%", percentiles[3]},
-                        {"99.9%", percentiles[4]},
-                        {"99.99%", percentiles[5]},
-                }
-			};
-		}
-
-		private static MeterData CreateMeterData(MeterMetric metric)
-		{
-			return new MeterData
-			{
-				Count = metric.Count,
-				FifteenMinuteRate = Math.Round(metric.FifteenMinuteRate, 3),
-				FiveMinuteRate = Math.Round(metric.FiveMinuteRate, 3),
-				MeanRate = Math.Round(metric.MeanRate, 3),
-				OneMinuteRate = Math.Round(metric.OneMinuteRate, 3),
-			};
-		}
->>>>>>> b27ea71e
 
 		/// <summary>
 		///     This API is provided solely for the use of bundles that might need to run
@@ -638,25 +601,25 @@
 			bool old = disableAllTriggers.Value;
 			disableAllTriggers.Value = true;
 			return new DisposableAction(() =>
+			{
+				if (disposed)
+					return;
+
+				try
+				{
+					disableAllTriggers.Value = old;
+				}
+				catch (ObjectDisposedException)
+				{
+				}
+			});
+		}
+
+		public void Dispose()
 		{
 			if (disposed)
 				return;
 
-			try
-			{
-				disableAllTriggers.Value = old;
-			}
-			catch (ObjectDisposedException)
-			{
-			}
-		});
-		}
-
-		public void Dispose()
-		{
-			if (disposed)
-				return;
-
 			Log.Debug("Start shutdown the following database: {0}", Name ?? Constants.SystemDatabase);
 
 			EventHandler onDisposing = Disposing;
@@ -675,25 +638,25 @@
 			var exceptionAggregator = new ExceptionAggregator(Log, "Could not properly dispose of DatabaseDocument");
 
 			exceptionAggregator.Execute(() =>
-			{
-				if (lastCollectionEtags != null)
-					lastCollectionEtags.Flush();
-			});
+							{
+								if (lastCollectionEtags != null)
+									lastCollectionEtags.Flush();
+							});
 
 			exceptionAggregator.Execute(() =>
-		{
-			if (prefetcher != null)
-				prefetcher.Dispose();
-		});
+								{
+									if (prefetcher != null)
+										prefetcher.Dispose();
+								});
 
 			exceptionAggregator.Execute(() =>
-						{
-							initializer.UnsubscribeToDomainUnloadOrProcessExit();
-							disposed = true;
-
-							if (workContext != null)
-								workContext.StopWorkRude();
-						});
+							{
+								initializer.UnsubscribeToDomainUnloadOrProcessExit();
+								disposed = true;
+
+								if (workContext != null)
+									workContext.StopWorkRude();
+							});
 
 			if (initializer != null)
 			{
@@ -710,25 +673,25 @@
 		});
 
 			exceptionAggregator.Execute(() =>
-						{
-							if (toDispose == null)
-								return;
-
-							foreach (IDisposable shouldDispose in toDispose)
-								exceptionAggregator.Execute(shouldDispose.Dispose);
-						});
+		{
+			if (toDispose == null)
+				return;
+
+			foreach (IDisposable shouldDispose in toDispose)
+				exceptionAggregator.Execute(shouldDispose.Dispose);
+		});
 
 			exceptionAggregator.Execute(() =>
-		{
-			if (Tasks != null)
-				Tasks.Dispose(exceptionAggregator);
-		});
+			{
+				if (Tasks != null)
+					Tasks.Dispose(exceptionAggregator);
+			});
 
 			exceptionAggregator.Execute(() =>
-		{
-			if (indexingBackgroundTask != null)
-				indexingBackgroundTask.Wait();
-		});
+			{
+				if (indexingBackgroundTask != null)
+					indexingBackgroundTask.Wait();
+			});
 			exceptionAggregator.Execute(() =>
 			{
 				if (reducingBackgroundTask != null)
