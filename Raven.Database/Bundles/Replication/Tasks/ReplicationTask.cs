//-----------------------------------------------------------------------
// <copyright file="ReplicationTask.cs" company="Hibernating Rhinos LTD">
//     Copyright (c) Hibernating Rhinos LTD. All rights reserved.
// </copyright>
//-----------------------------------------------------------------------

using Raven.Abstractions.Exceptions;
using Raven.Abstractions.Extensions;
using Raven.Abstractions.Logging;
using Raven.Abstractions.Replication;
using Raven.Abstractions.Util;
using Raven.Bundles.Replication.Data;
using Raven.Database;
using Raven.Database.Bundles.Replication.Tasks.Handlers;
using Raven.Database.Config.Retriever;
using Raven.Database.Data;
using Raven.Database.Extensions;
using Raven.Database.Plugins;
using Raven.Database.Prefetching;
using Raven.Database.Storage;
using Raven.Database.Util;
using Raven.Json.Linq;
using Raven.Abstractions;
using Raven.Abstractions.Connection;
using Raven.Abstractions.Data;

using System;
using System.Collections.Concurrent;
using System.Collections.Generic;
using System.ComponentModel.Composition;
using System.Diagnostics;
using System.IO;
using System.Linq;
using System.Net;
using System.Threading;
using System.Threading.Tasks;

using Raven.Database.Bundles.Replication;

namespace Raven.Bundles.Replication.Tasks
{
    using Database.Indexing;

    [ExportMetadata("Bundle", "Replication")]
    [InheritedExport(typeof(IStartupTask))]
    public class ReplicationTask : IStartupTask, IDisposable
    {
        public bool IsRunning { get; private set; }

        private volatile bool shouldPause;

        public const int SystemDocsLimitForRemoteEtagUpdate = 15;
        public const int DestinationDocsLimitForRemoteEtagUpdate = 15;

        public readonly ConcurrentQueue<Task> activeTasks = new ConcurrentQueue<Task>();

        private readonly ConcurrentDictionary<string, DestinationStats> destinationStats =
            new ConcurrentDictionary<string, DestinationStats>(StringComparer.OrdinalIgnoreCase);

        private DocumentDatabase docDb;
        private readonly static ILog log = LogManager.GetCurrentClassLogger();
        private bool firstTimeFoundNoReplicationDocument = true;
        private bool wrongReplicationSourceAlertSent;
        private readonly ConcurrentDictionary<string, SemaphoreSlim> activeReplicationTasks = new ConcurrentDictionary<string, SemaphoreSlim>();

        private readonly TaskCompletionSource<object> tcsReplicationOnce = new TaskCompletionSource<object>();

        private readonly ConcurrentDictionary<string, DateTime> destinationAlertSent = new ConcurrentDictionary<string, DateTime>();

        private readonly ConcurrentDictionary<string, bool> destinationForceBuffering = new ConcurrentDictionary<string, bool>();

        public ConcurrentDictionary<string, DestinationStats> DestinationStats
        {
            get { return destinationStats; }
        }

        public event Action ReplicationExecuted;

        public ConcurrentDictionary<string, DateTime> Heartbeats
        {
            get { return heartbeatDictionary; }
        }

        private int replicationAttempts;
        private int workCounter;
        private HttpRavenRequestFactory httpRavenRequestFactory;

        private IndependentBatchSizeAutoTuner autoTuner;
        private readonly ConcurrentDictionary<string, PrefetchingBehavior> prefetchingBehaviors = new ConcurrentDictionary<string, PrefetchingBehavior>();

        public IndexReplicationTask IndexReplication { get; set; }

        public TransformerReplicationTask TransformerReplication { get; set; }

        public void Execute(DocumentDatabase database)
        {
            docDb = database;

            var replicationRequestTimeoutInMs = docDb.Configuration.Replication.ReplicationRequestTimeoutInMilliseconds;

            autoTuner = new IndependentBatchSizeAutoTuner(docDb.WorkContext, PrefetchingUser.Replicator);
            httpRavenRequestFactory = new HttpRavenRequestFactory
            {
                RequestTimeoutInMs = replicationRequestTimeoutInMs
            };

            var task = new Task(Execute, TaskCreationOptions.LongRunning);
            var disposableAction = new DisposableAction(task.Wait);
            // make sure that the doc db waits for the replication task shutdown
            docDb.ExtensionsState.GetOrAdd(Guid.NewGuid().ToString(), s => disposableAction);

            DeployIndexesAndTransformers(database);

            IndexReplication = new IndexReplicationTask(database, httpRavenRequestFactory, this);
            TransformerReplication = new TransformerReplicationTask(database, httpRavenRequestFactory, this);

            task.Start();

            IndexReplication.Start();
            TransformerReplication.Start();
        }

        private static void DeployIndexesAndTransformers(DocumentDatabase database)
        {
            try
            {
                var index = new RavenConflictDocuments();
                database.Indexes.PutIndex(index.IndexName, index.CreateIndexDefinition());
            }
            catch (Exception e)
            {
                log.ErrorException("Could not deploy 'Raven/ConflictDocuments' index.", e);
            }

            try
            {
                var transformer = new RavenConflictDocumentsTransformer();
                database.Transformers.PutTransform(transformer.TransformerName, transformer.CreateTransformerDefinition());
            }
            catch (Exception e)
            {
                log.ErrorException("Could not deploy 'Raven/ConflictDocumentsTransformer' transformer.", e);
            }
        }

        public void Pause()
        {
            shouldPause = true;
            if (log.IsDebugEnabled)
                log.Debug($"Replication task stopped for {docDb.Name}");
        }

        public void Continue()
        {
            shouldPause = false;
            if (log.IsDebugEnabled)
                log.Debug($"Replication task continued for {docDb.Name}");
        }

        private bool IsHotSpare()
        {
            if (docDb.RequestManager == null) return false;
            return docDb.RequestManager.IsInHotSpareMode;
        }

        private void Execute()
        {
            using (LogContext.WithDatabase(docDb.Name))
            {
                if (log.IsDebugEnabled)
                    log.Debug("Replication task started.");

                var name = GetType().Name;

                var timeToWait = TimeSpan.FromMinutes(5);
                bool runningBecauseOfDataModifications = false;
                var context = docDb.WorkContext;
                NotifySiblings();
                while (context.DoWork)
                {
                    IsRunning = !IsHotSpare() && !shouldPause;
                    if (log.IsDebugEnabled)
                        log.Debug("Replication task found work. Running: {0}", IsRunning);

                    if (IsRunning)
                    {
                        try
                        {
                            ExecuteReplicationOnce(runningBecauseOfDataModifications);
                        }
                        catch (Exception e)
                        {
                            log.ErrorException("Failed to perform replication", e);
                        }
                    }

                    runningBecauseOfDataModifications = context.WaitForWork(timeToWait, ref workCounter, name);

                    timeToWait = runningBecauseOfDataModifications
                        ? TimeSpan.FromSeconds(30)
                        : TimeSpan.FromMinutes(5);
                }

                IsRunning = false;
            }
        }

        public Task ExecuteReplicationOnce(bool runningBecauseOfDataModifications)
        {
            using (docDb.DisableAllTriggersForCurrentThread())
            {
                var destinations = GetReplicationDestinations();

                if (destinations.Length == 0)
                {
                    WarnIfNoReplicationTargetsWereFound();
                    tcsReplicationOnce.SetResult(null);
                    return tcsReplicationOnce.Task;
                }
                
                var currentReplicationAttempts = Interlocked.Increment(ref replicationAttempts);

                var copyOfrunningBecauseOfDataModifications = runningBecauseOfDataModifications;
                var destinationForReplication = destinations.Where(
                    dest =>
                    {
                        if (copyOfrunningBecauseOfDataModifications == false) return true;
                        return IsNotFailing(dest, currentReplicationAttempts);
                    }).ToList();

                CleanupPrefetchingBehaviors(destinations.Select(x => x.ConnectionStringOptions.Url),
                    destinations.Except(destinationForReplication).Select(x => x.ConnectionStringOptions.Url));

                var startedTasks = new List<Task>();

                foreach (var dest in destinationForReplication)
                {
                    var destination = dest;
                    var holder = activeReplicationTasks.GetOrAdd(destination.ConnectionStringOptions.Url, s => new SemaphoreSlim(1));
                    if (holder.Wait(0) == false)
                    {
                        if (log.IsDebugEnabled)
                            log.Debug("Replication to distination {0} skipped due to existing replication operation", dest.ConnectionStringOptions.Url);
                        continue;
                    }

                    var replicationTask = Task.Factory.StartNew(
                        () =>
                        {
                            using (LogContext.WithDatabase(docDb.Name))
                            using (CultureHelper.EnsureInvariantCulture())
                            {
                                try
                                {
                                    if (ReplicateTo(destination))
                                        docDb.WorkContext.NotifyAboutWork();
                                }
                                catch (Exception e)
                                {
                                    log.ErrorException("Could not replicate to " + destination, e);
                                }
                            }
                        });

                    startedTasks.Add(replicationTask);

                    activeTasks.Enqueue(replicationTask);
                    replicationTask.ContinueWith(
                        _ =>
                        {
                            // here we purge all the completed tasks at the head of the queue
                            Task task;
                            while (activeTasks.TryPeek(out task))
                            {
                                if (!task.IsCompleted && !task.IsCanceled && !task.IsFaulted) break;
                                activeTasks.TryDequeue(out task); // remove it from end
                            }
                        });
                }

                return Task.WhenAll(startedTasks.ToArray()).ContinueWith(
                    t =>
                    {
                        if (destinationStats.Count == 0)
                            return;

                        foreach (var stats in destinationStats.Where(stats => stats.Value.LastReplicatedEtag != null))
                        {
                            PrefetchingBehavior prefetchingBehavior;
                            if (prefetchingBehaviors.TryGetValue(stats.Key, out prefetchingBehavior))
                            {
                                prefetchingBehavior.CleanupDocuments(stats.Value.LastReplicatedEtag);
                            }
                        }
                    }).ContinueWith(t => OnReplicationExecuted()).AssertNotFailed();
            }
        }

        private void CleanupPrefetchingBehaviors(IEnumerable<string> allDestinations, IEnumerable<string> failingDestinations)
        {
            PrefetchingBehavior prefetchingBehaviorToDispose;

            // remove prefetching behaviors for non-existing destinations
            foreach (var removedDestination in prefetchingBehaviors.Keys.Except(allDestinations))
            {
                if (prefetchingBehaviors.TryRemove(removedDestination, out prefetchingBehaviorToDispose))
                {
                    prefetchingBehaviorToDispose.Dispose();
                }
            }

            // also remove prefetchers if the destination is failing for a long time
            foreach (var failingDestination in failingDestinations)
            {
                DestinationStats stats;
                if (prefetchingBehaviors.ContainsKey(failingDestination) == false || destinationStats.TryGetValue(failingDestination, out stats) == false)
                    continue;

                if (stats.FirstFailureInCycleTimestamp != null && stats.LastFailureTimestamp != null &&
                    stats.LastFailureTimestamp - stats.FirstFailureInCycleTimestamp >= TimeSpan.FromMinutes(3))
                {
                    if (prefetchingBehaviors.TryRemove(failingDestination, out prefetchingBehaviorToDispose))
                    {
                        prefetchingBehaviorToDispose.Dispose();
                    }
                }
            }
        }

        private void NotifySiblings()
        {
            var notifications = new BlockingCollection<RavenConnectionStringOptions>();

            Task.Factory.StartNew(() => NotifySibling(notifications));

            int skip = 0;
            var replicationDestinations = GetReplicationDestinations();
            foreach (var replicationDestination in replicationDestinations)
            {
                notifications.TryAdd(replicationDestination.ConnectionStringOptions, 15 * 1000);
            }

            while (true)
            {
                int nextPageStart = skip; // will trigger rapid pagination
                var docs = docDb.Documents.GetDocumentsWithIdStartingWith(Constants.RavenReplicationSourcesBasePath, null, null, skip, 128, CancellationToken.None, ref nextPageStart);
                if (docs.Length == 0)
                {
                    notifications.TryAdd(null, 15 * 1000); // marker to stop notify this
                    return;
                }

                skip += docs.Length;

                foreach (RavenJObject doc in docs)
                {
                    var sourceReplicationInformation = doc.JsonDeserialization<SourceReplicationInformation>();
                    if (string.IsNullOrEmpty(sourceReplicationInformation.Source))
                        continue;

                    var match = replicationDestinations.FirstOrDefault(x =>
                                                           string.Equals(x.ConnectionStringOptions.Url,
                                                                         sourceReplicationInformation.Source,
                                                                         StringComparison.OrdinalIgnoreCase));

                    if (match != null)
                    {
                        notifications.TryAdd(match.ConnectionStringOptions, 15 * 1000);
                    }
                    else
                    {
                        notifications.TryAdd(new RavenConnectionStringOptions
                        {
                            Url = sourceReplicationInformation.Source
                        }, 15 * 1000);
                    }
                }
            }
        }

        private void NotifySibling(BlockingCollection<RavenConnectionStringOptions> collection)
        {
            using (LogContext.WithDatabase(docDb.Name))
                while (true)
                {
                    RavenConnectionStringOptions connectionStringOptions;
                    try
                    {
                        collection.TryTake(out connectionStringOptions, 15 * 1000, docDb.WorkContext.CancellationToken);
                        if (connectionStringOptions == null)
                            return;
                    }
                    catch (Exception e)
                    {
                        log.ErrorException("Could not get connection string options to notify sibling servers about restart", e);
                        return;
                    }
                    try
                    {
                        var url = connectionStringOptions.Url + "/replication/heartbeat?from=" + UrlEncodedServerUrl() + "&dbid=" + docDb.TransactionalStorage.Id;
                        var request = httpRavenRequestFactory.Create(url, HttpMethods.Post, connectionStringOptions);
                        request.WebRequest.ContentLength = 0;
                        request.ExecuteRequest();
                    }
                    catch (Exception e)
                    {
                        log.WarnException("Could not notify " + connectionStringOptions.Url + " about sibling server being up & running", e);
                    }
                }
        }

        private bool IsNotFailing(ReplicationStrategy dest, int currentReplicationAttempts)
        {
            var jsonDocument = docDb.Documents.Get(Constants.RavenReplicationDestinationsBasePath + EscapeDestinationName(dest.ConnectionStringOptions.Url), null);
            if (jsonDocument == null)
                return true;
            var failureInformation = jsonDocument.DataAsJson.JsonDeserialization<DestinationFailureInformation>();
            if (failureInformation.FailureCount > 1000)
            {
                var shouldReplicateTo = currentReplicationAttempts % 10 == 0;
                if (log.IsDebugEnabled)
                    log.Debug("Failure count for {0} is {1}, skipping replication: {2}",
                    dest, failureInformation.FailureCount, shouldReplicateTo == false);
                return shouldReplicateTo;
            }
            if (failureInformation.FailureCount > 100)
            {
                var shouldReplicateTo = currentReplicationAttempts % 5 == 0;
                if (log.IsDebugEnabled)
                    log.Debug("Failure count for {0} is {1}, skipping replication: {2}",
                    dest, failureInformation.FailureCount, shouldReplicateTo == false);
                return shouldReplicateTo;
            }
            if (failureInformation.FailureCount > 10)
            {
                var shouldReplicateTo = currentReplicationAttempts % 2 == 0;
                if (log.IsDebugEnabled)
                    log.Debug("Failure count for {0} is {1}, skipping replication: {2}",
                    dest, failureInformation.FailureCount, shouldReplicateTo == false);
                return shouldReplicateTo;
            }
            return true;
        }

        public static string EscapeDestinationName(string url)
        {
            return Uri.EscapeDataString(url.Replace("https://", "").Replace("http://", "").Replace("/", "").Replace(":", ""));
        }

        private void WarnIfNoReplicationTargetsWereFound()
        {
            if (firstTimeFoundNoReplicationDocument)
            {
                firstTimeFoundNoReplicationDocument = false;
                log.Warn("Replication bundle is installed, but there is no destination in 'Raven/Replication/Destinations'.\r\nReplication results in NO-OP");
            }
        }

        private bool ReplicateTo(ReplicationStrategy destination)
        {
            try
            {
                if (docDb.Disposed)
                    return false;

                using (docDb.DisableAllTriggersForCurrentThread())
                using (var stats = new ReplicationStatisticsRecorder(destination, destinationStats))
                {
                    SourceReplicationInformationWithBatchInformation destinationsReplicationInformationForSource;
                    using (var scope = stats.StartRecording("Destination"))
                    {
                        try
                        {
                            destinationsReplicationInformationForSource = GetLastReplicatedEtagFrom(destination);
                            if (destinationsReplicationInformationForSource == null)
                            {
                                destinationsReplicationInformationForSource = GetLastReplicatedEtagFrom(destination);

                                if (destinationsReplicationInformationForSource == null)
                                {
                                    log.Error("Failed to replicate documents to destination {0}, because was not able to receive last Etag", destination.ConnectionStringOptions.Url);
                                    return false;
                                }
                            }
                                    
                            if (destinationsReplicationInformationForSource.LastDocumentEtag == Etag.Empty &&
                                destinationsReplicationInformationForSource.LastAttachmentEtag == Etag.Empty)
                            {
                                IndexReplication.Execute();
                            }

                            scope.Record(RavenJObject.FromObject(destinationsReplicationInformationForSource));

                            if (destinationsReplicationInformationForSource.LastDocumentEtag == Etag.InvalidEtag &&
                                destinationsReplicationInformationForSource.LastAttachmentEtag == Etag.InvalidEtag &&
                                (destination.SpecifiedCollections == null || destination.SpecifiedCollections.Count == 0))
                            {
                                DateTime lastSent;

                                // todo: move lastModifiedDate after the condition
                                var lastModifiedDate = destinationsReplicationInformationForSource.LastModified.HasValue ? destinationsReplicationInformationForSource.LastModified.Value.ToLocalTime() : DateTime.MinValue;

                                if (destinationAlertSent.TryGetValue(destination.ConnectionStringOptions.Url, out lastSent) && (SystemTime.UtcNow - lastSent).TotalMinutes < 1)
                                {
                                    if (log.IsDebugEnabled) // todo: remove this log line
                                        log.Debug(string.Format(@"Destination server is forbidding replication due to a possibility of having multiple instances with same DatabaseId replicating to it. After 10 minutes from '{2}' another instance will start replicating. Destination Url: {0}. DatabaseId: {1}. Current source: {3}. Stored source on destination: {4}.", destination.ConnectionStringOptions.Url, docDb.TransactionalStorage.Id, lastModifiedDate, docDb.ServerUrl, destinationsReplicationInformationForSource.Source));
                                    return false;
                                }

                                docDb.AddAlert(new Alert
                                {
                                    AlertLevel = AlertLevel.Error,
                                    CreatedAt = SystemTime.UtcNow,
                                    Message = string.Format(@"Destination server is forbidding replication due to a possibility of having multiple instances with same DatabaseId replicating to it. After 10 minutes from '{2}' another instance will start replicating. Destination Url: {0}. DatabaseId: {1}. Current source: {3}. Stored source on destination: {4}.", destination.ConnectionStringOptions.Url, docDb.TransactionalStorage.Id, lastModifiedDate, docDb.ServerUrl, destinationsReplicationInformationForSource.Source),
                                    Title = string.Format("Replication error. Multiple databases replicating at the same time with same DatabaseId ('{0}') detected.", docDb.TransactionalStorage.Id),
                                    UniqueKey = "Replication to " + destination.ConnectionStringOptions.Url + " errored. Wrong DatabaseId: " + docDb.TransactionalStorage.Id
                                });

                                destinationAlertSent.AddOrUpdate(destination.ConnectionStringOptions.Url, SystemTime.UtcNow, (_, __) => SystemTime.UtcNow);

                                return false;
                            }
                        }
                        catch (Exception e)
                        {
                            scope.RecordError(e);
                            log.WarnException("Failed to replicate to: " + destination, e);
                            return false;
                        }
                    }

                    bool? replicated = null;

                    int replicatedDocuments;

                    using (var scope = stats.StartRecording("Documents"))
                    {
                        switch (ReplicateDocuments(destination, destinationsReplicationInformationForSource, scope, out replicatedDocuments))
                        {
                            case true:
                                replicated = true;
                                break;
                            case false:
                                return false;
                        }
                    }

                    using (var scope = stats.StartRecording("Attachments"))
                    {
                        switch (ReplicateAttachments(destination, destinationsReplicationInformationForSource, scope))
                        {
                            case true:
                                replicated = true;
                                break;
                            case false:
                                return false;
                        }
                    }

                    var elapsedMicroseconds = (long)(stats.ElapsedTime.Ticks * SystemTime.MicroSecPerTick);
                    docDb.WorkContext.MetricsCounters.GetReplicationDurationHistogram(destination).Update(elapsedMicroseconds);
                    UpdateReplicationPerformance(destination, stats.Started, stats.ElapsedTime, replicatedDocuments);

                    return replicated ?? false;
                }
            }
            finally
            {
                var holder = activeReplicationTasks.GetOrAdd(destination.ConnectionStringOptions.Url, s => new SemaphoreSlim(0, 1));
                holder.Release();
            }
        }

        private void UpdateReplicationPerformance(ReplicationStrategy destination, DateTime startTime, TimeSpan elapsed, int batchSize)
        {
            if (batchSize > 0)
            {
                var queue = docDb.WorkContext.MetricsCounters.GetReplicationPerformanceStats(destination);
                queue.Enqueue(new ReplicationPerformanceStats
                {
                    Duration = elapsed,
                    Started = startTime,
                    BatchSize = batchSize
                });

                while (queue.Count() > 25)
                {
                    ReplicationPerformanceStats _;
                    queue.TryDequeue(out _);
                }
            }
        }


        [Obsolete("Use RavenFS instead.")]
        private bool? ReplicateAttachments(ReplicationStrategy destination, SourceReplicationInformationWithBatchInformation destinationsReplicationInformationForSource, ReplicationStatisticsRecorder.ReplicationStatisticsRecorderScope recorder)
        {
            Tuple<RavenJArray, Etag> tuple;
            RavenJArray attachments;

            using (var scope = recorder.StartRecording("Get"))
            {
                tuple = GetAttachments(destinationsReplicationInformationForSource, destination, scope);
                attachments = tuple.Item1;

                if (attachments == null || attachments.Length == 0)
                {
                    if (tuple.Item2 != destinationsReplicationInformationForSource.LastAttachmentEtag)
                    {
                        SetLastReplicatedEtagForServer(destination, lastAttachmentEtag: tuple.Item2);
                    }
                    return null;
                }
            }

            using (var scope = recorder.StartRecording("Send"))
            {
                string lastError;
                if (TryReplicationAttachments(destination, attachments, out lastError) == false) // failed to replicate, start error handling strategy
                {
                    if (IsFirstFailure(destination.ConnectionStringOptions.Url))
                    {
                        log.Info("This is the first failure for {0}, assuming transient failure and trying again", destination);
                        if (TryReplicationAttachments(destination, attachments, out lastError)) // success on second fail
                        {
                            RecordSuccess(destination.ConnectionStringOptions.Url, lastReplicatedEtag: tuple.Item2);
                            return true;
                        }
                    }

                    scope.RecordError(lastError);
                    RecordFailure(destination.ConnectionStringOptions.Url, lastError);
                    return false;
                }
            }

            RecordSuccess(destination.ConnectionStringOptions.Url,
                lastReplicatedEtag: tuple.Item2);

            return true;
        }

        private bool? ReplicateDocuments(ReplicationStrategy destination, SourceReplicationInformationWithBatchInformation destinationsReplicationInformationForSource, ReplicationStatisticsRecorder.ReplicationStatisticsRecorderScope recorder, out int replicatedDocuments)
        {
            replicatedDocuments = 0;
            JsonDocumentsToReplicate documentsToReplicate = null;
            var sp = Stopwatch.StartNew();
            IDisposable removeBatch = null;

            var prefetchingBehavior = prefetchingBehaviors.GetOrAdd(destination.ConnectionStringOptions.Url,
                x => docDb.Prefetcher.CreatePrefetchingBehavior(PrefetchingUser.Replicator, autoTuner, string.Format("Replication for URL: {0}", destination.ConnectionStringOptions.DefaultDatabase)));

            prefetchingBehavior.AdditionalInfo = string.Format("For destination: {0}. Last replicated etag: {1}", destination.ConnectionStringOptions.Url, destinationsReplicationInformationForSource.LastDocumentEtag);

            try
            {
                using (var scope = recorder.StartRecording("Get"))
                {
                    documentsToReplicate = GetJsonDocuments(destinationsReplicationInformationForSource, destination, prefetchingBehavior, scope);
                    if (documentsToReplicate.Documents == null || documentsToReplicate.Documents.Length == 0)
                    {
                        if (documentsToReplicate.LastEtag != destinationsReplicationInformationForSource.LastDocumentEtag)
                        {
                            // we don't notify remote server about updates to system docs, see: RavenDB-715
                            if (documentsToReplicate.CountOfFilteredDocumentsWhichAreSystemDocuments == 0
                                || documentsToReplicate.CountOfFilteredDocumentsWhichAreSystemDocuments > SystemDocsLimitForRemoteEtagUpdate
                                || documentsToReplicate.CountOfFilteredDocumentsWhichOriginFromDestination > DestinationDocsLimitForRemoteEtagUpdate) // see RavenDB-1555
                            {
                                using (scope.StartRecording("Notify"))
                                {
                                    SetLastReplicatedEtagForServer(destination, lastDocEtag: documentsToReplicate.LastEtag);
                                    scope.Record(new RavenJObject
                                             {
                                                 { "LastDocEtag", documentsToReplicate.LastEtag.ToString() }
                                             });
                                }
                            }
                        }
                        RecordLastEtagChecked(destination.ConnectionStringOptions.Url, documentsToReplicate.LastEtag);
                        return null;
                    }
                }

                // if the db is idling in all respect except sending out replication, let us keep it that way.
                docDb.WorkContext.UpdateFoundWork();

                removeBatch = prefetchingBehavior.UpdateCurrentlyUsedBatches(documentsToReplicate.LoadedDocs);

                using (var scope = recorder.StartRecording("Send"))
                {
                    string lastError;
                    if (TryReplicationDocuments(destination, documentsToReplicate.Documents, out lastError) == false) // failed to replicate, start error handling strategy
                    {
                        if (IsFirstFailure(destination.ConnectionStringOptions.Url))
                        {
                            log.Info(
                                "This is the first failure for {0}, assuming transient failure and trying again",
                                destination);
                            if (TryReplicationDocuments(destination, documentsToReplicate.Documents, out lastError)) // success on second fail
                            {
                                RecordSuccess(destination.ConnectionStringOptions.Url, documentsToReplicate.LastEtag, documentsToReplicate.LastLastModified);
                                return true;
                            }
                        }
                        // if we had an error sending to this endpoint, it might be because we are sending too much data, or because
                        // the request timed out. This will let us know that the next time we try, we'll use just the initial doc counts
                        // and we'll be much more conservative with increasing the sizes
                        prefetchingBehavior.OutOfMemoryExceptionHappened();
                        scope.RecordError(lastError);
                        RecordFailure(destination.ConnectionStringOptions.Url, lastError);
                        return false;
                    }
                }
            }
            finally
            {
                if (documentsToReplicate != null && documentsToReplicate.LoadedDocs != null)
                {
                    prefetchingBehavior.UpdateAutoThrottler(documentsToReplicate.LoadedDocs, sp.Elapsed);
                    replicatedDocuments = documentsToReplicate.LoadedDocs.Count;
                }

                if (removeBatch != null)
                    removeBatch.Dispose();
            }

            RecordSuccess(destination.ConnectionStringOptions.Url, documentsToReplicate.LastEtag, documentsToReplicate.LastLastModified);
            return true;
        }

        private void SetLastReplicatedEtagForServer(ReplicationStrategy destination, Etag lastDocEtag = null, Etag lastAttachmentEtag = null)
        {
            try
            {
                var url = GetUrlFor(destination, "/replication/lastEtag");

                if (lastDocEtag != null)
                    url += "&docEtag=" + lastDocEtag;
                if (lastAttachmentEtag != null)
                    url += "&attachmentEtag=" + lastAttachmentEtag;

                var request = httpRavenRequestFactory.Create(url, HttpMethods.Put, destination.ConnectionStringOptions, GetRequestBuffering(destination));
                request.Write(new byte[0]);
                request.ExecuteRequest();
                if (log.IsDebugEnabled)
                    log.Debug("Sent last replicated document Etag {0} to server {1}", lastDocEtag, destination.ConnectionStringOptions.Url);
            }
            catch (WebException e)
            {
                HandleRequestBufferingErrors(e, destination);

                var response = e.Response as HttpWebResponse;
                if (response != null && (response.StatusCode == HttpStatusCode.BadRequest || response.StatusCode == HttpStatusCode.NotFound))
                    log.WarnException("Replication is not enabled on: " + destination, e);
                else
                    log.WarnException("Failed to contact replication destination: " + destination, e);
            }
            catch (Exception e)
            {
                log.WarnException("Failed to contact replication destination: " + destination, e);
            }
        }

        private string GetUrlFor(ReplicationStrategy destination, string endpoint)
        {
            var url = destination.ConnectionStringOptions.Url + endpoint + "?from=" + UrlEncodedServerUrl() + "&dbid=" + docDb.TransactionalStorage.Id;

            if (destination.SpecifiedCollections == null || destination.SpecifiedCollections.Count > 0)
                return url;

            return url + ("&collections=" + string.Join(";", destination.SpecifiedCollections.Keys));
        }

        private void RecordFailure(string url, string lastError)
        {
            var stats = destinationStats.GetOrAdd(url, new DestinationStats { Url = url });
            var failureCount = Interlocked.Increment(ref stats.FailureCountInternal);
            stats.LastFailureTimestamp = SystemTime.UtcNow;

            if (stats.FirstFailureInCycleTimestamp == null)
                stats.FirstFailureInCycleTimestamp = SystemTime.UtcNow;

            if (string.IsNullOrWhiteSpace(lastError) == false)
                stats.LastError = lastError;

            var jsonDocument = docDb.Documents.Get(Constants.RavenReplicationDestinationsBasePath + EscapeDestinationName(url), null);
            var failureInformation = new DestinationFailureInformation { Destination = url };
            if (jsonDocument != null)
            {
                failureInformation = jsonDocument.DataAsJson.JsonDeserialization<DestinationFailureInformation>();
                // we only want to update this once a minute, otherwise we have churn with starting replication
                // because we are writing a failure document
                if ((SystemTime.UtcNow - jsonDocument.LastModified.GetValueOrDefault()).TotalMinutes < 1)
                {
                    return;
                }
            }
            failureInformation.FailureCount = failureCount;
            docDb.Documents.Put(Constants.RavenReplicationDestinationsBasePath + EscapeDestinationName(url), null,
                      RavenJObject.FromObject(failureInformation), new RavenJObject(), null);
        }

        private void RecordLastEtagChecked(string url, Etag lastEtagChecked)
        {
            var stats = destinationStats.GetOrDefault(url, new DestinationStats { Url = url });
            stats.LastEtagCheckedForReplication = lastEtagChecked;
        }

        private void RecordSuccess(string url,
            Etag lastReplicatedEtag = null, DateTime? lastReplicatedLastModified = null,
            DateTime? lastHeartbeatReceived = null, string lastError = null)
        {
            var stats = destinationStats.GetOrAdd(url, new DestinationStats { Url = url });
            Interlocked.Exchange(ref stats.FailureCountInternal, 0);
            stats.LastSuccessTimestamp = SystemTime.UtcNow;
            stats.FirstFailureInCycleTimestamp = null;

            if (lastReplicatedEtag != null)
            {
                stats.LastEtagCheckedForReplication = lastReplicatedEtag;
                stats.LastReplicatedEtag = lastReplicatedEtag;
            }

            if (lastReplicatedLastModified.HasValue)
                stats.LastReplicatedLastModified = lastReplicatedLastModified;

            if (lastHeartbeatReceived.HasValue)
                stats.LastHeartbeatReceived = lastHeartbeatReceived;

            if (!string.IsNullOrWhiteSpace(lastError))
                stats.LastError = lastError;

            docDb.Documents.Delete(Constants.RavenReplicationDestinationsBasePath + EscapeDestinationName(url), null, null);
        }

        private bool IsFirstFailure(string url)
        {
            var destStats = destinationStats.GetOrAdd(url, new DestinationStats { Url = url });
            return destStats.FailureCount == 0;
        }

        [Obsolete("Use RavenFS instead.")]
        private bool TryReplicationAttachments(ReplicationStrategy destination, RavenJArray jsonAttachments, out string errorMessage)
        {
            try
            {
                var url = destination.ConnectionStringOptions.Url + "/replication/replicateAttachments?from=" +
                          UrlEncodedServerUrl() + "&dbid=" + docDb.TransactionalStorage.Id;

                var sp = Stopwatch.StartNew();
                using (HttpRavenRequestFactory.Expect100Continue(destination.ConnectionStringOptions.Url))
                {
                    var request = httpRavenRequestFactory.Create(url, HttpMethods.Post, destination.ConnectionStringOptions, GetRequestBuffering(destination));

                    request.WriteBson(jsonAttachments);
                    request.ExecuteRequest(docDb.WorkContext.CancellationToken);
                    log.Info("Replicated {0} attachments to {1} in {2:#,#;;0} ms", jsonAttachments.Length, destination, sp.ElapsedMilliseconds);
                    errorMessage = "";
                    return true;
                }
            }
            catch (WebException e)
            {
                HandleRequestBufferingErrors(e, destination);

                var response = e.Response as HttpWebResponse;
                if (response != null)
                {
                    using (var streamReader = new StreamReader(response.GetResponseStreamWithHttpDecompression()))
                    {
                        var error = streamReader.ReadToEnd();
                        try
                        {
                            var ravenJObject = RavenJObject.Parse(error);
                            log.WarnException("Replication to " + destination + " had failed\r\n" + ravenJObject.Value<string>("Error"), e);
                            errorMessage = error;
                            return false;
                        }
                        catch (Exception)
                        {
                        }

                        log.WarnException("Replication to " + destination + " had failed\r\n" + error, e);
                        errorMessage = error;
                    }
                }
                else
                {
                    log.WarnException("Replication to " + destination + " had failed", e);
                    errorMessage = e.Message;
                }
                return false;
            }
            catch (Exception e)
            {
                log.WarnException("Replication to " + destination + " had failed", e);
                errorMessage = e.Message;
                return false;
            }
        }

        internal bool GetRequestBuffering(ReplicationStrategy destination)
        {
            return destinationForceBuffering.GetOrAdd(destination.ConnectionStringOptions.Url, docDb.Configuration.Replication.ForceReplicationRequestBuffering);
        }

        private bool TryReplicationDocuments(ReplicationStrategy destination, RavenJArray jsonDocuments, out string lastError)
        {
            try
            {
                if (log.IsDebugEnabled)
                    log.Debug("Starting to replicate {0} documents to {1}", jsonDocuments.Length, destination);

                var url = GetUrlFor(destination, "/replication/replicateDocs");

                url += "&count=" + jsonDocuments.Length;

                var sp = Stopwatch.StartNew();

                using (HttpRavenRequestFactory.Expect100Continue(destination.ConnectionStringOptions.Url))
                {
                    var request = httpRavenRequestFactory.Create(url, HttpMethods.Post, destination.ConnectionStringOptions, GetRequestBuffering(destination));
                    request.Write(jsonDocuments);
                    request.ExecuteRequest(docDb.WorkContext.CancellationToken);

                    log.Info("Replicated {0} documents to {1} in {2:#,#;;0} ms", jsonDocuments.Length, destination, sp.ElapsedMilliseconds);
                    lastError = "";
                    return true;
                }
            }
            catch (WebException e)
            {
                HandleRequestBufferingErrors(e, destination);

                var response = e.Response as HttpWebResponse;
                if (response != null)
                {
                    var responseStream = response.GetResponseStream();
                    if (responseStream != null)
                    {
                        using (var streamReader = new StreamReader(responseStream))
                        {
                            var error = streamReader.ReadToEnd();
                            log.WarnException("Replication to " + destination + " had failed\r\n" + error, e);
                        }
                    }
                    else
                    {
                        log.WarnException("Replication to " + destination + " had failed", e);
                    }
                }
                else
                {
                    log.WarnException("Replication to " + destination + " had failed", e);
                }
                lastError = e.Message;
                return false;
            }
            catch (Exception e)
            {
                log.WarnException("Replication to " + destination + " had failed", e);
                lastError = e.Message;
                return false;
            }
        }

        internal void HandleRequestBufferingErrors(Exception e, ReplicationStrategy destination)
        {
            if (destination.ConnectionStringOptions.Credentials != null && string.Equals(e.Message, "This request requires buffering data to succeed.", StringComparison.OrdinalIgnoreCase))
                destinationForceBuffering.AddOrUpdate(destination.ConnectionStringOptions.Url, true, (s, b) => true);
        }

        private class JsonDocumentsToReplicate
        {
            public Etag LastEtag { get; set; }
            public DateTime LastLastModified { get; set; }
            public RavenJArray Documents { get; set; }
            public int CountOfFilteredDocumentsWhichAreSystemDocuments { get; set; }
            public int CountOfFilteredDocumentsWhichOriginFromDestination { get; set; }
            public List<JsonDocument> LoadedDocs { get; set; }
        }

        private JsonDocumentsToReplicate GetJsonDocuments(SourceReplicationInformationWithBatchInformation destinationsReplicationInformationForSource, ReplicationStrategy destination, PrefetchingBehavior prefetchingBehavior, ReplicationStatisticsRecorder.ReplicationStatisticsRecorderScope scope)
        {
            var timeout = TimeSpan.FromSeconds(docDb.Configuration.Replication.FetchingFromDiskTimeoutInSeconds);
            var duration = Stopwatch.StartNew();
            var result = new JsonDocumentsToReplicate
            {
                LastEtag = Etag.Empty,
            };
            try
            {
                var destinationId = destinationsReplicationInformationForSource.ServerInstanceId.ToString();
                var maxNumberOfItemsToReceiveInSingleBatch = destinationsReplicationInformationForSource.MaxNumberOfItemsToReceiveInSingleBatch;

                docDb.TransactionalStorage.Batch(actions =>
                {
                    var lastEtag = destinationsReplicationInformationForSource.LastDocumentEtag;

                    int docsSinceLastReplEtag = 0;
                    List<JsonDocument> fetchedDocs;
                    List<JsonDocument> docsToReplicate;
                    result.LastEtag = lastEtag;

                    while (true)
                    {
                        docDb.WorkContext.CancellationToken.ThrowIfCancellationRequested();

                        fetchedDocs = GetDocsToReplicate(actions, prefetchingBehavior, result.LastEtag, maxNumberOfItemsToReceiveInSingleBatch);

                        IEnumerable<JsonDocument> handled = fetchedDocs;

                        foreach (var handler in new IReplicatedDocsHandler[]
                                {
                            new FilterReplicatedDocs(docDb.Documents, destination, prefetchingBehavior, destinationId, result.LastEtag),
                            new FilterAndTransformSpecifiedCollections(docDb, destination, destinationId)
                        })
                                    {
                            handled = handler.Handle(handled);
                                        }

                        docsToReplicate = handled.ToList();								

                        docsSinceLastReplEtag += fetchedDocs.Count;
                        result.CountOfFilteredDocumentsWhichAreSystemDocuments +=
                            fetchedDocs.Count(doc => destination.IsSystemDocumentId(doc.Key));
                        result.CountOfFilteredDocumentsWhichOriginFromDestination +=
                            fetchedDocs.Count(doc => destination.OriginsFromDestination(destinationId, doc.Metadata));

                        if (fetchedDocs.Count > 0)
                        {
                            var lastDoc = fetchedDocs.Last();
                            Debug.Assert(lastDoc.Etag != null);
                            result.LastEtag = lastDoc.Etag;
                            if (lastDoc.LastModified.HasValue)
                                result.LastLastModified = lastDoc.LastModified.Value;
                        }

                        if (fetchedDocs.Count == 0 || docsToReplicate.Count != 0)
                        {
                            break;
                        }

                        if (log.IsDebugEnabled)
                            log.Debug("All the docs were filtered, trying another batch from etag [>{0}]", result.LastEtag);

                        if (duration.Elapsed > timeout)
                            break;
                    }

                    if (log.IsDebugEnabled)
                        log.Debug(() =>
                        {
                            if (docsSinceLastReplEtag == 0)
                                return string.Format("No documents to replicate to {0} - last replicated etag: {1}", destination,
                                    lastEtag);

                            if (docsSinceLastReplEtag == docsToReplicate.Count)
                                return string.Format("Replicating {0} docs [>{1}] to {2}.",
                                    docsSinceLastReplEtag,
                                    lastEtag,
                                    destination);

                            var diff = fetchedDocs.Except(docsToReplicate).Select(x => x.Key);
                            return string.Format("Replicating {1} docs (out of {0}) [>{4}] to {2}. [Not replicated: {3}]",
                                docsSinceLastReplEtag,
                                docsToReplicate.Count,
                                destination,
                                string.Join(", ", diff),
                                lastEtag);
                        });

                    scope.Record(new RavenJObject
                    {
                        {"StartEtag", lastEtag.ToString()},
                        {"EndEtag", result.LastEtag.ToString()},
                        {"Count", docsSinceLastReplEtag},
                        {"FilteredCount", docsToReplicate.Count}
                    });

                    result.LoadedDocs = docsToReplicate;
                    docDb.WorkContext.MetricsCounters.GetReplicationBatchSizeMetric(destination).Mark(docsSinceLastReplEtag);
                    docDb.WorkContext.MetricsCounters.GetReplicationBatchSizeHistogram(destination).Update(docsSinceLastReplEtag);

                    result.Documents = new RavenJArray(docsToReplicate
                        .Select(x =>
                        {
                            JsonDocument.EnsureIdInMetadata(x);
                            EnsureReplicationInformationInMetadata(x.Metadata, docDb);
                            return x;
                        })
                        .Select(x => x.ToJson()));
                });
            }
            catch (Exception e)
            {
                scope.RecordError(e);
                log.WarnException(
                    "Could not get documents to replicate after: " +
                    destinationsReplicationInformationForSource.LastDocumentEtag, e);
            }
            return result;
        }

        private List<JsonDocument> GetDocsToReplicate(IStorageActionsAccessor actions, PrefetchingBehavior prefetchingBehavior, Etag from, int? maxNumberOfItemsToReceiveInSingleBatch)
        {
            var docsToReplicate = prefetchingBehavior.GetDocumentsBatchFrom(from, maxNumberOfItemsToReceiveInSingleBatch);
            Etag lastEtag = null;
            if (docsToReplicate.Count > 0)
                lastEtag = docsToReplicate[docsToReplicate.Count - 1].Etag;

            var maxNumberOfTombstones = Math.Max(1024, docsToReplicate.Count);
            var tombstones = actions
                .Lists
                .Read(Constants.RavenReplicationDocsTombstones, from, lastEtag, maxNumberOfTombstones + 1)
                .Select(x => new JsonDocument
                {
                    Etag = x.Etag,
                    Key = x.Key,
                    Metadata = x.Data,
                    DataAsJson = new RavenJObject()
                })
                .ToList();

            var results = docsToReplicate.Concat(tombstones);

            if (tombstones.Count >= maxNumberOfTombstones + 1)
            {
                var lastTombstoneEtag = tombstones[tombstones.Count - 1].Etag;
                log.Info("Replication batch trimmed. Found more than '{0}' document tombstones. Last etag from prefetcher: '{1}'. Last tombstone etag: '{2}'.", maxNumberOfTombstones, lastEtag, lastTombstoneEtag);

                results = results.Where(x => EtagUtil.IsGreaterThan(x.Etag, lastTombstoneEtag) == false);
            }

            results = results.OrderBy(x => x.Etag);

            // can't return earlier, because we need to know if there are tombstones that need to be send
            if (maxNumberOfItemsToReceiveInSingleBatch.HasValue)
                results = results.Take(maxNumberOfItemsToReceiveInSingleBatch.Value);

            return results.ToList();
        }

        [Obsolete("Use RavenFS instead.")]
        private Tuple<RavenJArray, Etag> GetAttachments(SourceReplicationInformationWithBatchInformation destinationsReplicationInformationForSource, ReplicationStrategy destination, ReplicationStatisticsRecorder.ReplicationStatisticsRecorderScope scope)
        {
            var timeout = TimeSpan.FromSeconds(docDb.Configuration.Replication.FetchingFromDiskTimeoutInSeconds);
            var duration = Stopwatch.StartNew();

            RavenJArray attachments = null;
            Etag lastAttachmentEtag = Etag.Empty;
            try
            {
                var destinationId = destinationsReplicationInformationForSource.ServerInstanceId.ToString();
                var maxNumberOfItemsToReceiveInSingleBatch = destinationsReplicationInformationForSource.MaxNumberOfItemsToReceiveInSingleBatch;

                docDb.TransactionalStorage.Batch(actions =>
                {
                    int attachmentSinceLastEtag = 0;
                    List<AttachmentInformation> attachmentsToReplicate;
                    List<AttachmentInformation> filteredAttachmentsToReplicate;
                    var startEtag = destinationsReplicationInformationForSource.LastAttachmentEtag;
                    lastAttachmentEtag = startEtag;
                    while (true)
                    {
                        attachmentsToReplicate = GetAttachmentsToReplicate(actions, lastAttachmentEtag, maxNumberOfItemsToReceiveInSingleBatch);

                        filteredAttachmentsToReplicate = attachmentsToReplicate.Where(attachment => destination.FilterAttachments(attachment, destinationId)).ToList();

                        attachmentSinceLastEtag += attachmentsToReplicate.Count;

                        if (attachmentsToReplicate.Count == 0 ||
                            filteredAttachmentsToReplicate.Count != 0)
                        {
                            break;
                        }

                        AttachmentInformation jsonDocument = attachmentsToReplicate.Last();
                        Etag attachmentEtag = jsonDocument.Etag;
                        if (log.IsDebugEnabled)
                            log.Debug("All the attachments were filtered, trying another batch from etag [>{0}]", attachmentEtag);
                        lastAttachmentEtag = attachmentEtag;

                        if (duration.Elapsed > timeout)
                            break;
                    }

                    if (log.IsDebugEnabled)
                        log.Debug(() =>
                        {
                            if (attachmentSinceLastEtag == 0)
                                return string.Format("No attachments to replicate to {0} - last replicated etag: {1}", destination,
                                                     destinationsReplicationInformationForSource.LastAttachmentEtag);

                            if (attachmentSinceLastEtag == filteredAttachmentsToReplicate.Count)
                                return string.Format("Replicating {0} attachments [>{1}] to {2}.",
                                                 attachmentSinceLastEtag,
                                                 destinationsReplicationInformationForSource.LastAttachmentEtag,
                                                 destination);

                            var diff = attachmentsToReplicate.Except(filteredAttachmentsToReplicate).Select(x => x.Key);
                            return string.Format("Replicating {1} attachments (out of {0}) [>{4}] to {2}. [Not replicated: {3}]",
                                                 attachmentSinceLastEtag,
                                                 filteredAttachmentsToReplicate.Count,
                                                 destination,
                                                 string.Join(", ", diff),
                                                 destinationsReplicationInformationForSource.LastAttachmentEtag);
                        });

                    scope.Record(new RavenJObject
                                 {
                                     {"StartEtag", startEtag.ToString()},
                                     {"EndEtag", lastAttachmentEtag.ToString()},
                                     {"Count", attachmentSinceLastEtag},
                                     {"FilteredCount", filteredAttachmentsToReplicate.Count}
                                 });

                    attachments = new RavenJArray(filteredAttachmentsToReplicate
                                                      .Select(x =>
                                                      {
                                                          var data = new byte[0];
                                                          if (x.Size > 0)
                                                          {
                                                              data = actions.Attachments.GetAttachment(x.Key).Data().ReadData();
                                                          }

                                                          EnsureReplicationInformationInMetadata(x.Metadata, docDb);

                                                          return new RavenJObject
                                                                       {
                                                                           {"@metadata", x.Metadata},
                                                                           {"@id", x.Key},
                                                                           {"@etag", x.Etag.ToByteArray()},
                                                                           {"data", data}
                                                                       };
                                                      }));
                });
            }
            catch (InvalidDataException e)
            {
                RecordFailure(String.Empty, string.Format("Data is corrupted, could not proceed with attachment replication. Exception : {0}", e));
                scope.RecordError(e);
                log.ErrorException("Data is corrupted, could not proceed with replication", e);
            }
            catch (Exception e)
            {
                log.WarnException("Could not get attachments to replicate after: " + destinationsReplicationInformationForSource.LastAttachmentEtag, e);
            }
            return Tuple.Create(attachments, lastAttachmentEtag);
        }

        [Obsolete("Use RavenFS instead.")]
        private static List<AttachmentInformation> GetAttachmentsToReplicate(IStorageActionsAccessor actions, Etag lastAttachmentEtag, int? maxNumberOfItemsToReceiveInSingleBatch)
        {
            var maxNumberOfAttachments = 100;
            if (maxNumberOfItemsToReceiveInSingleBatch.HasValue)
                maxNumberOfAttachments = Math.Min(maxNumberOfAttachments, maxNumberOfItemsToReceiveInSingleBatch.Value);

            var attachmentInformations = actions.Attachments.GetAttachmentsAfter(lastAttachmentEtag, maxNumberOfAttachments, 1024 * 1024 * 10).ToList();

            Etag lastEtag = null;
            if (attachmentInformations.Count > 0)
                lastEtag = attachmentInformations[attachmentInformations.Count - 1].Etag;

            var maxNumberOfTombstones = Math.Max(maxNumberOfAttachments, attachmentInformations.Count);
            var tombstones = actions
                .Lists
                .Read(Constants.RavenReplicationAttachmentsTombstones, lastAttachmentEtag, lastEtag, maxNumberOfTombstones + 1)
                            .Select(x => new AttachmentInformation
                            {
                                Key = x.Key,
                                Etag = x.Etag,
                                Metadata = x.Data,
                                Size = 0,
                            })
                .ToList();

            var results = attachmentInformations.Concat(tombstones);

            if (tombstones.Count >= maxNumberOfTombstones + 1)
            {
                var lastTombstoneEtag = tombstones[tombstones.Count - 1].Etag;
                log.Info("Replication batch trimmed. Found more than '{0}' attachment tombstones. Last attachment etag: '{1}'. Last tombstone etag: '{2}'.", maxNumberOfTombstones, lastEtag, lastTombstoneEtag);

                results = results.Where(x => EtagUtil.IsGreaterThan(x.Etag, lastTombstoneEtag) == false);
            }

            results = results.OrderBy(x => x.Etag);

            // can't return earlier, because we need to know if there are tombstones that need to be send
            if (maxNumberOfItemsToReceiveInSingleBatch.HasValue)
                results = results.Take(maxNumberOfItemsToReceiveInSingleBatch.Value);

            return results.ToList();
        }

        internal SourceReplicationInformationWithBatchInformation GetLastReplicatedEtagFrom(ReplicationStrategy destination)
        {
            try
            {
                Etag currentEtag = Etag.Empty;
                docDb.TransactionalStorage.Batch(accessor => currentEtag = accessor.Staleness.GetMostRecentDocumentEtag());
                var url = GetUrlFor(destination, "/replication/lastEtag");

                url += "&currentEtag=" + currentEtag;

                var request = httpRavenRequestFactory.Create(url, HttpMethods.Get, destination.ConnectionStringOptions);
                var lastReplicatedEtagFrom = request.ExecuteRequest<SourceReplicationInformationWithBatchInformation>();
                if (log.IsDebugEnabled)
                    log.Debug("Received last replicated document Etag {0} from server {1}", lastReplicatedEtagFrom.LastDocumentEtag, destination.ConnectionStringOptions.Url);
                return lastReplicatedEtagFrom;
            }
            catch (WebException e)
            {
                var response = e.Response as HttpWebResponse;
                if (response != null && (response.StatusCode == HttpStatusCode.BadRequest || response.StatusCode == HttpStatusCode.NotFound))
                    log.WarnException("Replication is not enabled on: " + destination, e);
                else
                    log.WarnException("Failed to contact replication destination: " + destination, e);
                RecordFailure(destination.ConnectionStringOptions.Url, e.Message);
            }
            catch (Exception e)
            {
                log.WarnException("Failed to contact replication destination: " + destination, e);
                RecordFailure(destination.ConnectionStringOptions.Url, e.Message);
            }

            return null;
        }

        private string UrlEncodedServerUrl()
        {
            return Uri.EscapeDataString(docDb.ServerUrl);
        }

        internal ReplicationStrategy[] GetReplicationDestinations(Predicate<ReplicationDestination> predicate = null)
        {
            ConfigurationDocument<ReplicationDocument<ReplicationDestination.ReplicationDestinationWithConfigurationOrigin>> configurationDocument;
            try
            {
                configurationDocument = docDb.ConfigurationRetriever.GetConfigurationDocument<ReplicationDocument<ReplicationDestination.ReplicationDestinationWithConfigurationOrigin>>(Constants.RavenReplicationDestinations);
            }
            catch (Exception e)
            {
                log.Warn("Cannot get replication destinations", e);
                return new ReplicationStrategy[0];
            }

            if (configurationDocument == null)
            {
                return new ReplicationStrategy[0];
            }

            var replicationDocument = configurationDocument.MergedDocument;

            if (configurationDocument.LocalExists && string.IsNullOrWhiteSpace(replicationDocument.Source))
            {
                replicationDocument.Source = docDb.TransactionalStorage.Id.ToString();
                try
                {
                    var ravenJObject = RavenJObject.FromObject(replicationDocument);
                    ravenJObject.Remove("Id");
                    docDb.Documents.Put(Constants.RavenReplicationDestinations, configurationDocument.Etag, ravenJObject, configurationDocument.Metadata, null);
                }
                catch (ConcurrencyException)
                {
                    // we will get it next time
                }
            }

            if (replicationDocument.Source != docDb.TransactionalStorage.Id.ToString())
            {
                if (!wrongReplicationSourceAlertSent)
                {
                    var dbName = string.IsNullOrEmpty(docDb.Name) ? "<system>" : docDb.Name;

                    docDb.AddAlert(new Alert
                        {
                            AlertLevel = AlertLevel.Error,
                            CreatedAt = SystemTime.UtcNow,
                            Message = "Source of the ReplicationDestinations document is not the same as the database it is located in",
                            Title = "Wrong replication source: " + replicationDocument.Source + " instead of " + docDb.TransactionalStorage.Id + " in database " + dbName,
                            UniqueKey = "Wrong source: " + replicationDocument.Source + ", " + docDb.TransactionalStorage.Id
                        });

                    wrongReplicationSourceAlertSent = true;
                }

                return new ReplicationStrategy[0];
            }

            wrongReplicationSourceAlertSent = false;

            return replicationDocument
                .Destinations
                .Where(x => !x.Disabled)
                .Where(x => predicate == null || predicate(x))
                .Select(GetConnectionOptionsSafe)
                .Where(x => x != null)
                .ToArray();
        }

        private ReplicationStrategy GetConnectionOptionsSafe(ReplicationDestination x)
        {
            try
            {
                return GetConnectionOptions(x, docDb);
            }
            catch (Exception e)
            {
                log.ErrorException(
                    string.Format("IGNORING BAD REPLICATION CONFIG!{0}Could not figure out connection options for [Url: {1}, ClientVisibleUrl: {2}]",
                    Environment.NewLine, x.Url, x.ClientVisibleUrl),
                    e);

                return null;
            }
        }

        public static ReplicationStrategy GetConnectionOptions(ReplicationDestination destination, DocumentDatabase database)
        {
            var replicationStrategy = new ReplicationStrategy
            {
                ReplicationOptionsBehavior = destination.TransitiveReplicationBehavior,
                CurrentDatabaseId = database.TransactionalStorage.Id.ToString()
            };
            return CreateReplicationStrategyFromDocument(destination, replicationStrategy);
        }

        private static ReplicationStrategy CreateReplicationStrategyFromDocument(ReplicationDestination destination, ReplicationStrategy replicationStrategy)
        {
            var url = destination.Url;
            if (string.IsNullOrEmpty(destination.Database) == false)
            {
                url = url + "/databases/" + destination.Database;
            }

            replicationStrategy.ConnectionStringOptions = new RavenConnectionStringOptions
            {
                Url = url,
<<<<<<< HEAD
                ApiKey = destination.ApiKey,
=======
                ApiKey = x.ApiKey,
                AuthenticationScheme = x.AuthenticationScheme
>>>>>>> 081f785f
            };

            if (destination.SpecifiedCollections != null)
            {
                replicationStrategy.SpecifiedCollections = new Dictionary<string, string>(destination.SpecifiedCollections, StringComparer.OrdinalIgnoreCase);
            }
            
            if (string.IsNullOrEmpty(destination.Username) == false)
            {
                replicationStrategy.ConnectionStringOptions.Credentials = string.IsNullOrEmpty(destination.Domain)
                    ? new NetworkCredential(destination.Username, destination.Password)
                    : new NetworkCredential(destination.Username, destination.Password, destination.Domain);
            }

            return replicationStrategy;
        }

        public void HandleHeartbeat(string src)
        {
            ResetFailureForHeartbeat(src);

            heartbeatDictionary.AddOrUpdate(src, SystemTime.UtcNow, (_, __) => SystemTime.UtcNow);
        }

        public bool IsHeartbeatAvailable(string src, DateTime lastCheck)
        {
            if (heartbeatDictionary.ContainsKey(src))
            {
                DateTime lastHeartbeat;
                if (heartbeatDictionary.TryGetValue(src, out lastHeartbeat))
                {
                    return lastHeartbeat >= lastCheck;
                }
            }

            return false;
        }


        private void ResetFailureForHeartbeat(string src)
        {
            RecordSuccess(src, lastHeartbeatReceived: SystemTime.UtcNow);
            docDb.WorkContext.ShouldNotifyAboutWork(() => "Replication Heartbeat from " + src);
            docDb.WorkContext.NotifyAboutWork();
        }

        public void Dispose()
        {
            if (IndexReplication != null)
                IndexReplication.Dispose();

            if (TransformerReplication != null)
                TransformerReplication.Dispose();

            Task task;
            while (activeTasks.TryDequeue(out task))
            {
                task.Wait();
            }

            foreach (var prefetchingBehavior in prefetchingBehaviors)
            {
                prefetchingBehavior.Value.Dispose();
            }
        }

        private readonly ConcurrentDictionary<string, DateTime> heartbeatDictionary = new ConcurrentDictionary<string, DateTime>(StringComparer.OrdinalIgnoreCase);

        internal static void EnsureReplicationInformationInMetadata(RavenJObject metadata, DocumentDatabase database)
        {
            Debug.Assert(database != null);

            if (metadata == null)
                return;

            if (metadata.ContainsKey(Constants.RavenReplicationSource))
                return;

            metadata[Constants.RavenReplicationHistory] = new RavenJArray();
            metadata[Constants.RavenReplicationVersion] = 0;
            metadata[Constants.RavenReplicationSource] = RavenJToken.FromObject(database.TransactionalStorage.Id);
        }

        protected void OnReplicationExecuted()
        {
            var replicationExecuted = ReplicationExecuted;
            if (replicationExecuted != null) replicationExecuted();
        }

    }

    internal class ReplicationStatisticsRecorder : IDisposable
    {
        private readonly ReplicationStrategy destination;

        private readonly ConcurrentDictionary<string, DestinationStats> destinationStats;

        private readonly RavenJObject record;

        private readonly RavenJArray records;

        private readonly Stopwatch watch;

        public ReplicationStatisticsRecorder(ReplicationStrategy destination, ConcurrentDictionary<string, DestinationStats> destinationStats)
        {
            this.destination = destination;
            this.destinationStats = destinationStats;
            watch = Stopwatch.StartNew();
            Started = SystemTime.UtcNow;
            records = new RavenJArray();
            record = new RavenJObject
                     {
                         { "Url", destination.ConnectionStringOptions.Url },
                         { "StartTime", SystemTime.UtcNow},
                         { "Records", records }
                     };
        }

        public DateTime Started { get; private set; }


        public TimeSpan ElapsedTime
        {
            get
            {
                return watch.Elapsed;
            }
        }

        public void Dispose()
        {
            record.Add("TotalExecutionTime", watch.Elapsed.ToString());

            var stats = destinationStats.GetOrDefault(destination.ConnectionStringOptions.Url, new DestinationStats { Url = destination.ConnectionStringOptions.Url });

            stats.LastStats.Insert(0, record);

            while (stats.LastStats.Length > 50)
                stats.LastStats.RemoveAt(stats.LastStats.Length - 1);
        }

        public ReplicationStatisticsRecorderScope StartRecording(string name)
        {
            var scopeRecord = new RavenJObject();
            records.Add(scopeRecord);
            return new ReplicationStatisticsRecorderScope(name, scopeRecord);
        }

        internal class ReplicationStatisticsRecorderScope : IDisposable
        {
            private readonly RavenJObject record;

            private readonly RavenJArray records;

            private readonly Stopwatch watch;

            public ReplicationStatisticsRecorderScope(string name, RavenJObject record)
            {
                this.record = record;
                records = new RavenJArray();

                record.Add("Name", name);
                record.Add("Records", records);

                watch = Stopwatch.StartNew();
            }

            public void Dispose()
            {
                record.Add("ExecutionTime", watch.Elapsed.ToString());
            }

            public void Record(RavenJObject value)
            {
                records.Add(value);
            }

            public void RecordError(Exception exception)
            {
                records.Add(new RavenJObject
                            {
                                { "Error", new RavenJObject
                                           {
                                               { "Type", exception.GetType().Name }, 
                                               { "Message", exception.Message }
                                           } }
                            });
            }

            public void RecordError(string error)
            {
                records.Add(new RavenJObject
                            {
                                { "Error", error }
                            });
            }

            public ReplicationStatisticsRecorderScope StartRecording(string name)
            {
                var scopeRecord = new RavenJObject();
                records.Add(scopeRecord);
                return new ReplicationStatisticsRecorderScope(name, scopeRecord);
            }
        }
    }

}<|MERGE_RESOLUTION|>--- conflicted
+++ resolved
@@ -128,12 +128,12 @@
                 database.Indexes.PutIndex(index.IndexName, index.CreateIndexDefinition());
             }
             catch (Exception e)
-            {
+                    {
                 log.ErrorException("Could not deploy 'Raven/ConflictDocuments' index.", e);
             }
 
             try
-            {
+        {
                 var transformer = new RavenConflictDocumentsTransformer();
                 database.Transformers.PutTransform(transformer.TransformerName, transformer.CreateTransformerDefinition());
             }
@@ -168,7 +168,7 @@
             using (LogContext.WithDatabase(docDb.Name))
             {
                 if (log.IsDebugEnabled)
-                    log.Debug("Replication task started.");
+                log.Debug("Replication task started.");
 
                 var name = GetType().Name;
 
@@ -180,7 +180,7 @@
                 {
                     IsRunning = !IsHotSpare() && !shouldPause;
                     if (log.IsDebugEnabled)
-                        log.Debug("Replication task found work. Running: {0}", IsRunning);
+                    log.Debug("Replication task found work. Running: {0}", IsRunning);
 
                     if (IsRunning)
                     {
@@ -240,7 +240,7 @@
                     if (holder.Wait(0) == false)
                     {
                         if (log.IsDebugEnabled)
-                            log.Debug("Replication to distination {0} skipped due to existing replication operation", dest.ConnectionStringOptions.Url);
+                        log.Debug("Replication to distination {0} skipped due to existing replication operation", dest.ConnectionStringOptions.Url);
                         continue;
                     }
 
@@ -419,7 +419,7 @@
             {
                 var shouldReplicateTo = currentReplicationAttempts % 10 == 0;
                 if (log.IsDebugEnabled)
-                    log.Debug("Failure count for {0} is {1}, skipping replication: {2}",
+                log.Debug("Failure count for {0} is {1}, skipping replication: {2}",
                     dest, failureInformation.FailureCount, shouldReplicateTo == false);
                 return shouldReplicateTo;
             }
@@ -427,7 +427,7 @@
             {
                 var shouldReplicateTo = currentReplicationAttempts % 5 == 0;
                 if (log.IsDebugEnabled)
-                    log.Debug("Failure count for {0} is {1}, skipping replication: {2}",
+                log.Debug("Failure count for {0} is {1}, skipping replication: {2}",
                     dest, failureInformation.FailureCount, shouldReplicateTo == false);
                 return shouldReplicateTo;
             }
@@ -435,7 +435,7 @@
             {
                 var shouldReplicateTo = currentReplicationAttempts % 2 == 0;
                 if (log.IsDebugEnabled)
-                    log.Debug("Failure count for {0} is {1}, skipping replication: {2}",
+                log.Debug("Failure count for {0} is {1}, skipping replication: {2}",
                     dest, failureInformation.FailureCount, shouldReplicateTo == false);
                 return shouldReplicateTo;
             }
@@ -503,7 +503,7 @@
                                 if (destinationAlertSent.TryGetValue(destination.ConnectionStringOptions.Url, out lastSent) && (SystemTime.UtcNow - lastSent).TotalMinutes < 1)
                                 {
                                     if (log.IsDebugEnabled) // todo: remove this log line
-                                        log.Debug(string.Format(@"Destination server is forbidding replication due to a possibility of having multiple instances with same DatabaseId replicating to it. After 10 minutes from '{2}' another instance will start replicating. Destination Url: {0}. DatabaseId: {1}. Current source: {3}. Stored source on destination: {4}.", destination.ConnectionStringOptions.Url, docDb.TransactionalStorage.Id, lastModifiedDate, docDb.ServerUrl, destinationsReplicationInformationForSource.Source));
+                                    log.Debug(string.Format(@"Destination server is forbidding replication due to a possibility of having multiple instances with same DatabaseId replicating to it. After 10 minutes from '{2}' another instance will start replicating. Destination Url: {0}. DatabaseId: {1}. Current source: {3}. Stored source on destination: {4}.", destination.ConnectionStringOptions.Url, docDb.TransactionalStorage.Id, lastModifiedDate, docDb.ServerUrl, destinationsReplicationInformationForSource.Source));
                                     return false;
                                 }
 
@@ -743,7 +743,7 @@
                 request.Write(new byte[0]);
                 request.ExecuteRequest();
                 if (log.IsDebugEnabled)
-                    log.Debug("Sent last replicated document Etag {0} to server {1}", lastDocEtag, destination.ConnectionStringOptions.Url);
+                log.Debug("Sent last replicated document Etag {0} to server {1}", lastDocEtag, destination.ConnectionStringOptions.Url);
             }
             catch (WebException e)
             {
@@ -909,7 +909,7 @@
             try
             {
                 if (log.IsDebugEnabled)
-                    log.Debug("Starting to replicate {0} documents to {1}", jsonDocuments.Length, destination);
+                log.Debug("Starting to replicate {0} documents to {1}", jsonDocuments.Length, destination);
 
                 var url = GetUrlFor(destination, "/replication/replicateDocs");
 
@@ -1042,33 +1042,33 @@
                         }
 
                         if (log.IsDebugEnabled)
-                            log.Debug("All the docs were filtered, trying another batch from etag [>{0}]", result.LastEtag);
+                        log.Debug("All the docs were filtered, trying another batch from etag [>{0}]", result.LastEtag);
 
                         if (duration.Elapsed > timeout)
                             break;
                     }
 
                     if (log.IsDebugEnabled)
-                        log.Debug(() =>
-                        {
-                            if (docsSinceLastReplEtag == 0)
-                                return string.Format("No documents to replicate to {0} - last replicated etag: {1}", destination,
-                                    lastEtag);
+                    log.Debug(() =>
+                    {
+                        if (docsSinceLastReplEtag == 0)
+                            return string.Format("No documents to replicate to {0} - last replicated etag: {1}", destination,
+                                lastEtag);
 
                             if (docsSinceLastReplEtag == docsToReplicate.Count)
-                                return string.Format("Replicating {0} docs [>{1}] to {2}.",
-                                    docsSinceLastReplEtag,
-                                    lastEtag,
-                                    destination);
+                            return string.Format("Replicating {0} docs [>{1}] to {2}.",
+                                docsSinceLastReplEtag,
+                                lastEtag,
+                                destination);
 
                             var diff = fetchedDocs.Except(docsToReplicate).Select(x => x.Key);
-                            return string.Format("Replicating {1} docs (out of {0}) [>{4}] to {2}. [Not replicated: {3}]",
-                                docsSinceLastReplEtag,
+                        return string.Format("Replicating {1} docs (out of {0}) [>{4}] to {2}. [Not replicated: {3}]",
+                            docsSinceLastReplEtag,
                                 docsToReplicate.Count,
-                                destination,
-                                string.Join(", ", diff),
-                                lastEtag);
-                        });
+                            destination,
+                            string.Join(", ", diff),
+                            lastEtag);
+                    });
 
                     scope.Record(new RavenJObject
                     {
@@ -1178,7 +1178,7 @@
                         AttachmentInformation jsonDocument = attachmentsToReplicate.Last();
                         Etag attachmentEtag = jsonDocument.Etag;
                         if (log.IsDebugEnabled)
-                            log.Debug("All the attachments were filtered, trying another batch from etag [>{0}]", attachmentEtag);
+                        log.Debug("All the attachments were filtered, trying another batch from etag [>{0}]", attachmentEtag);
                         lastAttachmentEtag = attachmentEtag;
 
                         if (duration.Elapsed > timeout)
@@ -1186,26 +1186,26 @@
                     }
 
                     if (log.IsDebugEnabled)
-                        log.Debug(() =>
-                        {
-                            if (attachmentSinceLastEtag == 0)
-                                return string.Format("No attachments to replicate to {0} - last replicated etag: {1}", destination,
-                                                     destinationsReplicationInformationForSource.LastAttachmentEtag);
-
-                            if (attachmentSinceLastEtag == filteredAttachmentsToReplicate.Count)
-                                return string.Format("Replicating {0} attachments [>{1}] to {2}.",
-                                                 attachmentSinceLastEtag,
-                                                 destinationsReplicationInformationForSource.LastAttachmentEtag,
-                                                 destination);
-
-                            var diff = attachmentsToReplicate.Except(filteredAttachmentsToReplicate).Select(x => x.Key);
-                            return string.Format("Replicating {1} attachments (out of {0}) [>{4}] to {2}. [Not replicated: {3}]",
-                                                 attachmentSinceLastEtag,
-                                                 filteredAttachmentsToReplicate.Count,
-                                                 destination,
-                                                 string.Join(", ", diff),
+                    log.Debug(() =>
+                    {
+                        if (attachmentSinceLastEtag == 0)
+                            return string.Format("No attachments to replicate to {0} - last replicated etag: {1}", destination,
                                                  destinationsReplicationInformationForSource.LastAttachmentEtag);
-                        });
+
+                        if (attachmentSinceLastEtag == filteredAttachmentsToReplicate.Count)
+                            return string.Format("Replicating {0} attachments [>{1}] to {2}.",
+                                             attachmentSinceLastEtag,
+                                             destinationsReplicationInformationForSource.LastAttachmentEtag,
+                                             destination);
+
+                        var diff = attachmentsToReplicate.Except(filteredAttachmentsToReplicate).Select(x => x.Key);
+                        return string.Format("Replicating {1} attachments (out of {0}) [>{4}] to {2}. [Not replicated: {3}]",
+                                             attachmentSinceLastEtag,
+                                             filteredAttachmentsToReplicate.Count,
+                                             destination,
+                                             string.Join(", ", diff),
+                                             destinationsReplicationInformationForSource.LastAttachmentEtag);
+                    });
 
                     scope.Record(new RavenJObject
                                  {
@@ -1307,7 +1307,7 @@
                 var request = httpRavenRequestFactory.Create(url, HttpMethods.Get, destination.ConnectionStringOptions);
                 var lastReplicatedEtagFrom = request.ExecuteRequest<SourceReplicationInformationWithBatchInformation>();
                 if (log.IsDebugEnabled)
-                    log.Debug("Received last replicated document Etag {0} from server {1}", lastReplicatedEtagFrom.LastDocumentEtag, destination.ConnectionStringOptions.Url);
+                log.Debug("Received last replicated document Etag {0} from server {1}", lastReplicatedEtagFrom.LastDocumentEtag, destination.ConnectionStringOptions.Url);
                 return lastReplicatedEtagFrom;
             }
             catch (WebException e)
@@ -1438,12 +1438,8 @@
             replicationStrategy.ConnectionStringOptions = new RavenConnectionStringOptions
             {
                 Url = url,
-<<<<<<< HEAD
+                AuthenticationScheme = destination.AuthenticationScheme
                 ApiKey = destination.ApiKey,
-=======
-                ApiKey = x.ApiKey,
-                AuthenticationScheme = x.AuthenticationScheme
->>>>>>> 081f785f
             };
 
             if (destination.SpecifiedCollections != null)
