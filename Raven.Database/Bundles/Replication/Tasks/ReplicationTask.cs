//-----------------------------------------------------------------------
// <copyright file="ReplicationTask.cs" company="Hibernating Rhinos LTD">
//     Copyright (c) Hibernating Rhinos LTD. All rights reserved.
// </copyright>
//-----------------------------------------------------------------------
using System;
using System.Collections.Concurrent;
using System.Collections.Generic;
using System.ComponentModel.Composition;
using System.Diagnostics;
using System.IO;
using System.Linq;
using System.Net;
using System.Threading;
using System.Threading.Tasks;
using Raven.Abstractions;
using Raven.Abstractions.Connection;
using Raven.Abstractions.Data;
using Raven.Abstractions.Exceptions;
using Raven.Abstractions.Extensions;
using Raven.Abstractions.Logging;
using Raven.Abstractions.Replication;
using Raven.Abstractions.Util;
using Raven.Bundles.Replication.Data;
using Raven.Database;
using Raven.Database.Data;
using Raven.Database.Impl;
using Raven.Database.Impl.Synchronization;
using Raven.Database.Indexing;
using Raven.Database.Plugins;
using Raven.Database.Prefetching;
using Raven.Database.Server;
using Raven.Database.Storage;
using Raven.Json.Linq;
using Raven.Database.Extensions;

namespace Raven.Bundles.Replication.Tasks
{
	[ExportMetadata("Bundle", "Replication")]
	[InheritedExport(typeof(IStartupTask))]
	public class ReplicationTask : IStartupTask, IDisposable
	{
		public class IntHolder
		{
			public int Value;
		}

		public const int SystemDocsLimitForRemoteEtagUpdate = 15;
		public const int DestinationDocsLimitForRemoteEtagUpdate = 15;

		public readonly ConcurrentQueue<Task> activeTasks = new ConcurrentQueue<Task>();

		private readonly ConcurrentDictionary<string, DestinationStats> destinationStats =
			new ConcurrentDictionary<string, DestinationStats>(StringComparer.OrdinalIgnoreCase);

		private DocumentDatabase docDb;
		private readonly static ILog log = LogManager.GetCurrentClassLogger();
		private bool firstTimeFoundNoReplicationDocument = true;
        private bool wrongReplicationSourceAlertSent = false;
		private readonly ConcurrentDictionary<string, IntHolder> activeReplicationTasks = new ConcurrentDictionary<string, IntHolder>();

		public ConcurrentDictionary<string, DestinationStats> DestinationStats
		{
			get { return destinationStats; }
		}

		public ConcurrentDictionary<string, DateTime> Heartbeats
		{
			get { return heartbeatDictionary; }
		}

		private int replicationAttempts;
		private int workCounter;
		private HttpRavenRequestFactory httpRavenRequestFactory;

		private EtagSynchronizer etagSynchronizer;
		private PrefetchingBehavior prefetchingBehavior;

		public void Execute(DocumentDatabase database)
		{
			etagSynchronizer = database.EtagSynchronizer.GetSynchronizer(EtagSynchronizerType.Replicator);
			prefetchingBehavior = database.Prefetcher.GetPrefetchingBehavior(PrefetchingUser.Replicator, null);

			docDb = database;
			var replicationRequestTimeoutInMs =
				docDb.Configuration.GetConfigurationValue<int>("Raven/Replication/ReplicationRequestTimeout") ??
				60 * 1000;

			httpRavenRequestFactory = new HttpRavenRequestFactory { RequestTimeoutInMs = replicationRequestTimeoutInMs };

            var task = new Task(Execute, TaskCreationOptions.LongRunning);
			var disposableAction = new DisposableAction(task.Wait);
			// make sure that the doc db waits for the replication task shutdown
			docDb.ExtensionsState.GetOrAdd(Guid.NewGuid().ToString(), s => disposableAction);
			task.Start();
            

		}

		private void Execute()
		{
			using (LogContext.WithDatabase(docDb.Name))
			{
				var name = GetType().Name;

				var timeToWaitInMinutes = TimeSpan.FromMinutes(5);
				bool runningBecauseOfDataModifications = false;
				var context = docDb.WorkContext;
				NotifySiblings();
				while (context.DoWork)
				{
					try
					{
						using (docDb.DisableAllTriggersForCurrentThread())
						{
							var destinations = GetReplicationDestinations();

							if (destinations.Length == 0)
							{
								WarnIfNoReplicationTargetsWereFound();
							}
							else
							{
								var currentReplicationAttempts = Interlocked.Increment(ref replicationAttempts);

								var copyOfrunningBecauseOfDataModifications = runningBecauseOfDataModifications;
								var destinationForReplication = destinations
									.Where(dest =>
									{
										if (copyOfrunningBecauseOfDataModifications == false)
											return true;
										return IsNotFailing(dest, currentReplicationAttempts);
									});

								var startedTasks = new List<Task>();

								foreach (var dest in destinationForReplication)
								{
									var destination = dest;
									var holder = activeReplicationTasks.GetOrAdd(destination.ConnectionStringOptions.Url, new IntHolder());
									if (Thread.VolatileRead(ref holder.Value) == 1)
										continue;
									Thread.VolatileWrite(ref holder.Value, 1);
									var replicationTask = Task.Factory.StartNew(() =>
									{
										using (LogContext.WithDatabase(docDb.Name))
										{
											try
											{
												if (ReplicateTo(destination))
													docDb.WorkContext.NotifyAboutWork();
											}
											catch (Exception e)
											{
												log.ErrorException("Could not replicate to " + destination, e);
											}
										}
									});

									startedTasks.Add(replicationTask);

									activeTasks.Enqueue(replicationTask);
									replicationTask.ContinueWith(_ =>
									{
										// here we purge all the completed tasks at the head of the queue
										Task task;
										while (activeTasks.TryPeek(out task))
										{
											if (!task.IsCompleted && !task.IsCanceled && !task.IsFaulted)
												break;
											activeTasks.TryDequeue(out task); // remove it from end
										}
									});
								}

								Task.WhenAll(startedTasks.ToArray()).ContinueWith(t =>
								{
									if (destinationStats.Count != 0)
									{
										var minLastReplicatedEtag = destinationStats.Where(x => x.Value.LastReplicatedEtag != null)
										                                            .Select(x => x.Value.LastReplicatedEtag)
										                                            .Min(x => new ComparableByteArray(x.ToByteArray()));
										                            
                						if(minLastReplicatedEtag != null)
											prefetchingBehavior.CleanupDocuments(minLastReplicatedEtag.ToEtag());
									}
								}).AssertNotFailed();
							}
						}
					}
					catch (Exception e)
					{
						log.ErrorException("Failed to perform replication", e);
					}

					runningBecauseOfDataModifications = context.WaitForWork(timeToWaitInMinutes, ref workCounter, name);
					timeToWaitInMinutes = runningBecauseOfDataModifications
											? TimeSpan.FromSeconds(30)
											: TimeSpan.FromMinutes(5);
				}
			}
		}

		private void NotifySiblings()
		{
			var notifications = new BlockingCollection<RavenConnectionStringOptions>();

			Task.Factory.StartNew(() => NotifySibling(notifications));

			int skip = 0;
			var replicationDestinations = GetReplicationDestinations();
			foreach (var replicationDestination in replicationDestinations)
			{
				notifications.TryAdd(replicationDestination.ConnectionStringOptions, 15 * 1000);
			}

			while (true)
			{
<<<<<<< HEAD
				int nextPageStart = skip; // will trigger rapid pagination
				var docs = docDb.GetDocumentsWithIdStartingWith(Constants.RavenReplicationSourcesBasePath, null, null, skip, 128, ref nextPageStart);
=======
				var docs = docDb.GetDocumentsWithIdStartingWith(Constants.RavenReplicationSourcesBasePath, null, null, skip, 128, CancellationToken.None);
>>>>>>> 2f5de25a
				if (docs.Length == 0)
				{
					notifications.TryAdd(null, 15 * 1000); // marker to stop notify this
					return;
				}

				skip += docs.Length;

				foreach (RavenJObject doc in docs)
				{
					var sourceReplicationInformation = doc.JsonDeserialization<SourceReplicationInformation>();
					if (string.IsNullOrEmpty(sourceReplicationInformation.Source))
						continue;

					var match = replicationDestinations.FirstOrDefault(x =>
														   string.Equals(x.ConnectionStringOptions.Url,
																		 sourceReplicationInformation.Source,
																		 StringComparison.OrdinalIgnoreCase));

					if (match != null)
					{
						notifications.TryAdd(match.ConnectionStringOptions, 15 * 1000);
					}
					else
					{
						notifications.TryAdd(new RavenConnectionStringOptions
						{
							Url = sourceReplicationInformation.Source
						}, 15 * 1000);
					}
				}
			}
		}

		private void NotifySibling(BlockingCollection<RavenConnectionStringOptions> collection)
		{
			using (LogContext.WithDatabase(docDb.Name))
				while (true)
				{
					RavenConnectionStringOptions connectionStringOptions;
					try
					{
						collection.TryTake(out connectionStringOptions, 15 * 1000, docDb.WorkContext.CancellationToken);
						if (connectionStringOptions == null)
							return;
					}
					catch (Exception e)
					{
						log.ErrorException("Could not get connection string options to notify sibling servers about restart", e);
						return;
					}
					try
					{
						var url = connectionStringOptions.Url + "/replication/heartbeat?from=" + UrlEncodedServerUrl() + "&dbid=" + docDb.TransactionalStorage.Id;
						var request = httpRavenRequestFactory.Create(url, "POST", connectionStringOptions);
						request.WebRequest.ContentLength = 0;
						request.ExecuteRequest();
					}
					catch (Exception e)
					{
						log.WarnException("Could not notify " + connectionStringOptions.Url + " about sibling server being up & running", e);
					}
				}
		}

		private bool IsNotFailing(ReplicationStrategy dest, int currentReplicationAttempts)
		{
			var jsonDocument = docDb.Get(Constants.RavenReplicationDestinationsBasePath + EscapeDestinationName(dest.ConnectionStringOptions.Url), null);
			if (jsonDocument == null)
				return true;
			var failureInformation = jsonDocument.DataAsJson.JsonDeserialization<DestinationFailureInformation>();
			if (failureInformation.FailureCount > 1000)
			{
				var shouldReplicateTo = currentReplicationAttempts % 10 == 0;
				log.Debug("Failure count for {0} is {1}, skipping replication: {2}",
					dest, failureInformation.FailureCount, shouldReplicateTo == false);
				return shouldReplicateTo;
			}
			if (failureInformation.FailureCount > 100)
			{
				var shouldReplicateTo = currentReplicationAttempts % 5 == 0;
				log.Debug("Failure count for {0} is {1}, skipping replication: {2}",
					dest, failureInformation.FailureCount, shouldReplicateTo == false);
				return shouldReplicateTo;
			}
			if (failureInformation.FailureCount > 10)
			{
				var shouldReplicateTo = currentReplicationAttempts % 2 == 0;
				log.Debug("Failure count for {0} is {1}, skipping replication: {2}",
					dest, failureInformation.FailureCount, shouldReplicateTo == false);
				return shouldReplicateTo;
			}
			return true;
		}

		public static string EscapeDestinationName(string url)
		{
			return Uri.EscapeDataString(url.Replace("http://", "").Replace("/", "").Replace(":", ""));
		}

		private void WarnIfNoReplicationTargetsWereFound()
		{
			if (firstTimeFoundNoReplicationDocument)
			{
				firstTimeFoundNoReplicationDocument = false;
				log.Warn("Replication bundle is installed, but there is no destination in 'Raven/Replication/Destinations'.\r\nReplication results in NO-OP");
			}
		}

		private bool ReplicateTo(ReplicationStrategy destination)
		{
			try
			{
				if (docDb.Disposed)
					return false;
				using (docDb.DisableAllTriggersForCurrentThread())
				{
					SourceReplicationInformation destinationsReplicationInformationForSource;
					try
					{
						destinationsReplicationInformationForSource = GetLastReplicatedEtagFrom(destination);
						if (destinationsReplicationInformationForSource == null)
							return false;
					}
					catch (Exception e)
					{
						log.WarnException("Failed to replicate to: " + destination, e);
						return false;
					}

					bool? replicated = null;
					switch (ReplicateDocuments(destination, destinationsReplicationInformationForSource))
					{
						case true:
							replicated = true;
							break;
						case false:
							return false;
					}

					switch (ReplicateAttachments(destination, destinationsReplicationInformationForSource))
					{
						case true:
							replicated = true;
							break;
						case false:
							return false;
					}

					return replicated ?? false;
				}
			}
			finally
			{
				var holder = activeReplicationTasks.GetOrAdd(destination.ConnectionStringOptions.Url, new IntHolder());
				Thread.VolatileWrite(ref holder.Value, 0);
			}
		}

		private bool? ReplicateAttachments(ReplicationStrategy destination, SourceReplicationInformation destinationsReplicationInformationForSource)
		{
			var tuple = GetAttachments(destinationsReplicationInformationForSource, destination);
			var attachments = tuple.Item1;

			if (attachments == null || attachments.Length == 0)
			{
				if (tuple.Item2 != destinationsReplicationInformationForSource.LastAttachmentEtag)
				{
					SetLastReplicatedEtagForServer(destination, lastAttachmentEtag: tuple.Item2);
				}
				return null;
			}
			string lastError;
			if (TryReplicationAttachments(destination, attachments, out lastError) == false)// failed to replicate, start error handling strategy
			{
				if (IsFirstFailure(destination.ConnectionStringOptions.Url))
				{
					log.Info(
						"This is the first failure for {0}, assuming transient failure and trying again",
						destination);
					if (TryReplicationAttachments(destination, attachments, out lastError))// success on second fail
					{
						RecordSuccess(destination.ConnectionStringOptions.Url, lastReplicatedEtag: tuple.Item2);
						return true;
					}
				}
				RecordFailure(destination.ConnectionStringOptions.Url, lastError);
				return false;
			}
			RecordSuccess(destination.ConnectionStringOptions.Url,
				lastReplicatedEtag: tuple.Item2);

			return true;
		}

		private bool? ReplicateDocuments(ReplicationStrategy destination, SourceReplicationInformation destinationsReplicationInformationForSource)
		{
			var documentsToReplicate = GetJsonDocuments(destinationsReplicationInformationForSource, destination);
			if (documentsToReplicate.Documents == null || documentsToReplicate.Documents.Length == 0)
			{
				if (documentsToReplicate.LastEtag != destinationsReplicationInformationForSource.LastDocumentEtag)
				{
					// we don't notify remote server about updates to system docs, see: RavenDB-715
					if (documentsToReplicate.CountOfFilteredDocumentsWhichAreSystemDocuments == 0 ||
						documentsToReplicate.CountOfFilteredDocumentsWhichAreSystemDocuments > SystemDocsLimitForRemoteEtagUpdate  ||
						documentsToReplicate.CountOfFilteredDocumentsWhichOriginFromDestination > DestinationDocsLimitForRemoteEtagUpdate) // see RavenDB-1555
					{
						SetLastReplicatedEtagForServer(destination, lastDocEtag: documentsToReplicate.LastEtag);
					}
				}
				RecordLastEtagChecked(destination.ConnectionStringOptions.Url,
					documentsToReplicate.LastEtag);
				return null;
			}
			string lastError;
			if (TryReplicationDocuments(destination, documentsToReplicate.Documents, out lastError) == false)// failed to replicate, start error handling strategy
			{
				if (IsFirstFailure(destination.ConnectionStringOptions.Url))
				{
					log.Info(
						"This is the first failure for {0}, assuming transient failure and trying again",
						destination);
					if (TryReplicationDocuments(destination, documentsToReplicate.Documents, out lastError))// success on second fail
					{
						RecordSuccess(destination.ConnectionStringOptions.Url,
							documentsToReplicate.LastEtag, documentsToReplicate.LastLastModified);
						return true;
					}
				}
				RecordFailure(destination.ConnectionStringOptions.Url, lastError);
				return false;
			}
			RecordSuccess(destination.ConnectionStringOptions.Url,
				documentsToReplicate.LastEtag, documentsToReplicate.LastLastModified);
			return true;
		}

		private void SetLastReplicatedEtagForServer(ReplicationStrategy destination, Etag lastDocEtag = null, Etag lastAttachmentEtag = null)
		{
			try
			{
				var url = destination.ConnectionStringOptions.Url + "/replication/lastEtag?from=" + UrlEncodedServerUrl() +
						  "&dbid=" + docDb.TransactionalStorage.Id;
				if (lastDocEtag != null)
					url += "&docEtag=" + lastDocEtag;
				if (lastAttachmentEtag != null)
					url += "&attachmentEtag=" + lastAttachmentEtag;

				var request = httpRavenRequestFactory.Create(url, "PUT", destination.ConnectionStringOptions);
				request.Write(new byte[0]);
				request.ExecuteRequest();
			}
			catch (WebException e)
			{
				var response = e.Response as HttpWebResponse;
				if (response != null && (response.StatusCode == HttpStatusCode.BadRequest || response.StatusCode == HttpStatusCode.NotFound))
					log.WarnException("Replication is not enabled on: " + destination, e);
				else
					log.WarnException("Failed to contact replication destination: " + destination, e);
			}
			catch (Exception e)
			{
				log.WarnException("Failed to contact replication destination: " + destination, e);
			}
		}

		private void RecordFailure(string url, string lastError)
		{
			var stats = destinationStats.GetOrAdd(url, new DestinationStats { Url = url });
			Interlocked.Increment(ref stats.FailureCountInternal);
			stats.LastFailureTimestamp = SystemTime.UtcNow;
			if (string.IsNullOrWhiteSpace(lastError) == false)
				stats.LastError = lastError;

			var jsonDocument = docDb.Get(Constants.RavenReplicationDestinationsBasePath + EscapeDestinationName(url), null);
			var failureInformation = new DestinationFailureInformation { Destination = url };
			if (jsonDocument != null)
			{
				failureInformation = jsonDocument.DataAsJson.JsonDeserialization<DestinationFailureInformation>();
			}
			failureInformation.FailureCount += 1;
			docDb.Put(Constants.RavenReplicationDestinationsBasePath + EscapeDestinationName(url), null,
					  RavenJObject.FromObject(failureInformation), new RavenJObject(), null);
		}

		private void RecordLastEtagChecked(string url, Etag lastEtagChecked)
		{
			var stats = destinationStats.GetOrDefault(url, new DestinationStats { Url = url });
			stats.LastEtagCheckedForReplication = lastEtagChecked;
		}

		private void RecordSuccess(string url,
			Etag lastReplicatedEtag = null, DateTime? lastReplicatedLastModified = null,
			DateTime? lastHeartbeatReceived = null, string lastError = null)
		{
			var stats = destinationStats.GetOrAdd(url, new DestinationStats { Url = url });
			Interlocked.Exchange(ref stats.FailureCountInternal, 0);
			stats.LastSuccessTimestamp = SystemTime.UtcNow;

			if (lastReplicatedEtag != null)
			{
				stats.LastEtagCheckedForReplication = lastReplicatedEtag;
				stats.LastReplicatedEtag = lastReplicatedEtag;
			}

			if (lastReplicatedLastModified.HasValue)
				stats.LastReplicatedLastModified = lastReplicatedLastModified;

			if (lastHeartbeatReceived.HasValue)
				stats.LastHeartbeatReceived = lastHeartbeatReceived;

			if (!string.IsNullOrWhiteSpace(lastError))
				stats.LastError = lastError;

			docDb.Delete(Constants.RavenReplicationDestinationsBasePath + EscapeDestinationName(url), null, null);
		}

		private bool IsFirstFailure(string url)
		{
			var destStats = destinationStats.GetOrAdd(url, new DestinationStats { Url = url });
			return destStats.FailureCount == 0;
		}

		private bool TryReplicationAttachments(ReplicationStrategy destination, RavenJArray jsonAttachments, out string errorMessage)
		{
			try
			{
				var url = destination.ConnectionStringOptions.Url + "/replication/replicateAttachments?from=" +
						  UrlEncodedServerUrl() + "&dbid=" + docDb.TransactionalStorage.Id;

				var sp = Stopwatch.StartNew();
				var request = httpRavenRequestFactory.Create(url, "POST", destination.ConnectionStringOptions);

				request.WebRequest.Headers.Add("Attachment-Ids", string.Join(", ", jsonAttachments.Select(x => x.Value<string>("@id"))));

				request.WriteBson(jsonAttachments);
				request.ExecuteRequest();
				log.Info("Replicated {0} attachments to {1} in {2:#,#;;0} ms", jsonAttachments.Length, destination, sp.ElapsedMilliseconds);
				errorMessage = "";
				return true;
			}
			catch (WebException e)
			{
				var response = e.Response as HttpWebResponse;
				if (response != null)
				{
					using (var streamReader = new StreamReader(response.GetResponseStreamWithHttpDecompression()))
					{
						var error = streamReader.ReadToEnd();
						try
						{
							var ravenJObject = RavenJObject.Parse(error);
							log.WarnException("Replication to " + destination + " had failed\r\n" + ravenJObject.Value<string>("Error"), e);
							errorMessage = error;
							return false;
						}
						catch (Exception)
						{
						}

						log.WarnException("Replication to " + destination + " had failed\r\n" + error, e);
						errorMessage = error;
					}
				}
				else
				{
					log.WarnException("Replication to " + destination + " had failed", e);
					errorMessage = e.Message;
				}
				return false;
			}
			catch (Exception e)
			{
				log.WarnException("Replication to " + destination + " had failed", e);
				errorMessage = e.Message;
				return false;
			}
		}

		private bool TryReplicationDocuments(ReplicationStrategy destination, RavenJArray jsonDocuments, out string lastError)
		{
			try
			{
				log.Debug("Starting to replicate {0} documents to {1}", jsonDocuments.Length, destination);
				var url = destination.ConnectionStringOptions.Url + "/replication/replicateDocs?from=" + UrlEncodedServerUrl()
						  + "&dbid=" + docDb.TransactionalStorage.Id;

				var sp = Stopwatch.StartNew();

				var request = httpRavenRequestFactory.Create(url, "POST", destination.ConnectionStringOptions);
				request.Write(jsonDocuments);
				request.ExecuteRequest();
				log.Info("Replicated {0} documents to {1} in {2:#,#;;0} ms", jsonDocuments.Length, destination, sp.ElapsedMilliseconds);
				lastError = "";
				return true;
			}
			catch (WebException e)
			{
				var response = e.Response as HttpWebResponse;
				if (response != null)
				{
					Stream responseStream = response.GetResponseStream();
					if (responseStream != null)
					{
						using (var streamReader = new StreamReader(responseStream))
						{
							var error = streamReader.ReadToEnd();
							log.WarnException("Replication to " + destination + " had failed\r\n" + error, e);
						}
					}
					else
					{
						log.WarnException("Replication to " + destination + " had failed", e);
					}
				}
				else
				{
					log.WarnException("Replication to " + destination + " had failed", e);
				}
				lastError = e.Message;
				return false;
			}
			catch (Exception e)
			{
				log.WarnException("Replication to " + destination + " had failed", e);
				lastError = e.Message;
				return false;
			}
		}

		private class JsonDocumentsToReplicate
		{
			public Etag LastEtag { get; set; }
			public DateTime LastLastModified { get; set; }
			public RavenJArray Documents { get; set; }
			public int CountOfFilteredDocumentsWhichAreSystemDocuments { get; set; }
			public int CountOfFilteredDocumentsWhichOriginFromDestination { get; set; }
		}

		private JsonDocumentsToReplicate GetJsonDocuments(SourceReplicationInformation destinationsReplicationInformationForSource, ReplicationStrategy destination)
		{
			var result = new JsonDocumentsToReplicate();
			try
			{
				var destinationId = destinationsReplicationInformationForSource.ServerInstanceId.ToString();

				docDb.TransactionalStorage.Batch(actions =>
				{
					var synchronizationEtag = etagSynchronizer.GetSynchronizationEtag();

					var lastEtag = etagSynchronizer.CalculateSynchronizationEtag(
						synchronizationEtag,
						destinationsReplicationInformationForSource.LastDocumentEtag);

					int docsSinceLastReplEtag = 0;
					List<JsonDocument> docsToReplicate;
					List<JsonDocument> filteredDocsToReplicate;
					result.LastEtag = lastEtag;

					while (true)
					{
						docsToReplicate = GetDocsToReplicate(actions, result);

						filteredDocsToReplicate =
							docsToReplicate
								.Where(document =>
								{
									var info = docDb.GetRecentTouchesFor(document.Key);
									if (info != null)
									{
										if (info.PreTouchEtag.CompareTo(result.LastEtag) <= 0)
										{
										    log.Debug("Will not replicate document '{0}' to '{1}' because the updates after etag {2} are related document touches", document.Key, destinationId, info.PreTouchEtag);
											return false;
										}
									}

									return destination.FilterDocuments(destinationId, document.Key, document.Metadata) && prefetchingBehavior.FilterDocuments(document);
								})
								.ToList();

						docsSinceLastReplEtag += docsToReplicate.Count;
						result.CountOfFilteredDocumentsWhichAreSystemDocuments += docsToReplicate.Count(doc => destination.IsSystemDocumentId(doc.Key));
						result.CountOfFilteredDocumentsWhichOriginFromDestination +=
							docsToReplicate.Count(doc => destination.OriginsFromDestination(destinationId, doc.Metadata));

						if (docsToReplicate.Count > 0)
						{
							var lastDoc = docsToReplicate.Last();
							Debug.Assert(lastDoc.Etag != null);
							result.LastEtag = lastDoc.Etag;
							if (lastDoc.LastModified.HasValue)
								result.LastLastModified = lastDoc.LastModified.Value;
						}

						if (docsToReplicate.Count == 0 || filteredDocsToReplicate.Count != 0)
						{
							break;
						}

						log.Debug("All the docs were filtered, trying another batch from etag [>{0}]", result.LastEtag);
					}

					log.Debug(() =>
					{
						if (docsSinceLastReplEtag == 0)
							return string.Format("No documents to replicate to {0} - last replicated etag: {1}", destination,
												 lastEtag);

						if (docsSinceLastReplEtag == filteredDocsToReplicate.Count)
							return string.Format("Replicating {0} docs [>{1}] to {2}.",
											 docsSinceLastReplEtag,
											 lastEtag,
											 destination);

						var diff = docsToReplicate.Except(filteredDocsToReplicate).Select(x => x.Key);
						return string.Format("Replicating {1} docs (out of {0}) [>{4}] to {2}. [Not replicated: {3}]",
											 docsSinceLastReplEtag,
											 filteredDocsToReplicate.Count,
											 destination,
											 string.Join(", ", diff),
											 lastEtag);
					});

					result.Documents = new RavenJArray(filteredDocsToReplicate
														.Select(x =>
														{
															DocumentRetriever.EnsureIdInMetadata(x);
															return x;
														})
														.Select(x => x.ToJson()));
				});
			}
			catch (Exception e)
			{
				log.WarnException("Could not get documents to replicate after: " + destinationsReplicationInformationForSource.LastDocumentEtag, e);
			}
			return result;
		}

		private List<JsonDocument> GetDocsToReplicate(IStorageActionsAccessor actions, JsonDocumentsToReplicate result)
		{
			var docsToReplicate = prefetchingBehavior.GetDocumentsBatchFrom(result.LastEtag);
			Etag lastEtag = null;
			if (docsToReplicate.Count > 0)
			{
				lastEtag = docsToReplicate[docsToReplicate.Count - 1].Etag;
			}
			return docsToReplicate.Concat(actions.Lists.Read("Raven/Replication/Docs/Tombstones", result.LastEtag, lastEtag, 1024)
							.Select(x => new JsonDocument
							{
								Etag = x.Etag,
								Key = x.Key,
								Metadata = x.Data,
								DataAsJson = new RavenJObject()
							}))
				.OrderBy(x => x.Etag)
				.ToList();
		}


		private Tuple<RavenJArray, Etag> GetAttachments(SourceReplicationInformation destinationsReplicationInformationForSource, ReplicationStrategy destination)
		{
			RavenJArray attachments = null;
			Etag lastAttachmentEtag = Etag.Empty;
			try
			{
				var destinationId = destinationsReplicationInformationForSource.ServerInstanceId.ToString();

				docDb.TransactionalStorage.Batch(actions =>
				{
					int attachmentSinceLastEtag = 0;
					List<AttachmentInformation> attachmentsToReplicate;
					List<AttachmentInformation> filteredAttachmentsToReplicate;
					lastAttachmentEtag = destinationsReplicationInformationForSource.LastAttachmentEtag;
					while (true)
					{
						attachmentsToReplicate = GetAttachmentsToReplicate(actions, lastAttachmentEtag);

						filteredAttachmentsToReplicate = attachmentsToReplicate.Where(attachment => destination.FilterAttachments(attachment, destinationId)).ToList();

						attachmentSinceLastEtag += attachmentsToReplicate.Count;

						if (attachmentsToReplicate.Count == 0 ||
							filteredAttachmentsToReplicate.Count != 0)
						{
							break;
						}

						AttachmentInformation jsonDocument = attachmentsToReplicate.Last();
						Etag attachmentEtag = jsonDocument.Etag;
						log.Debug("All the attachments were filtered, trying another batch from etag [>{0}]", attachmentEtag);
						lastAttachmentEtag = attachmentEtag;
					}

					log.Debug(() =>
					{
						if (attachmentSinceLastEtag == 0)
							return string.Format("No attachments to replicate to {0} - last replicated etag: {1}", destination,
												 destinationsReplicationInformationForSource.LastDocumentEtag);

						if (attachmentSinceLastEtag == filteredAttachmentsToReplicate.Count)
							return string.Format("Replicating {0} attachments [>{1}] to {2}.",
											 attachmentSinceLastEtag,
											 destinationsReplicationInformationForSource.LastDocumentEtag,
											 destination);

						var diff = attachmentsToReplicate.Except(filteredAttachmentsToReplicate).Select(x => x.Key);
						return string.Format("Replicating {1} attachments (out of {0}) [>{4}] to {2}. [Not replicated: {3}]",
											 attachmentSinceLastEtag,
											 filteredAttachmentsToReplicate.Count,
											 destination,
											 string.Join(", ", diff),
											 destinationsReplicationInformationForSource.LastDocumentEtag);
					});

					attachments = new RavenJArray(filteredAttachmentsToReplicate
													  .Select(x =>
													  {
														  var data = new byte[0];
														  if (x.Size > 0)
														  {
															  data = actions.Attachments.GetAttachment(x.Key).Data().ReadData();
														  }
														  return new RavenJObject
							                                           {
								                                           {"@metadata", x.Metadata},
								                                           {"@id", x.Key},
								                                           {"@etag", x.Etag.ToByteArray()},
								                                           {"data", data}
							                                           };
													  }));
				});
			}
			catch (Exception e)
			{
				log.WarnException("Could not get attachments to replicate after: " + destinationsReplicationInformationForSource.LastAttachmentEtag, e);
			}
			return Tuple.Create(attachments, lastAttachmentEtag);
		}

		private static List<AttachmentInformation> GetAttachmentsToReplicate(IStorageActionsAccessor actions, Etag lastAttachmentEtag)
		{
			var attachmentInformations = actions.Attachments.GetAttachmentsAfter(lastAttachmentEtag, 100, 1024 * 1024 * 10).ToList();

			Etag lastEtag = null;
			if (attachmentInformations.Count > 0)
				lastEtag = attachmentInformations[attachmentInformations.Count - 1].Etag;

			return attachmentInformations
				.Concat(actions.Lists.Read(Constants.RavenReplicationAttachmentsTombstones, lastAttachmentEtag, lastEtag, 100)
							.Select(x => new AttachmentInformation
							{
								Key = x.Key,
								Etag = x.Etag,
								Metadata = x.Data,
								Size = 0,
							}))
				.OrderBy(x => new ComparableByteArray(x.Etag))
				.ToList();
		}

		private SourceReplicationInformation GetLastReplicatedEtagFrom(ReplicationStrategy destination)
		{
			try
			{
				Etag currentEtag = Etag.Empty;
				docDb.TransactionalStorage.Batch(accessor => currentEtag = accessor.Staleness.GetMostRecentDocumentEtag());
				var url = destination.ConnectionStringOptions.Url + "/replication/lastEtag?from=" + UrlEncodedServerUrl() +
						  "&currentEtag=" + currentEtag + "&dbid=" + docDb.TransactionalStorage.Id;
				var request = httpRavenRequestFactory.Create(url, "GET", destination.ConnectionStringOptions);
				return request.ExecuteRequest<SourceReplicationInformation>();
			}
			catch (WebException e)
			{
				var response = e.Response as HttpWebResponse;
				if (response != null && (response.StatusCode == HttpStatusCode.BadRequest || response.StatusCode == HttpStatusCode.NotFound))
					log.WarnException("Replication is not enabled on: " + destination, e);
				else
					log.WarnException("Failed to contact replication destination: " + destination, e);
				RecordFailure(destination.ConnectionStringOptions.Url, e.Message);
			}
			catch (Exception e)
			{
				log.WarnException("Failed to contact replication destination: " + destination, e);
				RecordFailure(destination.ConnectionStringOptions.Url, e.Message);
			}

			return null;
		}

		private string UrlEncodedServerUrl()
		{
			return Uri.EscapeDataString(docDb.ServerUrl);
		}

		private ReplicationStrategy[] GetReplicationDestinations()
		{
			var document = docDb.Get(Constants.RavenReplicationDestinations, null);
			if (document == null)
			{
				return new ReplicationStrategy[0];
			}
			ReplicationDocument jsonDeserialization;
			try
			{
				jsonDeserialization = document.DataAsJson.JsonDeserialization<ReplicationDocument>();
			}
			catch (Exception e)
			{
				log.Warn("Cannot get replication destinations", e);
				return new ReplicationStrategy[0];
			}

			if (string.IsNullOrWhiteSpace(jsonDeserialization.Source))
			{
				jsonDeserialization.Source = docDb.TransactionalStorage.Id.ToString();
				try
				{
					var ravenJObject = RavenJObject.FromObject(jsonDeserialization);
					ravenJObject.Remove("Id");
					docDb.Put(Constants.RavenReplicationDestinations, document.Etag, ravenJObject, document.Metadata, null);
				}
				catch (ConcurrencyException)
				{
					// we will get it next time
				}
			}

			if (jsonDeserialization.Source != docDb.TransactionalStorage.Id.ToString())
			{
			    if (!wrongReplicationSourceAlertSent)
			    {
			        var dbName = string.IsNullOrEmpty(docDb.Name) ? "<system>" : docDb.Name;

			        docDb.AddAlert(new Alert
			            {
			                AlertLevel = AlertLevel.Error,
			                CreatedAt = SystemTime.UtcNow,
			                Message = "Source of the ReplicationDestinations document is not the same as the database it is located in",
                            Title = "Wrong replication source: " + jsonDeserialization.Source + " instead of " + docDb.TransactionalStorage.Id + " in database " + dbName,
			                UniqueKey = "Wrong source: " + jsonDeserialization.Source + ", " + docDb.TransactionalStorage.Id
			            });

                    wrongReplicationSourceAlertSent = true;
			    }

			    return new ReplicationStrategy[0];
			}

            wrongReplicationSourceAlertSent = false;

			return jsonDeserialization
				.Destinations
				.Where(x => !x.Disabled)
				.Select(GetConnectionOptionsSafe)
				.Where(x => x != null)
				.ToArray();
		}

		private ReplicationStrategy GetConnectionOptionsSafe(ReplicationDestination x)
		{
			try
			{
				return GetConnectionOptions(x);
			}
			catch (Exception e)
			{
				log.ErrorException(
					string.Format("IGNORING BAD REPLICATION CONFIG!{0}Could not figure out connection options for [Url: {1}, ClientVisibleUrl: {2}]",
					Environment.NewLine, x.Url, x.ClientVisibleUrl),
					e);

				return null;
			}
		}

		private ReplicationStrategy GetConnectionOptions(ReplicationDestination x)
		{
			var replicationStrategy = new ReplicationStrategy
			{
				ReplicationOptionsBehavior = x.TransitiveReplicationBehavior,
				CurrentDatabaseId = docDb.TransactionalStorage.Id.ToString()
			};
			return CreateReplicationStrategyFromDocument(x, replicationStrategy);
		}

		private static ReplicationStrategy CreateReplicationStrategyFromDocument(ReplicationDestination x, ReplicationStrategy replicationStrategy)
		{
			var url = x.Url;
			if (string.IsNullOrEmpty(x.Database) == false)
			{
				url = url + "/databases/" + x.Database;
			}
			replicationStrategy.ConnectionStringOptions = new RavenConnectionStringOptions
			{
				Url = url,
				ApiKey = x.ApiKey,
			};
			if (string.IsNullOrEmpty(x.Username) == false)
			{
				replicationStrategy.ConnectionStringOptions.Credentials = string.IsNullOrEmpty(x.Domain)
					? new NetworkCredential(x.Username, x.Password)
					: new NetworkCredential(x.Username, x.Password, x.Domain);
			}
			return replicationStrategy;
		}

		public void HandleHeartbeat(string src)
		{
			ResetFailureForHeartbeat(src);

			heartbeatDictionary.AddOrUpdate(src, SystemTime.UtcNow, (_, __) => SystemTime.UtcNow);
		}

		public bool IsHeartbeatAvailable(string src, DateTime lastCheck)
		{
			if (heartbeatDictionary.ContainsKey(src))
			{
				DateTime lastHeartbeat;
				if (heartbeatDictionary.TryGetValue(src, out lastHeartbeat))
				{
					return lastHeartbeat >= lastCheck;
				}
			}

			return false;
		}


		private void ResetFailureForHeartbeat(string src)
		{
			RecordSuccess(src, lastHeartbeatReceived: SystemTime.UtcNow);
			docDb.WorkContext.ShouldNotifyAboutWork(() => "Replication Heartbeat from " + src);
			docDb.WorkContext.NotifyAboutWork();
		}

		public void Dispose()
		{
			Task task;
			while (activeTasks.TryDequeue(out task))
			{
				task.Wait();
			}

			if (prefetchingBehavior != null)
				prefetchingBehavior.Dispose();
		}
		private readonly ConcurrentDictionary<string, DateTime> heartbeatDictionary = new ConcurrentDictionary<string, DateTime>(StringComparer.OrdinalIgnoreCase);
	}
}<|MERGE_RESOLUTION|>--- conflicted
+++ resolved
@@ -216,12 +216,8 @@
 
 			while (true)
 			{
-<<<<<<< HEAD
 				int nextPageStart = skip; // will trigger rapid pagination
-				var docs = docDb.GetDocumentsWithIdStartingWith(Constants.RavenReplicationSourcesBasePath, null, null, skip, 128, ref nextPageStart);
-=======
-				var docs = docDb.GetDocumentsWithIdStartingWith(Constants.RavenReplicationSourcesBasePath, null, null, skip, 128, CancellationToken.None);
->>>>>>> 2f5de25a
+				var docs = docDb.GetDocumentsWithIdStartingWith(Constants.RavenReplicationSourcesBasePath, null, null, skip, 128, CancellationToken.None, ref nextPageStart);
 				if (docs.Length == 0)
 				{
 					notifications.TryAdd(null, 15 * 1000); // marker to stop notify this
