using System;
using System.Diagnostics;
using System.Linq;
using Raven.Abstractions.Data;
using Raven.Abstractions.Json.Linq;
using Raven.Abstractions.Logging;
using Raven.Database.Bundles.Replication.Impl;
using Raven.Database.Bundles.Replication.Triggers;
using Raven.Database.Storage;
using Raven.Json.Linq;

namespace Raven.Database.Bundles.Replication.Responders.Behaviors
{
    public abstract class SingleItemReplicationBehavior<TInternal, TExternal>
    {
        protected class CreatedConflict
        {
            public Etag Etag { get; set; }
            public string[] ConflictedIds { get; set; }
        }

        private readonly ILog log = LogManager.GetCurrentClassLogger();
        public DocumentDatabase Database { get; set; }
        public IStorageActionsAccessor Actions { get; set; }
        public string Src { get; set; }

        public void Replicate(string id, RavenJObject metadata, TExternal incoming)
        {
            if (metadata.Value<bool>(Constants.RavenDeleteMarker))
            {
                ReplicateDelete(id, metadata, incoming);
                return;
            }
            TInternal existingItem;
            Etag existingEtag;
            bool deleted;

            RavenJObject existingMetadata;

            try
            {
                existingMetadata = TryGetExisting(id, out existingItem, out existingEtag, out deleted);
            }
            catch (Exception e)
            {
                log.ErrorException(string.Format("Replication - fetching existing item failed. (key = {0})", id), e);
                throw new InvalidOperationException("Replication - fetching existing item failed. (key = " + id + ")", e);
            }

            if (existingMetadata == null)
            {
                AddWithoutConflict(id, null, metadata, incoming);
                if (log.IsDebugEnabled)
                    log.Debug("New item {0} replicated successfully from {1}", id, Src);
                return;
            }

            // we just got the same version from the same source - request playback again?
            // at any rate, not an error, moving on
            if (existingMetadata.Value<string>(Constants.RavenReplicationSource) ==
                metadata.Value<string>(Constants.RavenReplicationSource)
                &&
                existingMetadata.Value<long>(Constants.RavenReplicationVersion) ==
                metadata.Value<long>(Constants.RavenReplicationVersion))
            {
                return;
            }

            var existingDocumentIsInConflict = existingMetadata[Constants.RavenReplicationConflict] != null;

            if (existingDocumentIsInConflict == false &&
                // if the current document is not in conflict, we can continue without having to keep conflict semantics
                (Historian.IsDirectChildOfCurrent(metadata, existingMetadata)))
                // this update is direct child of the existing doc, so we are fine with overwriting this
            {
                var etag = deleted == false ? existingEtag : null;
                AddWithoutConflict(id, etag, metadata, incoming);
                if (log.IsDebugEnabled)
                    log.Debug("Existing item {0} replicated successfully from {1}", id, Src);
                return;
            }

            RavenJObject resolvedMetadataToSave;
            TExternal resolvedItemToSave;
            if (TryResolveConflict(id, metadata, incoming, existingItem, out resolvedMetadataToSave, out resolvedItemToSave))
            {
                if (metadata.ContainsKey("Raven-Remove-Document-Marker") &&
                   metadata.Value<bool>("Raven-Remove-Document-Marker"))
                {
                    DeleteItem(id, null);
                    MarkAsDeleted(id, metadata);
                }
                else
                {
                    var etag = deleted == false ? existingEtag : null;
                    var resolvedItemJObject = resolvedItemToSave as RavenJObject;
                    if (resolvedItemJObject != null)
                        ExecuteRemoveConflictOnPutTrigger(id, metadata, resolvedItemJObject);

                    AddWithoutConflict(id, etag, resolvedMetadataToSave, resolvedItemToSave);

                }
                return;
<<<<<<< HEAD
			}

			CreatedConflict createdConflict;

			var newDocumentConflictId = SaveConflictedItem(id, metadata, incoming, existingEtag);

			if (existingDocumentIsInConflict) // the existing document is in conflict
			{
				if (log.IsDebugEnabled)
					log.Debug("Conflicted item {0} has a new version from {1}, adding to conflicted documents", id, Src);

				createdConflict = AppendToCurrentItemConflicts(id, newDocumentConflictId, existingMetadata, existingItem);
			}
			else
			{
				if (log.IsDebugEnabled)
					log.Debug("Existing item {0} is in conflict with replicated version from {1}, marking item as conflicted", id, Src);
				// we have a new conflict
				// move the existing doc to a conflict and create a conflict document
				var existingDocumentConflictId = id + "/conflicts/" + GetReplicationIdentifierForCurrentDatabase();

				createdConflict = CreateConflict(id, newDocumentConflictId, existingDocumentConflictId, existingItem,
												  existingMetadata);
			}

			Database.TransactionalStorage.ExecuteImmediatelyOrRegisterForSynchronization(() =>
				Database.Notifications.RaiseNotifications(new ReplicationConflictNotification()
																	{
																		Id = id,
																		Etag = createdConflict.Etag,
																		ItemType = ReplicationConflict,
																		OperationType = ReplicationOperationTypes.Put,
																		Conflicts = createdConflict.ConflictedIds
																	}));
			}

		private void ExecuteRemoveConflictOnPutTrigger(string id, RavenJObject metadata, RavenJObject resolvedItemJObject)
		{
            //since we are in replication handler, triggers are disabled, and if we are replicating PUT of conflict resolution,
			//we need to execute the relevant trigger manually
			// --> AddWithoutConflict() does PUT, but because of 'No Triggers' context the trigger itself is executed
			var removeConflictTrigger = Database.PutTriggers.GetAllParts()
				.Select(trg => trg.Value)
				.OfType<RemoveConflictOnPutTrigger>()
				.FirstOrDefault();

			Debug.Assert(removeConflictTrigger != null, "If this is null, this means something is very wrong - replication configured, and no relevant plugin is there.");
			removeConflictTrigger.OnPut(id, resolvedItemJObject, new RavenJObject(metadata));
		}

		protected abstract ReplicationConflictTypes ReplicationConflict { get; }

		private string SaveConflictedItem(string id, RavenJObject metadata, TExternal incoming, Etag existingEtag)
		{
			metadata[Constants.RavenReplicationConflictDocument] = true;
			var newDocumentConflictId = id + "/conflicts/" + GetReplicationIdentifier(metadata);
			metadata.Add(Constants.RavenReplicationConflict, RavenJToken.FromObject(true));
			AddWithoutConflict(
				newDocumentConflictId,
				null, // we explicitly want to overwrite a document if it already exists, since it  is known uniuque by the key 
				metadata, 
				incoming);
			return newDocumentConflictId;
		}

		private void ReplicateDelete(string id, RavenJObject newMetadata, TExternal incoming)
		{
			TInternal existingItem;
			Etag existingEtag;
			bool deleted;
			var existingMetadata = TryGetExisting(id, out existingItem, out existingEtag, out deleted);
			if (existingMetadata == null)
			{
				if (log.IsDebugEnabled)
					log.Debug("Replicating deleted item {0} from {1} that does not exist, ignoring.", id, Src);
				return;
			}

			RavenJObject currentReplicationEntry = null;
			if (newMetadata.ContainsKey(Constants.RavenReplicationVersion) &&
			    newMetadata.ContainsKey(Constants.RavenReplicationSource))
			{
				currentReplicationEntry = new RavenJObject
				{
					{Constants.RavenReplicationVersion, newMetadata[Constants.RavenReplicationVersion]},
					{Constants.RavenReplicationSource, newMetadata[Constants.RavenReplicationSource]}
				};
			}
			var existingHistory = ReplicationData.GetHistory(existingMetadata);
			if (currentReplicationEntry != null &&
				existingHistory.Contains(currentReplicationEntry, RavenJTokenEqualityComparer.Default))
			{
				if (log.IsDebugEnabled)
					log.Debug("Replicated delete for {0} already exist in item history, ignoring", id);
				return;
			}
			
			if (existingMetadata.Value<bool>(Constants.RavenDeleteMarker)) //deleted locally as well
			{
				if (log.IsDebugEnabled)
					log.Debug("Replicating deleted item {0} from {1} that was deleted locally. Merging histories.", id, Src);

				var newHistory = ReplicationData.GetHistory(newMetadata);
				if (currentReplicationEntry != null)
					newHistory.Add(currentReplicationEntry);

				//Merge histories
				foreach (var historyEntry in newHistory)
				{
					if (existingHistory.Contains(historyEntry, RavenJTokenEqualityComparer.Default))
						continue;

					existingHistory.Add(historyEntry);
				}

				while (newHistory.Length > Constants.ChangeHistoryLength)
				{
					newHistory.RemoveAt(0);
				}
				ReplicationData.SetHistory(newMetadata, existingHistory);
				MarkAsDeleted(id, newMetadata);

				return;
			}

			if (Historian.IsDirectChildOfCurrent(newMetadata, existingMetadata)) // not modified
			{
				if (log.IsDebugEnabled)
					log.Debug("Delete of existing item {0} was replicated successfully from {1}", id, Src);
				DeleteItem(id, existingEtag);
				MarkAsDeleted(id, newMetadata);
				return;
			}

			CreatedConflict createdConflict;

			if (existingMetadata.Value<bool>(Constants.RavenReplicationConflict)) // locally conflicted
			{
				if (log.IsDebugEnabled)
					log.Debug("Replicating deleted item {0} from {1} that is already conflicted, adding to conflicts.", id, Src);
				var savedConflictedItemId = SaveConflictedItem(id, newMetadata, incoming, existingEtag);
				createdConflict = AppendToCurrentItemConflicts(id, savedConflictedItemId, existingMetadata, existingItem);
			}
			else
			{
=======
            }

            CreatedConflict createdConflict;

            var newDocumentConflictId = SaveConflictedItem(id, metadata, incoming, existingEtag);

            if (existingDocumentIsInConflict) // the existing document is in conflict
            {
                if (log.IsDebugEnabled)
                    log.Debug("Conflicted item {0} has a new version from {1}, adding to conflicted documents", id, Src);

                createdConflict = AppendToCurrentItemConflicts(id, newDocumentConflictId, existingMetadata, existingItem);
            }
            else
            {
                if (log.IsDebugEnabled)
                    log.Debug("Existing item {0} is in conflict with replicated version from {1}, marking item as conflicted", id, Src);
                // we have a new conflict
                // move the existing doc to a conflict and create a conflict document
                var existingDocumentConflictId = id + "/conflicts/" + GetReplicationIdentifierForCurrentDatabase();

                createdConflict = CreateConflict(id, newDocumentConflictId, existingDocumentConflictId, existingItem,
                                                  existingMetadata);
            }

            Database.TransactionalStorage.ExecuteImmediatelyOrRegisterForSynchronization(() =>
                Database.Notifications.RaiseNotifications(new ReplicationConflictNotification()
                                                                    {
                                                                        Id = id,
                                                                        Etag = createdConflict.Etag,
                                                                        ItemType = ReplicationConflict,
                                                                        OperationType = ReplicationOperationTypes.Put,
                                                                        Conflicts = createdConflict.ConflictedIds
                                                                    }));
            }

        private void ExecuteRemoveConflictOnPutTrigger(string id, RavenJObject metadata, RavenJObject resolvedItemJObject)
        {
//since we are in replication handler, triggers are disabled, and if we are replicating PUT of conflict resolution,
            //we need to execute the relevant trigger manually
            // --> AddWithoutConflict() does PUT, but because of 'No Triggers' context the trigger itself is executed
            var removeConflictTrigger = Database.PutTriggers.GetAllParts()
                .Select(trg => trg.Value)
                .OfType<RemoveConflictOnPutTrigger>()
                .FirstOrDefault();

            Debug.Assert(removeConflictTrigger != null, "If this is null, this means something is very wrong - replication configured, and no relevant plugin is there.");
            removeConflictTrigger.OnPut(id, resolvedItemJObject, new RavenJObject(metadata), null);
        }

        protected abstract ReplicationConflictTypes ReplicationConflict { get; }

        private string SaveConflictedItem(string id, RavenJObject metadata, TExternal incoming, Etag existingEtag)
        {
            metadata[Constants.RavenReplicationConflictDocument] = true;
            var newDocumentConflictId = id + "/conflicts/" + GetReplicationIdentifier(metadata);
            metadata.Add(Constants.RavenReplicationConflict, RavenJToken.FromObject(true));
            AddWithoutConflict(
                newDocumentConflictId,
                null, // we explicitly want to overwrite a document if it already exists, since it  is known uniuque by the key 
                metadata, 
                incoming);
            return newDocumentConflictId;
        }

        private void ReplicateDelete(string id, RavenJObject newMetadata, TExternal incoming)
        {
            TInternal existingItem;
            Etag existingEtag;
            bool deleted;
            var existingMetadata = TryGetExisting(id, out existingItem, out existingEtag, out deleted);
            if (existingMetadata == null)
            {
                if (log.IsDebugEnabled)
                    log.Debug("Replicating deleted item {0} from {1} that does not exist, ignoring.", id, Src);
                return;
            }

            RavenJObject currentReplicationEntry = null;
            if (newMetadata.ContainsKey(Constants.RavenReplicationVersion) &&
                newMetadata.ContainsKey(Constants.RavenReplicationSource))
            {
                currentReplicationEntry = new RavenJObject
                {
                    {Constants.RavenReplicationVersion, newMetadata[Constants.RavenReplicationVersion]},
                    {Constants.RavenReplicationSource, newMetadata[Constants.RavenReplicationSource]}
                };
            }
            var existingHistory = ReplicationData.GetHistory(existingMetadata);
            if (currentReplicationEntry != null &&
                existingHistory.Contains(currentReplicationEntry, RavenJTokenEqualityComparer.Default))
            {
                if (log.IsDebugEnabled)
                    log.Debug("Replicated delete for {0} already exist in item history, ignoring", id);
                return;
            }
            
            if (existingMetadata.Value<bool>(Constants.RavenDeleteMarker)) //deleted locally as well
            {
                if (log.IsDebugEnabled)
                    log.Debug("Replicating deleted item {0} from {1} that was deleted locally. Merging histories.", id, Src);

                var newHistory = ReplicationData.GetHistory(newMetadata);
                if (currentReplicationEntry != null)
                    newHistory.Add(currentReplicationEntry);

                //Merge histories
                foreach (var historyEntry in newHistory)
                {
                    if (existingHistory.Contains(historyEntry, RavenJTokenEqualityComparer.Default))
                        continue;

                    existingHistory.Add(historyEntry);
                }

                while (newHistory.Length > Constants.ChangeHistoryLength)
                {
                    newHistory.RemoveAt(0);
                }
                ReplicationData.SetHistory(newMetadata, existingHistory);
                MarkAsDeleted(id, newMetadata);

                return;
            }

            if (Historian.IsDirectChildOfCurrent(newMetadata, existingMetadata)) // not modified
            {
                if (log.IsDebugEnabled)
                    log.Debug("Delete of existing item {0} was replicated successfully from {1}", id, Src);
                DeleteItem(id, existingEtag);
                MarkAsDeleted(id, newMetadata);
                return;
            }

            CreatedConflict createdConflict;

            if (existingMetadata.Value<bool>(Constants.RavenReplicationConflict)) // locally conflicted
            {
                if (log.IsDebugEnabled)
                    log.Debug("Replicating deleted item {0} from {1} that is already conflicted, adding to conflicts.", id, Src);
                var savedConflictedItemId = SaveConflictedItem(id, newMetadata, incoming, existingEtag);
                createdConflict = AppendToCurrentItemConflicts(id, savedConflictedItemId, existingMetadata, existingItem);
            }
            else
            {
>>>>>>> 68f1ca50
                RavenJObject resolvedMetadataToSave;
                TExternal resolvedItemToSave;
                if (TryResolveConflict(id, newMetadata, incoming, existingItem, out resolvedMetadataToSave, out resolvedItemToSave))
                {
                    AddWithoutConflict(id, existingEtag, resolvedMetadataToSave, resolvedItemToSave);
                    return;
                }
                var newConflictId = SaveConflictedItem(id, newMetadata, incoming, existingEtag);
                if (log.IsDebugEnabled)
                    log.Debug("Existing item {0} is in conflict with replicated delete from {1}, marking item as conflicted", id, Src);

                // we have a new conflict  move the existing doc to a conflict and create a conflict document
                var existingDocumentConflictId = id + "/conflicts/" + GetReplicationIdentifierForCurrentDatabase();
                createdConflict = CreateConflict(id, newConflictId, existingDocumentConflictId, existingItem, existingMetadata);
            }

            Database.TransactionalStorage.ExecuteImmediatelyOrRegisterForSynchronization(() =>
                Database.Notifications.RaiseNotifications(new ReplicationConflictNotification()
                                                        {
                                                            Id = id,
                                                            Etag = createdConflict.Etag,
                                                            Conflicts = createdConflict.ConflictedIds,
                                                            ItemType = ReplicationConflictTypes.DocumentReplicationConflict,
                                                            OperationType = ReplicationOperationTypes.Delete
                                                        }));

            }

        protected abstract void DeleteItem(string id, Etag etag);

        protected abstract void MarkAsDeleted(string id, RavenJObject metadata);

        protected abstract void AddWithoutConflict(string id, Etag etag, RavenJObject metadata, TExternal incoming);

        protected abstract CreatedConflict CreateConflict(string id, string newDocumentConflictId,
            string existingDocumentConflictId, TInternal existingItem, RavenJObject existingMetadata);

        protected abstract CreatedConflict AppendToCurrentItemConflicts(string id, string newConflictId,
            RavenJObject existingMetadata, TInternal existingItem);

        protected abstract RavenJObject TryGetExisting(string id, out TInternal existingItem, out Etag existingEtag,
            out bool deleted);

        protected abstract bool TryResolveConflict(string id, RavenJObject metadata, TExternal document,
            TInternal existing, out RavenJObject resolvedMetadataToSave,
                                        out TExternal resolvedItemToSave);


        private static string GetReplicationIdentifier(RavenJObject metadata)
        {
            return metadata.Value<string>(Constants.RavenReplicationSource);
            }

        private string GetReplicationIdentifierForCurrentDatabase()
        {
            return Database.TransactionalStorage.Id.ToString();
            }
        }
    }<|MERGE_RESOLUTION|>--- conflicted
+++ resolved
@@ -101,153 +101,6 @@
 
                 }
                 return;
-<<<<<<< HEAD
-			}
-
-			CreatedConflict createdConflict;
-
-			var newDocumentConflictId = SaveConflictedItem(id, metadata, incoming, existingEtag);
-
-			if (existingDocumentIsInConflict) // the existing document is in conflict
-			{
-				if (log.IsDebugEnabled)
-					log.Debug("Conflicted item {0} has a new version from {1}, adding to conflicted documents", id, Src);
-
-				createdConflict = AppendToCurrentItemConflicts(id, newDocumentConflictId, existingMetadata, existingItem);
-			}
-			else
-			{
-				if (log.IsDebugEnabled)
-					log.Debug("Existing item {0} is in conflict with replicated version from {1}, marking item as conflicted", id, Src);
-				// we have a new conflict
-				// move the existing doc to a conflict and create a conflict document
-				var existingDocumentConflictId = id + "/conflicts/" + GetReplicationIdentifierForCurrentDatabase();
-
-				createdConflict = CreateConflict(id, newDocumentConflictId, existingDocumentConflictId, existingItem,
-												  existingMetadata);
-			}
-
-			Database.TransactionalStorage.ExecuteImmediatelyOrRegisterForSynchronization(() =>
-				Database.Notifications.RaiseNotifications(new ReplicationConflictNotification()
-																	{
-																		Id = id,
-																		Etag = createdConflict.Etag,
-																		ItemType = ReplicationConflict,
-																		OperationType = ReplicationOperationTypes.Put,
-																		Conflicts = createdConflict.ConflictedIds
-																	}));
-			}
-
-		private void ExecuteRemoveConflictOnPutTrigger(string id, RavenJObject metadata, RavenJObject resolvedItemJObject)
-		{
-            //since we are in replication handler, triggers are disabled, and if we are replicating PUT of conflict resolution,
-			//we need to execute the relevant trigger manually
-			// --> AddWithoutConflict() does PUT, but because of 'No Triggers' context the trigger itself is executed
-			var removeConflictTrigger = Database.PutTriggers.GetAllParts()
-				.Select(trg => trg.Value)
-				.OfType<RemoveConflictOnPutTrigger>()
-				.FirstOrDefault();
-
-			Debug.Assert(removeConflictTrigger != null, "If this is null, this means something is very wrong - replication configured, and no relevant plugin is there.");
-			removeConflictTrigger.OnPut(id, resolvedItemJObject, new RavenJObject(metadata));
-		}
-
-		protected abstract ReplicationConflictTypes ReplicationConflict { get; }
-
-		private string SaveConflictedItem(string id, RavenJObject metadata, TExternal incoming, Etag existingEtag)
-		{
-			metadata[Constants.RavenReplicationConflictDocument] = true;
-			var newDocumentConflictId = id + "/conflicts/" + GetReplicationIdentifier(metadata);
-			metadata.Add(Constants.RavenReplicationConflict, RavenJToken.FromObject(true));
-			AddWithoutConflict(
-				newDocumentConflictId,
-				null, // we explicitly want to overwrite a document if it already exists, since it  is known uniuque by the key 
-				metadata, 
-				incoming);
-			return newDocumentConflictId;
-		}
-
-		private void ReplicateDelete(string id, RavenJObject newMetadata, TExternal incoming)
-		{
-			TInternal existingItem;
-			Etag existingEtag;
-			bool deleted;
-			var existingMetadata = TryGetExisting(id, out existingItem, out existingEtag, out deleted);
-			if (existingMetadata == null)
-			{
-				if (log.IsDebugEnabled)
-					log.Debug("Replicating deleted item {0} from {1} that does not exist, ignoring.", id, Src);
-				return;
-			}
-
-			RavenJObject currentReplicationEntry = null;
-			if (newMetadata.ContainsKey(Constants.RavenReplicationVersion) &&
-			    newMetadata.ContainsKey(Constants.RavenReplicationSource))
-			{
-				currentReplicationEntry = new RavenJObject
-				{
-					{Constants.RavenReplicationVersion, newMetadata[Constants.RavenReplicationVersion]},
-					{Constants.RavenReplicationSource, newMetadata[Constants.RavenReplicationSource]}
-				};
-			}
-			var existingHistory = ReplicationData.GetHistory(existingMetadata);
-			if (currentReplicationEntry != null &&
-				existingHistory.Contains(currentReplicationEntry, RavenJTokenEqualityComparer.Default))
-			{
-				if (log.IsDebugEnabled)
-					log.Debug("Replicated delete for {0} already exist in item history, ignoring", id);
-				return;
-			}
-			
-			if (existingMetadata.Value<bool>(Constants.RavenDeleteMarker)) //deleted locally as well
-			{
-				if (log.IsDebugEnabled)
-					log.Debug("Replicating deleted item {0} from {1} that was deleted locally. Merging histories.", id, Src);
-
-				var newHistory = ReplicationData.GetHistory(newMetadata);
-				if (currentReplicationEntry != null)
-					newHistory.Add(currentReplicationEntry);
-
-				//Merge histories
-				foreach (var historyEntry in newHistory)
-				{
-					if (existingHistory.Contains(historyEntry, RavenJTokenEqualityComparer.Default))
-						continue;
-
-					existingHistory.Add(historyEntry);
-				}
-
-				while (newHistory.Length > Constants.ChangeHistoryLength)
-				{
-					newHistory.RemoveAt(0);
-				}
-				ReplicationData.SetHistory(newMetadata, existingHistory);
-				MarkAsDeleted(id, newMetadata);
-
-				return;
-			}
-
-			if (Historian.IsDirectChildOfCurrent(newMetadata, existingMetadata)) // not modified
-			{
-				if (log.IsDebugEnabled)
-					log.Debug("Delete of existing item {0} was replicated successfully from {1}", id, Src);
-				DeleteItem(id, existingEtag);
-				MarkAsDeleted(id, newMetadata);
-				return;
-			}
-
-			CreatedConflict createdConflict;
-
-			if (existingMetadata.Value<bool>(Constants.RavenReplicationConflict)) // locally conflicted
-			{
-				if (log.IsDebugEnabled)
-					log.Debug("Replicating deleted item {0} from {1} that is already conflicted, adding to conflicts.", id, Src);
-				var savedConflictedItemId = SaveConflictedItem(id, newMetadata, incoming, existingEtag);
-				createdConflict = AppendToCurrentItemConflicts(id, savedConflictedItemId, existingMetadata, existingItem);
-			}
-			else
-			{
-=======
             }
 
             CreatedConflict createdConflict;
@@ -286,7 +139,7 @@
 
         private void ExecuteRemoveConflictOnPutTrigger(string id, RavenJObject metadata, RavenJObject resolvedItemJObject)
         {
-//since we are in replication handler, triggers are disabled, and if we are replicating PUT of conflict resolution,
+            //since we are in replication handler, triggers are disabled, and if we are replicating PUT of conflict resolution,
             //we need to execute the relevant trigger manually
             // --> AddWithoutConflict() does PUT, but because of 'No Triggers' context the trigger itself is executed
             var removeConflictTrigger = Database.PutTriggers.GetAllParts()
@@ -295,7 +148,7 @@
                 .FirstOrDefault();
 
             Debug.Assert(removeConflictTrigger != null, "If this is null, this means something is very wrong - replication configured, and no relevant plugin is there.");
-            removeConflictTrigger.OnPut(id, resolvedItemJObject, new RavenJObject(metadata), null);
+            removeConflictTrigger.OnPut(id, resolvedItemJObject, new RavenJObject(metadata));
         }
 
         protected abstract ReplicationConflictTypes ReplicationConflict { get; }
@@ -393,7 +246,6 @@
             }
             else
             {
->>>>>>> 68f1ca50
                 RavenJObject resolvedMetadataToSave;
                 TExternal resolvedItemToSave;
                 if (TryResolveConflict(id, newMetadata, incoming, existingItem, out resolvedMetadataToSave, out resolvedItemToSave))
