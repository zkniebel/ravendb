//-----------------------------------------------------------------------
// <copyright file="InMemoryRavenConfiguration.cs" company="Hibernating Rhinos LTD">
//     Copyright (c) Hibernating Rhinos LTD. All rights reserved.
// </copyright>
//-----------------------------------------------------------------------
using System;
using System.Collections.Generic;
using System.Collections.Specialized;
using System.ComponentModel;
using System.ComponentModel.Composition.Hosting;
using System.ComponentModel.Composition.Primitives;
using System.IO;
using System.Linq;
using System.Text.RegularExpressions;
using System.Threading;
using System.Threading.Tasks;
using System.Web;
using Raven.Abstractions.Data;
using Raven.Abstractions.Util.Encryptors;
using Raven.Database.Extensions;
using Raven.Database.Indexing;
using Raven.Database.Plugins.Catalogs;
using Raven.Database.Server;
using Raven.Database.FileSystem.Util;
using Raven.Database.Storage;
using Raven.Database.Util;
using Raven.Imports.Newtonsoft.Json;
using Enum = System.Enum;

namespace Raven.Database.Config
{
	public class InMemoryRavenConfiguration
	{
	    public const string VoronTypeName = "voron";
	    public const string EsentTypeName = "esent";

		private CompositionContainer container;
		private bool containerExternallySet;
		private string dataDirectory;
		private string pluginsDirectory;

		public ReplicationConfiguration Replication { get; private set; }

		public PrefetcherConfiguration Prefetcher { get; private set; }

		public StorageConfiguration Storage { get; private set; }

        public FileSystemConfiguration FileSystem { get; private set; }

		public EncryptionConfiguration Encryption { get; private set; }

		public IndexingConfiguration Indexing { get; set; }

		public WebSocketsConfiguration WebSockets { get; set; }

		public InMemoryRavenConfiguration()
		{
			Replication = new ReplicationConfiguration();
			Prefetcher = new PrefetcherConfiguration();
			Storage = new StorageConfiguration();
            FileSystem = new FileSystemConfiguration();
			Encryption = new EncryptionConfiguration();
			Indexing = new IndexingConfiguration();
			WebSockets = new WebSocketsConfiguration();

			Settings = new NameValueCollection(StringComparer.OrdinalIgnoreCase);

			CreateAutoIndexesForAdHocQueriesIfNeeded = true;

			CreatePluginsDirectoryIfNotExisting = true;
			CreateAnalyzersDirectoryIfNotExisting = true;

			IndexingClassifier = new DefaultIndexingClassifier();

			Catalog = new AggregateCatalog(CurrentAssemblyCatalog);

			Catalog.Changed += (sender, args) => ResetContainer();
		}

        public string DatabaseName { get; set; }

        public string FileSystemName { get; set; }

        public string CountersDatabaseName { get; set; }

		public void PostInit()
		{
			FilterActiveBundles();

			SetupOAuth();

			SetupGC();
		}

		public InMemoryRavenConfiguration Initialize()
		{
			int defaultMaxNumberOfItemsToIndexInSingleBatch = Environment.Is64BitProcess ? 128 * 1024 : 16 * 1024;
			int defaultInitialNumberOfItemsToIndexInSingleBatch = Environment.Is64BitProcess ? 512 : 256;

			var ravenSettings = new StronglyTypedRavenSettings(Settings);
			ravenSettings.Setup(defaultMaxNumberOfItemsToIndexInSingleBatch, defaultInitialNumberOfItemsToIndexInSingleBatch);

			WorkingDirectory = CalculateWorkingDirectory(ravenSettings.WorkingDir.Value);
			FileSystem.InitializeFrom(this);

			MaxClauseCount = ravenSettings.MaxClauseCount.Value;

			AllowScriptsToAdjustNumberOfSteps = ravenSettings.AllowScriptsToAdjustNumberOfSteps.Value;

			IndexAndTransformerReplicationLatencyInSec = ravenSettings.IndexAndTransformerReplicationLatencyInSec.Value;

			BulkImportBatchTimeout = ravenSettings.BulkImportBatchTimeout.Value;

			// Important! this value is synchronized with the max sessions number in esent
			// since we cannot have more requests in the system than we have sessions for them
			// and we also need to allow sessions for background operations and for multi get requests
			MaxConcurrentServerRequests = ravenSettings.MaxConcurrentServerRequests.Value;

			MaxConcurrentRequestsForDatabaseDuringLoad = ravenSettings.MaxConcurrentRequestsForDatabaseDuringLoad.Value;

            MaxSecondsForTaskToWaitForDatabaseToLoad = ravenSettings.MaxSecondsForTaskToWaitForDatabaseToLoad.Value;
			MaxConcurrentMultiGetRequests = ravenSettings.MaxConcurrentMultiGetRequests.Value;
			if (ConcurrentMultiGetRequests == null)
				ConcurrentMultiGetRequests = new SemaphoreSlim(MaxConcurrentMultiGetRequests);

			MemoryLimitForProcessingInMb = ravenSettings.MemoryLimitForProcessing.Value;

			PrefetchingDurationLimit = ravenSettings.PrefetchingDurationLimit.Value;

			// Core settings
			MaxPageSize = ravenSettings.MaxPageSize.Value;

			MemoryCacheLimitMegabytes = ravenSettings.MemoryCacheLimitMegabytes.Value;

			MemoryCacheExpiration = ravenSettings.MemoryCacheExpiration.Value;

			MemoryCacheLimitPercentage = ravenSettings.MemoryCacheLimitPercentage.Value;

			MemoryCacheLimitCheckInterval = ravenSettings.MemoryCacheLimitCheckInterval.Value;

			// Discovery
			DisableClusterDiscovery = ravenSettings.DisableClusterDiscovery.Value;

			ServerName = ravenSettings.ServerName.Value;

			MaxStepsForScript = ravenSettings.MaxStepsForScript.Value;
			AdditionalStepsForScriptBasedOnDocumentSize = ravenSettings.AdditionalStepsForScriptBasedOnDocumentSize.Value;
		    TurnOffDiscoveryClient = ravenSettings.TurnOffDiscoveryClient.Value;

			// Index settings
			MaxProcessingRunLatency = ravenSettings.MaxProcessingRunLatency.Value;
			MaxIndexWritesBeforeRecreate = ravenSettings.MaxIndexWritesBeforeRecreate.Value;
			MaxSimpleIndexOutputsPerDocument = ravenSettings.MaxSimpleIndexOutputsPerDocument.Value;
			MaxMapReduceIndexOutputsPerDocument = ravenSettings.MaxMapReduceIndexOutputsPerDocument.Value;

		    PrewarmFacetsOnIndexingMaxAge = ravenSettings.PrewarmFacetsOnIndexingMaxAge.Value;
		    PrewarmFacetsSyncronousWaitTime = ravenSettings.PrewarmFacetsSyncronousWaitTime.Value;

			MaxNumberOfItemsToProcessInSingleBatch = ravenSettings.MaxNumberOfItemsToProcessInSingleBatch.Value;
			FlushIndexToDiskSizeInMb = ravenSettings.FlushIndexToDiskSizeInMb.Value;

			var initialNumberOfItemsToIndexInSingleBatch = Settings["Raven/InitialNumberOfItemsToProcessInSingleBatch"] ?? Settings["Raven/InitialNumberOfItemsToIndexInSingleBatch"];
			if (initialNumberOfItemsToIndexInSingleBatch != null)
			{
				InitialNumberOfItemsToProcessInSingleBatch = Math.Min(int.Parse(initialNumberOfItemsToIndexInSingleBatch),
																	MaxNumberOfItemsToProcessInSingleBatch);
			}
			else
			{
				InitialNumberOfItemsToProcessInSingleBatch = MaxNumberOfItemsToProcessInSingleBatch == ravenSettings.MaxNumberOfItemsToProcessInSingleBatch.Default ?
				 defaultInitialNumberOfItemsToIndexInSingleBatch :
				 Math.Max(16, Math.Min(MaxNumberOfItemsToProcessInSingleBatch / 256, defaultInitialNumberOfItemsToIndexInSingleBatch));
			}
			AvailableMemoryForRaisingBatchSizeLimit = ravenSettings.AvailableMemoryForRaisingBatchSizeLimit.Value;

			MaxNumberOfItemsToReduceInSingleBatch = ravenSettings.MaxNumberOfItemsToReduceInSingleBatch.Value;
			InitialNumberOfItemsToReduceInSingleBatch = MaxNumberOfItemsToReduceInSingleBatch == ravenSettings.MaxNumberOfItemsToReduceInSingleBatch.Default ?
				 defaultInitialNumberOfItemsToIndexInSingleBatch / 2 :
				 Math.Max(16, Math.Min(MaxNumberOfItemsToProcessInSingleBatch / 256, defaultInitialNumberOfItemsToIndexInSingleBatch / 2));

			NumberOfItemsToExecuteReduceInSingleStep = ravenSettings.NumberOfItemsToExecuteReduceInSingleStep.Value;

			var initialNumberOfItemsToReduceInSingleBatch = Settings["Raven/InitialNumberOfItemsToReduceInSingleBatch"];
			if (initialNumberOfItemsToReduceInSingleBatch != null)
			{
				InitialNumberOfItemsToReduceInSingleBatch = Math.Min(int.Parse(initialNumberOfItemsToReduceInSingleBatch),
																	MaxNumberOfItemsToReduceInSingleBatch);
			}

			MaxNumberOfParallelProcessingTasks = ravenSettings.MaxNumberOfParallelProcessingTasks.Value;

			NewIndexInMemoryMaxBytes = ravenSettings.NewIndexInMemoryMaxMb.Value;

			NewIndexInMemoryMaxTime = ravenSettings.NewIndexInMemoryMaxTime.Value;

			MaxIndexCommitPointStoreTimeInterval = ravenSettings.MaxIndexCommitPointStoreTimeInterval.Value;

			MinIndexingTimeIntervalToStoreCommitPoint = ravenSettings.MinIndexingTimeIntervalToStoreCommitPoint.Value;

			MaxNumberOfStoredCommitPoints = ravenSettings.MaxNumberOfStoredCommitPoints.Value;

			// Data settings
			RunInMemory = ravenSettings.RunInMemory.Value;

			if (string.IsNullOrEmpty(DefaultStorageTypeName))
			{
				DefaultStorageTypeName = ravenSettings.DefaultStorageTypeName.Value;
			}

			CreateAutoIndexesForAdHocQueriesIfNeeded = ravenSettings.CreateAutoIndexesForAdHocQueriesIfNeeded.Value;

			DatabaseOperationTimeout = ravenSettings.DatbaseOperationTimeout.Value;

			TimeToWaitBeforeRunningIdleIndexes = ravenSettings.TimeToWaitBeforeRunningIdleIndexes.Value;
			TimeToWaitBeforeMarkingAutoIndexAsIdle = ravenSettings.TimeToWaitBeforeMarkingAutoIndexAsIdle.Value;

			TimeToWaitBeforeMarkingIdleIndexAsAbandoned = ravenSettings.TimeToWaitBeforeMarkingIdleIndexAsAbandoned.Value;
			TimeToWaitBeforeRunningAbandonedIndexes = ravenSettings.TimeToWaitBeforeRunningAbandonedIndexes.Value;

			ResetIndexOnUncleanShutdown = ravenSettings.ResetIndexOnUncleanShutdown.Value;
			DisableInMemoryIndexing = ravenSettings.DisableInMemoryIndexing.Value;

			SetupTransactionMode();

			DataDirectory = ravenSettings.DataDir.Value;
			CountersDataDirectory = ravenSettings.CountersDataDir.Value;

			var indexStoragePathSettingValue = ravenSettings.IndexStoragePath.Value;
			if (string.IsNullOrEmpty(indexStoragePathSettingValue) == false)
			{
				IndexStoragePath = indexStoragePathSettingValue;
			}

			MaxRecentTouchesToRemember = ravenSettings.MaxRecentTouchesToRemember.Value;

			// HTTP settings
			HostName = ravenSettings.HostName.Value;

			ExposeConfigOverTheWire = ravenSettings.ExposeConfigOverTheWire.Value;

			if (string.IsNullOrEmpty(DatabaseName)) // we only use this for root database
			{
				Port = PortUtil.GetPort(ravenSettings.Port.Value, RunInMemory);
				Encryption.UseSsl = ravenSettings.Encryption.UseSsl.Value;
				Encryption.UseFips = ravenSettings.Encryption.UseFips.Value;
			}

			SetVirtualDirectory();

			HttpCompression = ravenSettings.HttpCompression.Value;

			AccessControlAllowOrigin = ravenSettings.AccessControlAllowOrigin.Value == null ? new HashSet<string>() : new HashSet<string>(ravenSettings.AccessControlAllowOrigin.Value.Split());
			AccessControlMaxAge = ravenSettings.AccessControlMaxAge.Value;
			AccessControlAllowMethods = ravenSettings.AccessControlAllowMethods.Value;
			AccessControlRequestHeaders = ravenSettings.AccessControlRequestHeaders.Value;

			AnonymousUserAccessMode = GetAnonymousUserAccessMode();

			RedirectStudioUrl = ravenSettings.RedirectStudioUrl.Value;

			DisableDocumentPreFetching = ravenSettings.DisableDocumentPreFetching.Value;

<<<<<<< HEAD
			MaxNumberOfItemsToPreFetch = ravenSettings.MaxNumberOfItemsToPreFetch.Value;
			
			// Misc settings
			WebDir = ravenSettings.WebDir.Value;
=======
            MaxNumberOfItemsToPreFetch = ravenSettings.MaxNumberOfItemsToPreFetch.Value;

            // Misc settings
            WebDir = ravenSettings.WebDir.Value;
>>>>>>> 278a2946

			PluginsDirectory = ravenSettings.PluginsDirectory.Value;
			AssembliesDirectory = ravenSettings.AssembliesDirectory.Value;
			CompiledIndexCacheDirectory = ravenSettings.CompiledIndexCacheDirectory.Value;

			EmbeddedFilesDirectory = ravenSettings.EmbeddedFilesDirectory.Value.ToFullPath();

			var taskSchedulerType = ravenSettings.TaskScheduler.Value;
			if (taskSchedulerType != null)
			{
				var type = Type.GetType(taskSchedulerType);
				CustomTaskScheduler = (TaskScheduler)Activator.CreateInstance(type);
			}

			AllowLocalAccessWithoutAuthorization = ravenSettings.AllowLocalAccessWithoutAuthorization.Value;
		    RejectClientsMode = ravenSettings.RejectClientsModeEnabled.Value;

		    Storage.Voron.MaxBufferPoolSize = Math.Max(2, ravenSettings.Voron.MaxBufferPoolSize.Value);
			Storage.Voron.InitialFileSize = ravenSettings.Voron.InitialFileSize.Value;
			Storage.Voron.MaxScratchBufferSize = ravenSettings.Voron.MaxScratchBufferSize.Value;
			Storage.Voron.ScratchBufferSizeNotificationThreshold = ravenSettings.Voron.ScratchBufferSizeNotificationThreshold.Value;
			Storage.Voron.AllowIncrementalBackups = ravenSettings.Voron.AllowIncrementalBackups.Value;
			Storage.Voron.TempPath = ravenSettings.Voron.TempPath.Value;
			Storage.Voron.JournalsStoragePath = ravenSettings.Voron.JournalsStoragePath.Value;
			Storage.Voron.AllowOn32Bits = ravenSettings.Voron.AllowOn32Bits.Value;

<<<<<<< HEAD
			Storage.Esent.JournalsStoragePath = ravenSettings.Esent.JournalsStoragePath.Value;
		    Storage.PreventSchemaUpdate = ravenSettings.FileSystem.PreventSchemaUpdate.Value;
			
			Prefetcher.FetchingDocumentsFromDiskTimeoutInSeconds = ravenSettings.Prefetcher.FetchingDocumentsFromDiskTimeoutInSeconds.Value;
			Prefetcher.MaximumSizeAllowedToFetchFromStorageInMb = ravenSettings.Prefetcher.MaximumSizeAllowedToFetchFromStorageInMb.Value;
=======
            Storage.Esent.JournalsStoragePath = ravenSettings.Esent.JournalsStoragePath.Value;
            Storage.PreventSchemaUpdate = ravenSettings.FileSystem.PreventSchemaUpdate.Value;

            Prefetcher.FetchingDocumentsFromDiskTimeoutInSeconds = ravenSettings.Prefetcher.FetchingDocumentsFromDiskTimeoutInSeconds.Value;
            Prefetcher.MaximumSizeAllowedToFetchFromStorageInMb = ravenSettings.Prefetcher.MaximumSizeAllowedToFetchFromStorageInMb.Value;
>>>>>>> 278a2946

			Replication.FetchingFromDiskTimeoutInSeconds = ravenSettings.Replication.FetchingFromDiskTimeoutInSeconds.Value;
			Replication.ReplicationRequestTimeoutInMilliseconds = ravenSettings.Replication.ReplicationRequestTimeoutInMilliseconds.Value;
            Replication.ForceReplicationRequestBuffering = ravenSettings.Replication.ForceReplicationRequestBuffering.Value;
			Replication.MaxNumberOfItemsToReceiveInSingleBatch = ravenSettings.Replication.MaxNumberOfItemsToReceiveInSingleBatch.Value;

            FileSystem.MaximumSynchronizationInterval = ravenSettings.FileSystem.MaximumSynchronizationInterval.Value;
			FileSystem.DataDirectory = ravenSettings.FileSystem.DataDir.Value;
			FileSystem.IndexStoragePath = ravenSettings.FileSystem.IndexStoragePath.Value;

			if (string.IsNullOrEmpty(FileSystem.DefaultStorageTypeName))
				FileSystem.DefaultStorageTypeName = ravenSettings.FileSystem.DefaultStorageTypeName.Value;

			Encryption.EncryptionKeyBitsPreference = ravenSettings.Encryption.EncryptionKeyBitsPreference.Value;

			Indexing.MaxNumberOfItemsToProcessInTestIndexes = ravenSettings.Indexing.MaxNumberOfItemsToProcessInTestIndexes.Value;
			Indexing.DisableIndexingFreeSpaceThreshold = ravenSettings.Indexing.DisableIndexingFreeSpaceThreshold.Value;
			Indexing.DisableMapReduceInMemoryTracking = ravenSettings.Indexing.DisableMapReduceInMemoryTracking.Value;

			TombstoneRetentionTime = ravenSettings.TombstoneRetentionTime.Value;

		    ImplicitFetchFieldsFromDocumentMode = ravenSettings.ImplicitFetchFieldsFromDocumentMode.Value;

			IgnoreSslCertificateErrors = GetIgnoreSslCertificateErrorModeMode();

			WebSockets.InitialBufferPoolSize = ravenSettings.WebSockets.InitialBufferPoolSize.Value;

<<<<<<< HEAD
			MaxConcurrentDatabaseLoads = ravenSettings.MaxConcurrentDatabaseLoads.Value;
			ConcurrentDatabaseLoadTimeout = ravenSettings.ConcurrentDatabaseLoadTimeout.Value;
=======
            MaxConcurrentResourceLoads = ravenSettings.MaxConcurrentResourceLoads.Value;
            ConcurrentResourceLoadTimeout = ravenSettings.ConcurrentResourceLoadTimeout.Value;

            PostInit();
>>>>>>> 278a2946

			PostInit();

<<<<<<< HEAD
			return this;
		}

		private static string CalculateWorkingDirectory(string workingDirectory)
		{
			if (string.IsNullOrEmpty(workingDirectory)) 
				workingDirectory = @"~\";
=======
        private static string CalculateWorkingDirectory(string workingDirectory)
        {
            if (string.IsNullOrEmpty(workingDirectory))
                workingDirectory = @"~\";

            if (workingDirectory.StartsWith("APPDRIVE:", StringComparison.OrdinalIgnoreCase))
            {
                var baseDirectory = AppDomain.CurrentDomain.BaseDirectory;
                var rootPath = Path.GetPathRoot(baseDirectory);
                if (string.IsNullOrEmpty(rootPath) == false)
                    workingDirectory = Regex.Replace(workingDirectory, "APPDRIVE:", rootPath.TrimEnd('\\'), RegexOptions.IgnoreCase);
            }

            return FilePathTools.MakeSureEndsWithSlash(workingDirectory.ToFullPath());
        }

        public TimeSpan ConcurrentResourceLoadTimeout { get; private set; }

        public int MaxConcurrentResourceLoads { get; private set; }

        public int MaxClauseCount { get; set; }
>>>>>>> 278a2946

			if (workingDirectory.StartsWith("APPDRIVE:", StringComparison.OrdinalIgnoreCase))
			{
				var baseDirectory = AppDomain.CurrentDomain.BaseDirectory;
				var rootPath = Path.GetPathRoot(baseDirectory);
				if (string.IsNullOrEmpty(rootPath) == false)
					workingDirectory = Regex.Replace(workingDirectory, "APPDRIVE:", rootPath.TrimEnd('\\'), RegexOptions.IgnoreCase);
			}

			return FilePathTools.MakeSureEndsWithSlash(workingDirectory.ToFullPath());
		}

		public TimeSpan ConcurrentDatabaseLoadTimeout { get; private set; }

		public int MaxConcurrentDatabaseLoads { get; private set; }

		public int MaxClauseCount { get; set; }

		public int MaxSecondsForTaskToWaitForDatabaseToLoad { get; set; }

	    public int IndexAndTransformerReplicationLatencyInSec { get; internal set; }

		public bool AllowScriptsToAdjustNumberOfSteps { get; set; }

		/// <summary>
		/// Determines how long replication and periodic backup tombstones will be kept by a database. After the specified time they will be automatically
		/// purged on next database startup. Default: 14 days.
		/// </summary>
		public TimeSpan TombstoneRetentionTime { get; set; }

		public int MaxConcurrentServerRequests { get; set; }

		public int MaxConcurrentRequestsForDatabaseDuringLoad { get; set; }

		public int MaxConcurrentMultiGetRequests { get; set; }

		public int PrefetchingDurationLimit { get; private set; }

<<<<<<< HEAD
		public TimeSpan BulkImportBatchTimeout { get; set; }
=======
        public IEnumerable<string> ActiveBundles
        {
            get
            {
                var activeBundles = Settings[Constants.ActiveBundles] ?? string.Empty;

                return BundlesHelper.ProcessActiveBundles(activeBundles)
                    .GetSemicolonSeparatedValues()
                    .Distinct();
            }
        }

        private HashSet<string> headersToIgnore;
        public HashSet<string> HeadersToIgnore
        {
            get
            {
                if (headersToIgnore != null)
                    return headersToIgnore;

                var headers = Settings["Raven/Headers/Ignore"] ?? string.Empty;
                return headersToIgnore = new HashSet<string>(headers.GetSemicolonSeparatedValues(), StringComparer.OrdinalIgnoreCase);
            }
        }

        internal static ComposablePartCatalog GetUnfilteredCatalogs(ICollection<ComposablePartCatalog> catalogs)
        {
            if (catalogs.Count != 1)
                return new AggregateCatalog(catalogs.Select(GetUnfilteredCatalog));
            return GetUnfilteredCatalog(catalogs.First());
        }

        private static ComposablePartCatalog GetUnfilteredCatalog(ComposablePartCatalog x)
        {
            var filteredCatalog = x as BundlesFilteredCatalog;
            if (filteredCatalog != null)
                return GetUnfilteredCatalog(filteredCatalog.CatalogToFilter);
            return x;
        }

        public TaskScheduler CustomTaskScheduler { get; set; }

        public string RedirectStudioUrl { get; set; }

        private void SetupTransactionMode()
        {
            var transactionMode = Settings["Raven/TransactionMode"];
            TransactionMode result;
            if (Enum.TryParse(transactionMode, true, out result) == false)
                result = TransactionMode.Safe;
            TransactionMode = result;
        }

        private void SetVirtualDirectory()
        {
            var defaultVirtualDirectory = "/";
            try
            {
                if (HttpContext.Current != null)
                    defaultVirtualDirectory = HttpContext.Current.Request.ApplicationPath;
            }
            catch (HttpException)
            {
                // explicitly ignoring this because we might be running in embedded mode
                // inside IIS during init stages, in which case we can't access the HttpContext
                // nor do we actually care
            }

            VirtualDirectory = Settings["Raven/VirtualDirectory"] ?? defaultVirtualDirectory;

        }

        public bool UseDefaultOAuthTokenServer
        {
            get { return Settings["Raven/OAuthTokenServer"] == null; }
        }

        private void SetupOAuth()
        {
            OAuthTokenServer = Settings["Raven/OAuthTokenServer"] ??
                               (ServerUrl.EndsWith("/") ? ServerUrl + "OAuth/API-Key" : ServerUrl + "/OAuth/API-Key");
            OAuthTokenKey = GetOAuthKey();
        }

        private void SetupGC()
        {
            //GCSettings.LatencyMode = GCLatencyMode.SustainedLowLatency;
        }

        private static readonly Lazy<byte[]> DefaultOauthKey = new Lazy<byte[]>(() =>
            {
                using (var rsa = Encryptor.Current.CreateAsymmetrical())
                {
                    return rsa.ExportCspBlob(true);
                }
            });

        private byte[] GetOAuthKey()
        {
            var key = Settings["Raven/OAuthTokenCertificate"];
            if (string.IsNullOrEmpty(key) == false)
            {
                return Convert.FromBase64String(key);
            }
            return DefaultOauthKey.Value; // ensure we only create this once per process
        }

        public NameValueCollection Settings { get; set; }

        public string ServerUrl
        {
            get
            {
                HttpRequest httpRequest = null;
                try
                {
                    if (HttpContext.Current != null)
                        httpRequest = HttpContext.Current.Request;
                }
                catch (Exception)
                {
                    // the issue is probably Request is not available in this context
                    // we can safely ignore this, at any rate
                }
                if (httpRequest != null)// running in IIS, let us figure out how
                {
                    var url = httpRequest.Url;
                    return new UriBuilder(url)
                    {
                        Path = httpRequest.ApplicationPath,
                        Query = ""
                    }.Uri.ToString();
                }
                return new UriBuilder(Encryption.UseSsl ? "https" : "http", (HostName ?? Environment.MachineName), Port, VirtualDirectory).Uri.ToString();
            }
        }

        #region Core settings

        /// <summary>
        /// When the database is shut down rudely, determine whatever to reset the index or to check it.
        /// Checking the index may take some time on large databases
        /// </summary>
        public bool ResetIndexOnUncleanShutdown { get; set; }

        /// <summary>
        /// The maximum allowed page size for queries. 
        /// Default: 1024
        /// Minimum: 10
        /// </summary>
        public int MaxPageSize { get; set; }

        /// <summary>
        /// Percentage of physical memory used for caching
        /// Allowed values: 0-99 (0 = autosize)
        /// </summary>
        public int MemoryCacheLimitPercentage { get; set; }

        /// <summary>
        /// An integer value that specifies the maximum allowable size, in megabytes, that caching 
        /// document instances will use
        /// </summary>
        public int MemoryCacheLimitMegabytes { get; set; }

        /// <summary>
        /// Interval for checking the memory cache limits
        /// Allowed values: max precision is 1 second
        /// Default: 00:02:00 (or value provided by system.runtime.caching app config)
        /// </summary>
        public TimeSpan MemoryCacheLimitCheckInterval { get; set; }
        #endregion

        #region Index settings

        /// <summary>
        /// The indexing scheduler to use
        /// </summary>
        public IIndexingClassifier IndexingClassifier { get; set; }

        /// <summary>
        /// Max number of items to take for indexing in a batch
        /// Minimum: 128
        /// </summary>
        public int MaxNumberOfItemsToProcessInSingleBatch { get; set; }

        /// <summary>
        /// The initial number of items to take when processing a batch
        /// Default: 512 or 256 depending on CPU architecture
        /// </summary>
        public int InitialNumberOfItemsToProcessInSingleBatch { get; set; }

        /// <summary>
        /// Max number of items to take for reducing in a batch
        /// Minimum: 128
        /// </summary>
        public int MaxNumberOfItemsToReduceInSingleBatch { get; set; }
>>>>>>> 278a2946

		/// <summary>
        /// This limits the number of concurrent multi get requests,
        /// Note that this plays with the max number of requests allowed as well as the max number
        /// of sessions
        /// </summary>
		[JsonIgnore]
		public SemaphoreSlim ConcurrentMultiGetRequests;

		/// <summary>
		/// The time to wait before canceling a database operation such as load (many) or query
		/// </summary>
		public TimeSpan DatabaseOperationTimeout { get; private set; }

		public TimeSpan TimeToWaitBeforeRunningIdleIndexes { get; internal set; }

		public TimeSpan TimeToWaitBeforeRunningAbandonedIndexes { get; private set; }

		public TimeSpan TimeToWaitBeforeMarkingAutoIndexAsIdle { get; private set; }

		public TimeSpan TimeToWaitBeforeMarkingIdleIndexAsAbandoned { get; private set; }

		private void FilterActiveBundles()
		{
			if (container != null)
				container.Dispose();
			container = null;

			var catalog = GetUnfilteredCatalogs(Catalog.Catalogs);
			Catalog = new AggregateCatalog(new List<ComposablePartCatalog> { new BundlesFilteredCatalog(catalog, ActiveBundles.ToArray()) });
		}

		public IEnumerable<string> ActiveBundles
		{
			get
			{
				var activeBundles = Settings[Constants.ActiveBundles] ?? string.Empty;

				return BundlesHelper.ProcessActiveBundles(activeBundles)
					.GetSemicolonSeparatedValues()
					.Distinct();
			}
		}

		private HashSet<string> headersToIgnore;
		public HashSet<string> HeadersToIgnore
		{
			get
			{
				if (headersToIgnore != null)
					return headersToIgnore;

				var headers = Settings["Raven/Headers/Ignore"] ?? string.Empty;
				return headersToIgnore = new HashSet<string>(headers.GetSemicolonSeparatedValues(), StringComparer.OrdinalIgnoreCase);
			}
		} 

		internal static ComposablePartCatalog GetUnfilteredCatalogs(ICollection<ComposablePartCatalog> catalogs)
		{
			if (catalogs.Count != 1)
				return new AggregateCatalog(catalogs.Select(GetUnfilteredCatalog));
			return GetUnfilteredCatalog(catalogs.First());
		}

		private static ComposablePartCatalog GetUnfilteredCatalog(ComposablePartCatalog x)
		{
			var filteredCatalog = x as BundlesFilteredCatalog;
			if (filteredCatalog != null)
				return GetUnfilteredCatalog(filteredCatalog.CatalogToFilter);
			return x;
		}

		public TaskScheduler CustomTaskScheduler { get; set; }

		public string RedirectStudioUrl { get; set; }

		private void SetupTransactionMode()
		{
			var transactionMode = Settings["Raven/TransactionMode"];
			TransactionMode result;
			if (Enum.TryParse(transactionMode, true, out result) == false)
				result = TransactionMode.Safe;
			TransactionMode = result;
		}

		private void SetVirtualDirectory()
		{
			var defaultVirtualDirectory = "/";
			try
			{
				if (HttpContext.Current != null)
					defaultVirtualDirectory = HttpContext.Current.Request.ApplicationPath;
			}
			catch (HttpException)
			{
				// explicitly ignoring this because we might be running in embedded mode
				// inside IIS during init stages, in which case we can't access the HttpContext
				// nor do we actually care
			}

			VirtualDirectory = Settings["Raven/VirtualDirectory"] ?? defaultVirtualDirectory;

		}

		public bool UseDefaultOAuthTokenServer
		{
			get { return Settings["Raven/OAuthTokenServer"] == null;  }
		}

		private void SetupOAuth()
		{
			OAuthTokenServer = Settings["Raven/OAuthTokenServer"] ??
							   (ServerUrl.EndsWith("/") ? ServerUrl + "OAuth/API-Key" : ServerUrl + "/OAuth/API-Key");
			OAuthTokenKey = GetOAuthKey();
		}

		private void SetupGC()
		{
			//GCSettings.LatencyMode = GCLatencyMode.SustainedLowLatency;
		}

		private static readonly Lazy<byte[]> DefaultOauthKey = new Lazy<byte[]>(() =>
			{
			using (var rsa = Encryptor.Current.CreateAsymmetrical())
			{
				return rsa.ExportCspBlob(true);
			}
		});

		private byte[] GetOAuthKey()
		{
			var key = Settings["Raven/OAuthTokenCertificate"];
			if (string.IsNullOrEmpty(key) == false)
			{
				return Convert.FromBase64String(key);
			}
			return DefaultOauthKey.Value; // ensure we only create this once per process
		}

		public NameValueCollection Settings { get; set; }

		public string ServerUrl
		{
			get
			{
				HttpRequest httpRequest = null;
				try
				{
					if (HttpContext.Current != null)
						httpRequest = HttpContext.Current.Request;
				}
				catch (Exception)
				{
					// the issue is probably Request is not available in this context
					// we can safely ignore this, at any rate
				}
				if (httpRequest != null)// running in IIS, let us figure out how
				{
					var url = httpRequest.Url;
					return new UriBuilder(url)
					{
						Path = httpRequest.ApplicationPath,
						Query = ""
					}.Uri.ToString();
				}
				return new UriBuilder(Encryption.UseSsl ? "https" : "http", (HostName ?? Environment.MachineName), Port, VirtualDirectory).Uri.ToString();
			}
		}

		#region Core settings

		/// <summary>
		/// When the database is shut down rudely, determine whatever to reset the index or to check it.
		/// Checking the index may take some time on large databases
		/// </summary>
		public bool ResetIndexOnUncleanShutdown { get; set; }

		/// <summary>
		/// The maximum allowed page size for queries. 
		/// Default: 1024
		/// Minimum: 10
		/// </summary>
		public int MaxPageSize { get; set; }

		/// <summary>
		/// Percentage of physical memory used for caching
		/// Allowed values: 0-99 (0 = autosize)
		/// </summary>
		public int MemoryCacheLimitPercentage { get; set; }

		/// <summary>
		/// An integer value that specifies the maximum allowable size, in megabytes, that caching 
		/// document instances will use
		/// </summary>
		public int MemoryCacheLimitMegabytes { get; set; }

		/// <summary>
		/// Interval for checking the memory cache limits
		/// Allowed values: max precision is 1 second
		/// Default: 00:02:00 (or value provided by system.runtime.caching app config)
		/// </summary>
		public TimeSpan MemoryCacheLimitCheckInterval { get; set; }
		#endregion

		#region Index settings

		/// <summary>
		/// The indexing scheduler to use
		/// </summary>
		public IIndexingClassifier IndexingClassifier { get; set; }

		/// <summary>
		/// Max number of items to take for indexing in a batch
		/// Minimum: 128
		/// </summary>
		public int MaxNumberOfItemsToProcessInSingleBatch { get; set; }

		/// <summary>
		/// The initial number of items to take when processing a batch
		/// Default: 512 or 256 depending on CPU architecture
		/// </summary>
		public int InitialNumberOfItemsToProcessInSingleBatch { get; set; }

		/// <summary>
		/// Max number of items to take for reducing in a batch
		/// Minimum: 128
		/// </summary>
		public int MaxNumberOfItemsToReduceInSingleBatch { get; set; }

		/// <summary>
		/// The initial number of items to take when reducing a batch
		/// Default: 256 or 128 depending on CPU architecture
		/// </summary>
		public int InitialNumberOfItemsToReduceInSingleBatch { get; set; }

		/// <summary>
		/// The number that controls the if single step reduce optimization is performed.
		/// If the count of mapped results if less than this value then the reduce is executed in single step.
		/// Default: 1024
		/// </summary>
		public int NumberOfItemsToExecuteReduceInSingleStep { get; set; }

		/// <summary>
		/// The maximum number of indexing, replication and sql replication tasks allowed to run in parallel
		/// Default: The number of processors in the current machine
		/// </summary>
		public int MaxNumberOfParallelProcessingTasks
		{
			get
			{
				if (MemoryStatistics.MaxParallelismSet)
					return Math.Min(maxNumberOfParallelIndexTasks ?? MemoryStatistics.MaxParallelism, MemoryStatistics.MaxParallelism);
				return maxNumberOfParallelIndexTasks ?? Environment.ProcessorCount;
			}
			set
			{
				if (value == 0)
					throw new ArgumentException("You cannot set the number of parallel tasks to zero");
				maxNumberOfParallelIndexTasks = value;
			}
		}

		/// <summary>
		/// New indexes are kept in memory until they reach this integer value in bytes or until they're non-stale
		/// Default: 64 MB
		/// Minimum: 1 MB
		/// </summary>
		public int NewIndexInMemoryMaxBytes { get; set; }

		#endregion

		#region HTTP settings

		/// <summary>
		/// The hostname to use when creating the http listener (null to accept any hostname or address)
		/// Default: none, binds to all host names
		/// </summary>
		public string HostName { get; set; }

		/// <summary>
		/// The port to use when creating the http listener. 
		/// Default: 8080. You can set it to *, in which case it will find the first available port from 8080 and upward.
		/// </summary>
		public int Port { get; set; }

		/// <summary>
		/// Allow to get config information over the wire.
		/// Applies to endpoints: /debug/config, /debug...
		/// Default: Open. You can set it to AdminOnly.
		/// </summary>
		public string ExposeConfigOverTheWire { get; set; }

		/// <summary>
		/// Determine the value of the Access-Control-Allow-Origin header sent by the server. 
		/// Indicates the URL of a site trusted to make cross-domain requests to this server.
		/// Allowed values: null (don't send the header), *, http://example.org (space separated if multiple sites)
		/// </summary>
		public HashSet<string> AccessControlAllowOrigin { get; set; }

		/// <summary>
		/// Determine the value of the Access-Control-Max-Age header sent by the server.
		/// Indicates how long (seconds) the browser should cache the Access Control settings.
		/// Ignored if AccessControlAllowOrigin is not specified.
		/// Default: 1728000 (20 days)
		/// </summary>
		public string AccessControlMaxAge { get; set; }

		/// <summary>
		/// Determine the value of the Access-Control-Allow-Methods header sent by the server.
		/// Indicates which HTTP methods (verbs) are permitted for requests from allowed cross-domain origins.
		/// Ignored if AccessControlAllowOrigin is not specified.
		/// Default: PUT,PATCH,GET,DELETE,POST
		/// </summary>
		public string AccessControlAllowMethods { get; set; }

		/// <summary>
		/// Determine the value of the Access-Control-Request-Headers header sent by the server.
		/// Indicates which HTTP headers are permitted for requests from allowed cross-domain origins.
		/// Ignored if AccessControlAllowOrigin is not specified.
		/// Allowed values: null (allow whatever headers are being requested), HTTP header field name
		/// </summary>
		public string AccessControlRequestHeaders { get; set; }

		private string virtualDirectory;

		/// <summary>
		/// The virtual directory to use when creating the http listener. 
		/// Default: / 
		/// </summary>
		public string VirtualDirectory
		{
			get { return virtualDirectory; }
			set
			{
				virtualDirectory = value;

				if (virtualDirectory.EndsWith("/"))
					virtualDirectory = virtualDirectory.Substring(0, virtualDirectory.Length - 1);
				if (virtualDirectory.StartsWith("/") == false)
					virtualDirectory = "/" + virtualDirectory;
			}
		}

		/// <summary>
		/// Whether to use http compression or not. 
		/// Allowed values: true/false; 
		/// Default: true
		/// </summary>
		public bool HttpCompression { get; set; }

		/// <summary>
		/// Defines which operations are allowed for anonymous users.
		/// Allowed values: All, Get, None
		/// Default: Get
		/// </summary>
		public AnonymousUserAccessMode AnonymousUserAccessMode { get; set; }

		/// <summary>
		/// If set local request don't require authentication
		/// Allowed values: true/false
		/// Default: false
		/// </summary>
		public bool AllowLocalAccessWithoutAuthorization { get; set; }

        /// <summary>
        /// If set all client request to the server will be rejected with 
        /// the http 503 response.
        /// Other servers or the studio could still access the server.
        /// </summary>
        public bool RejectClientsMode { get; set; }

		/// <summary>
		/// The certificate to use when verifying access token signatures for OAuth
		/// </summary>
		public byte[] OAuthTokenKey { get; set; }

		public IgnoreSslCertificateErrorsMode IgnoreSslCertificateErrors { get; set; }

		#endregion

		#region Data settings

		public string WorkingDirectory { get; private set; }

		/// <summary>
		/// The directory for the RavenDB database. 
		/// You can use the ~\ prefix to refer to RavenDB's base directory. 
		/// Default: ~\Databases\System
		/// </summary>
		public string DataDirectory
		{
			get { return dataDirectory; }
			set { dataDirectory = value == null ? null : FilePathTools.ApplyWorkingDirectoryToPathAndMakeSureThatItEndsWithSlash(WorkingDirectory, value); }
		}

		/// <summary>
		/// The directory for the RavenDB counters. 
		/// You can use the ~\ prefix to refer to RavenDB's base directory. 
		/// </summary>
		public string CountersDataDirectory
		{
			get { return countersDataDirectory; }
			set { countersDataDirectory = value == null ? null : FilePathTools.ApplyWorkingDirectoryToPathAndMakeSureThatItEndsWithSlash(WorkingDirectory, value); }
		}

		/// <summary>
		/// What storage type to use (see: RavenDB Storage engines)
		/// Allowed values: esent, voron
		/// Default: esent
		/// </summary>
		public string DefaultStorageTypeName
		{
			get { return defaultStorageTypeName; }
			set { if (!string.IsNullOrEmpty(value)) defaultStorageTypeName = value; }
		}
		private string defaultStorageTypeName;

		private bool runInMemory;

		/// <summary>
		/// Should RavenDB's storage be in-memory. If set to true, Voron would be used as the
		/// storage engine, regardless of what was specified for StorageTypeName
		/// Allowed values: true/false
		/// Default: false
		/// </summary>
		public bool RunInMemory
		{
			get { return runInMemory; }
			set
			{
				runInMemory = value;
                Settings[Constants.RunInMemory] = value.ToString();
			}
		}

		/// <summary>
		/// Prevent index from being kept in memory. Default: false
		/// </summary>
		public bool DisableInMemoryIndexing { get; set; }

		/// <summary>
		/// What sort of transaction mode to use. 
		/// Allowed values: 
		/// Lazy - faster, but can result in data loss in the case of server crash. 
		/// Safe - slower, but will never lose data 
		/// Default: Safe 
		/// </summary>
		public TransactionMode TransactionMode { get; set; }

		#endregion

		#region Misc settings

		/// <summary>
		/// The directory to search for RavenDB's WebUI. 
		/// This is usually only useful if you are debugging RavenDB's WebUI. 
		/// Default: ~/Raven/WebUI 
		/// </summary>
		public string WebDir { get; set; }

		/// <summary>
		/// Where to look for plugins for RavenDB. 
		/// Default: ~\Plugins
		/// </summary>
		public string PluginsDirectory
		{
			get { return pluginsDirectory; }
			set
			{
				ResetContainer();
				// remove old directory catalog
				var matchingCatalogs = Catalog.Catalogs.OfType<DirectoryCatalog>()
					.Concat(Catalog.Catalogs.OfType<Plugins.Catalogs.FilteredCatalog>()
								.Select(x => x.CatalogToFilter as DirectoryCatalog)
								.Where(x => x != null)
					)
					.Where(c => c.Path == pluginsDirectory)
					.ToArray();
				foreach (var cat in matchingCatalogs)
				{
					Catalog.Catalogs.Remove(cat);
				}

				pluginsDirectory = FilePathTools.ApplyWorkingDirectoryToPathAndMakeSureThatItEndsWithSlash(WorkingDirectory, value);

				// add new one
				if (Directory.Exists(pluginsDirectory))
				{
					var patterns = Settings["Raven/BundlesSearchPattern"] ?? "*.dll";
					foreach (var pattern in patterns.Split(new[] { ";" }, StringSplitOptions.RemoveEmptyEntries))
					{
						Catalog.Catalogs.Add(new BuiltinFilteringCatalog(new DirectoryCatalog(pluginsDirectory, pattern)));
					}
				}
			}
		}

		private string assembliesDirectory;

        /// <summary>
        /// Where the internal assemblies will be extracted to.
        /// Default: ~\Assemblies
        /// </summary>
<<<<<<< HEAD
        public string AssembliesDirectory 
		{
	        get
	        {
		        return assembliesDirectory;
	        }
	        set
	        {
				assembliesDirectory = value == null ? null : FilePathTools.ApplyWorkingDirectoryToPathAndMakeSureThatItEndsWithSlash(WorkingDirectory, value);
	        } 
		}
=======
        public string AssembliesDirectory
        {
            get
            {
                return assembliesDirectory;
            }
            set
            {
                assembliesDirectory = value == null ? null : FilePathTools.ApplyWorkingDirectoryToPathAndMakeSureThatItEndsWithSlash(WorkingDirectory, value);
            }
        }
>>>>>>> 278a2946

        /// <summary>
        /// Where we search for embedded files.
        /// Default: null
        /// </summary>
        public string EmbeddedFilesDirectory { get; set; }

<<<<<<< HEAD
		public bool CreatePluginsDirectoryIfNotExisting { get; set; }
		public bool CreateAnalyzersDirectoryIfNotExisting { get; set; }

		private string compiledIndexCacheDirectory;

		/// <summary>
		/// Where to cache the compiled indexes. Absolute path or relative to TEMP directory.
		/// Default: ~\CompiledIndexCache
		/// </summary>
		public string CompiledIndexCacheDirectory
		{
			get
			{
				return compiledIndexCacheDirectory;
			}
			set
			{
				compiledIndexCacheDirectory = value == null ? null : FilePathTools.ApplyWorkingDirectoryToPathAndMakeSureThatItEndsWithSlash(WorkingDirectory, value);
			}
		}

		public string OAuthTokenServer { get; set; }

		#endregion

		[JsonIgnore]
		public CompositionContainer Container
		{
			get { return container ?? (container = new CompositionContainer(Catalog)); }
			set
			{
				containerExternallySet = true;
				container = value;
			}
		}

		public bool DisableDocumentPreFetching { get; set; }

		public int MaxNumberOfItemsToPreFetch { get; set; }

		[JsonIgnore]
		public AggregateCatalog Catalog { get; set; }

		public bool RunInUnreliableYetFastModeThatIsNotSuitableForProduction { get; set; }

		private string indexStoragePath;
		
		private string countersDataDirectory;
		private int? maxNumberOfParallelIndexTasks;

		//this is static so repeated initializations in the same process would not trigger reflection on all MEF plugins
		private readonly static AssemblyCatalog CurrentAssemblyCatalog = new AssemblyCatalog(typeof (DocumentDatabase).Assembly);

		/// <summary>
		/// The expiration value for documents in the internal managed cache
		/// </summary>
		public TimeSpan MemoryCacheExpiration { get; set; }

		/// <summary>
		/// Controls whatever RavenDB will create temporary indexes 
		/// for queries that cannot be directed to standard indexes
		/// </summary>
		public bool CreateAutoIndexesForAdHocQueriesIfNeeded { get; set; }

		/// <summary>
		/// Maximum time interval for storing commit points for map indexes when new items were added.
		/// The commit points are used to restore index if unclean shutdown was detected.
		/// Default: 00:05:00 
		/// </summary>
		public TimeSpan MaxIndexCommitPointStoreTimeInterval { get; set; }

		/// <summary>
		/// Minumum interval between between successive indexing that will allow to store a  commit point
		/// Default: 00:01:00
		/// </summary>
		public TimeSpan MinIndexingTimeIntervalToStoreCommitPoint { get; set; }

		/// <summary>
		/// Maximum number of kept commit points to restore map index after unclean shutdown
		/// Default: 5
		/// </summary>
		public int MaxNumberOfStoredCommitPoints { get; set; }

		/// <summary>
		/// Limit of how much memory a batch processing can take (in MBytes)
		/// </summary>
		public int MemoryLimitForProcessingInMb { get; set; }

		public long DynamicMemoryLimitForProcessing
		{
			get
			{
				var availableMemory = MemoryStatistics.AvailableMemoryInMb;
				var minFreeMemory = (MemoryLimitForProcessingInMb * 2L);
				// we have more memory than the twice the limit, we can use the default limit
				if (availableMemory > minFreeMemory)
					return MemoryLimitForProcessingInMb * 1024L * 1024L;

				// we don't have enough room to play with, if two databases will request the max memory limit
				// at the same time, we'll start paging because we'll run out of free memory. 
				// Because of that, we'll dynamically adjust the amount
				// of memory available for processing based on the amount of memory we actually have available,
				// assuming that we have multiple concurrent users of memory at the same time.
				// we limit that at 16 MB, if we have less memory than that, we can't really do much anyway
=======
        public bool CreatePluginsDirectoryIfNotExisting { get; set; }
        public bool CreateAnalyzersDirectoryIfNotExisting { get; set; }

        private string compiledIndexCacheDirectory;

        /// <summary>
        /// Where to cache the compiled indexes. Absolute path or relative to TEMP directory.
        /// Default: ~\CompiledIndexCache
        /// </summary>
        public string CompiledIndexCacheDirectory
        {
            get
            {
                return compiledIndexCacheDirectory;
            }
            set
            {
                compiledIndexCacheDirectory = value == null ? null : FilePathTools.ApplyWorkingDirectoryToPathAndMakeSureThatItEndsWithSlash(WorkingDirectory, value);
            }
        }

        public string OAuthTokenServer { get; set; }

        #endregion

        [JsonIgnore]
        public CompositionContainer Container
        {
            get { return container ?? (container = new CompositionContainer(Catalog)); }
            set
            {
                containerExternallySet = true;
                container = value;
            }
        }

        public bool DisableDocumentPreFetching { get; set; }

        public int MaxNumberOfItemsToPreFetch { get; set; }

        [JsonIgnore]
        public AggregateCatalog Catalog { get; set; }

        public bool RunInUnreliableYetFastModeThatIsNotSuitableForProduction { get; set; }

        private string indexStoragePath;

        private string countersDataDirectory;
        private int? maxNumberOfParallelIndexTasks;

        //this is static so repeated initializations in the same process would not trigger reflection on all MEF plugins
        private readonly static AssemblyCatalog CurrentAssemblyCatalog = new AssemblyCatalog(typeof(DocumentDatabase).Assembly);

        /// <summary>
        /// The expiration value for documents in the internal managed cache
        /// </summary>
        public TimeSpan MemoryCacheExpiration { get; set; }

        /// <summary>
        /// Controls whatever RavenDB will create temporary indexes 
        /// for queries that cannot be directed to standard indexes
        /// </summary>
        public bool CreateAutoIndexesForAdHocQueriesIfNeeded { get; set; }

        /// <summary>
        /// Maximum time interval for storing commit points for map indexes when new items were added.
        /// The commit points are used to restore index if unclean shutdown was detected.
        /// Default: 00:05:00 
        /// </summary>
        public TimeSpan MaxIndexCommitPointStoreTimeInterval { get; set; }

        /// <summary>
        /// Minumum interval between between successive indexing that will allow to store a  commit point
        /// Default: 00:01:00
        /// </summary>
        public TimeSpan MinIndexingTimeIntervalToStoreCommitPoint { get; set; }

        /// <summary>
        /// Maximum number of kept commit points to restore map index after unclean shutdown
        /// Default: 5
        /// </summary>
        public int MaxNumberOfStoredCommitPoints { get; set; }

        /// <summary>
        /// Limit of how much memory a batch processing can take (in MBytes)
        /// </summary>
        public int MemoryLimitForProcessingInMb { get; set; }

        public long DynamicMemoryLimitForProcessing
        {
            get
            {
                var availableMemory = MemoryStatistics.AvailableMemoryInMb;
                var minFreeMemory = (MemoryLimitForProcessingInMb * 2L);
                // we have more memory than the twice the limit, we can use the default limit
                if (availableMemory > minFreeMemory)
                    return MemoryLimitForProcessingInMb * 1024L * 1024L;

                // we don't have enough room to play with, if two databases will request the max memory limit
                // at the same time, we'll start paging because we'll run out of free memory. 
                // Because of that, we'll dynamically adjust the amount
                // of memory available for processing based on the amount of memory we actually have available,
                // assuming that we have multiple concurrent users of memory at the same time.
                // we limit that at 16 MB, if we have less memory than that, we can't really do much anyway
>>>>>>> 278a2946
                return Math.Min(availableMemory * 1024L * 1024L / 4, 16 * 1024 * 1024);

			}
		}

		public string IndexStoragePath
		{
			get
			{
				if (string.IsNullOrEmpty(indexStoragePath))
					indexStoragePath = Path.Combine(DataDirectory, "Indexes");
				return indexStoragePath;
			}
			set { indexStoragePath = value.ToFullPath(); }
		}

		public int AvailableMemoryForRaisingBatchSizeLimit { get; set; }

		public TimeSpan MaxProcessingRunLatency { get; set; }

<<<<<<< HEAD
		internal bool IsTenantDatabase { get; set; }
		
		/// <summary>
		/// If True, cluster discovery will be disabled. Default is False
		/// </summary>
		public bool DisableClusterDiscovery { get; set; }
=======
        internal bool IsTenantDatabase { get; set; }

        /// <summary>
        /// If True, cluster discovery will be disabled. Default is False
        /// </summary>
        public bool DisableClusterDiscovery { get; set; }
>>>>>>> 278a2946

        /// <summary>
        /// If True, turns off the discovery client.
        /// </summary>
        public bool TurnOffDiscoveryClient { get; set; }

<<<<<<< HEAD
		/// <summary>
		/// The server name
		/// </summary>
		public string ServerName { get; set; }
		
		/// <summary>
		/// The maximum number of steps (instructions) to give a script before timing out.
		/// Default: 10,000
		/// </summary>
		public int MaxStepsForScript { get; set; }

		/// <summary>
		/// The maximum number of recent document touches to store (i.e. updates done in
		/// order to initiate indexing rather than because something has actually changed).
		/// </summary>
		public int MaxRecentTouchesToRemember { get; set; }

		/// <summary>
		/// The number of additional steps to add to a given script based on the processed document's quota.
		/// Set to 0 to give use a fixed size quota. This value is multiplied with the doucment size.
		/// Default: 5
		/// </summary>
		public int AdditionalStepsForScriptBasedOnDocumentSize { get; set; }

		public int MaxIndexWritesBeforeRecreate { get; set; }

		/// <summary>
		/// Limits the number of map outputs that a simple index is allowed to create for a one source document. If a map operation applied to the one document
		/// produces more outputs than this number then an index definition will be considered as a suspicious, the indexing of this document will be skipped and
		/// the appropriate error message will be added to the indexing errors.
		/// Default value: 15. In order to disable this check set value to -1.
		/// </summary>
		public int MaxSimpleIndexOutputsPerDocument { get; set; }

		/// <summary>
		/// Limits the number of map outputs that a map-reduce index is allowed to create for a one source document. If a map operation applied to the one document
		/// produces more outputs than this number then an index definition will be considered as a suspicious, the indexing of this document will be skipped and
		/// the appropriate error message will be added to the indexing errors.
		/// Default value: 50. In order to disable this check set value to -1.
		/// </summary>
		public int MaxMapReduceIndexOutputsPerDocument { get; set; }

		/// <summary>
        /// What is the maximum age of a facet query that we should consider when prewarming
        /// the facet cache when finishing an indexing batch
        /// </summary>
		[Browsable(false)]
	    public TimeSpan PrewarmFacetsOnIndexingMaxAge { get; set; }
	    
=======
        /// <summary>
        /// The server name
        /// </summary>
        public string ServerName { get; set; }

        /// <summary>
        /// The maximum number of steps (instructions) to give a script before timing out.
        /// Default: 10,000
        /// </summary>
        public int MaxStepsForScript { get; set; }

        /// <summary>
        /// The maximum number of recent document touches to store (i.e. updates done in
        /// order to initiate indexing rather than because something has actually changed).
        /// </summary>
        public int MaxRecentTouchesToRemember { get; set; }

        /// <summary>
        /// The number of additional steps to add to a given script based on the processed document's quota.
        /// Set to 0 to give use a fixed size quota. This value is multiplied with the doucment size.
        /// Default: 5
        /// </summary>
        public int AdditionalStepsForScriptBasedOnDocumentSize { get; set; }

        public int MaxIndexWritesBeforeRecreate { get; set; }

        /// <summary>
        /// Limits the number of map outputs that a simple index is allowed to create for a one source document. If a map operation applied to the one document
        /// produces more outputs than this number then an index definition will be considered as a suspicious, the indexing of this document will be skipped and
        /// the appropriate error message will be added to the indexing errors.
        /// Default value: 15. In order to disable this check set value to -1.
        /// </summary>
        public int MaxSimpleIndexOutputsPerDocument { get; set; }

        /// <summary>
        /// Limits the number of map outputs that a map-reduce index is allowed to create for a one source document. If a map operation applied to the one document
        /// produces more outputs than this number then an index definition will be considered as a suspicious, the indexing of this document will be skipped and
        /// the appropriate error message will be added to the indexing errors.
        /// Default value: 50. In order to disable this check set value to -1.
        /// </summary>
        public int MaxMapReduceIndexOutputsPerDocument { get; set; }

        /// <summary>
        /// What is the maximum age of a facet query that we should consider when prewarming
        /// the facet cache when finishing an indexing batch
        /// </summary>
        [Browsable(false)]
        public TimeSpan PrewarmFacetsOnIndexingMaxAge { get; set; }

>>>>>>> 278a2946
        /// <summary>
        /// The time we should wait for pre-warming the facet cache from existing query after an indexing batch
        /// in a syncronous manner (after that, the pre warm still runs, but it will do so in a background thread).
        /// Facet queries that will try to use it will have to wait until it is over
        /// </summary>
        public TimeSpan PrewarmFacetsSyncronousWaitTime { get; set; }

		/// <summary>
		/// Indexes are flushed to a disk only if their in-memory size exceed the specified value. Default: 5MB
		/// </summary>
		public long FlushIndexToDiskSizeInMb { get; set; }

		public bool EnableResponseLoggingForEmbeddedDatabases { get; set; }

		/// <summary>
		/// How long can we keep the new index in memory before we have to flush it
		/// </summary>
		public TimeSpan NewIndexInMemoryMaxTime { get; set; }

        /// <summary>
        /// How FieldsToFetch are extracted from the document.
        /// Default: Enabled. 
        /// Other values are: 
        ///     DoNothing (fields are not fetched from the document)
        ///     Exception (an exception is thrown if we need to fetch fields from the document itself)
        /// </summary>
        public ImplicitFetchFieldsMode ImplicitFetchFieldsFromDocumentMode { get; set; }


	    [Browsable(false)]
		[EditorBrowsable(EditorBrowsableState.Never)]
		public void SetSystemDatabase()
		{
			IsTenantDatabase = false;
		}

		[Browsable(false)]
		[EditorBrowsable(EditorBrowsableState.Never)]
		public bool IsSystemDatabase()
		{
			return IsTenantDatabase == false;
		}

		protected void ResetContainer()
		{
			if (Container != null && containerExternallySet == false)
			{
				Container.Dispose();
				Container = null;
				containerExternallySet = false;
			}
		}

		protected AnonymousUserAccessMode GetAnonymousUserAccessMode()
		{
			if (string.IsNullOrEmpty(Settings["Raven/AnonymousAccess"]) == false)
			{
				var val = Enum.Parse(typeof(AnonymousUserAccessMode), Settings["Raven/AnonymousAccess"]);
				return (AnonymousUserAccessMode)val;
			}
			return AnonymousUserAccessMode.Admin;
		}

		protected IgnoreSslCertificateErrorsMode GetIgnoreSslCertificateErrorModeMode()
		{
			if (string.IsNullOrEmpty(Settings["Raven/IgnoreSslCertificateErrors"]) == false)
			{
				var val = Enum.Parse(typeof(IgnoreSslCertificateErrorsMode), Settings["Raven/IgnoreSslCertificateErrors"]);
				return (IgnoreSslCertificateErrorsMode)val;
			}
			return IgnoreSslCertificateErrorsMode.None;
		}

		public Uri GetFullUrl(string baseUrl)
		{
			baseUrl = Uri.EscapeUriString(baseUrl);

			if (baseUrl.StartsWith("/"))
				baseUrl = baseUrl.Substring(1);

			var url = VirtualDirectory.EndsWith("/") ? VirtualDirectory + baseUrl : VirtualDirectory + "/" + baseUrl;
			return new Uri(url, UriKind.RelativeOrAbsolute);
		}

		public T? GetConfigurationValue<T>(string configName) where T : struct
		{
			// explicitly fail if we can't convert it
			if (string.IsNullOrEmpty(Settings[configName]) == false)
				return (T)Convert.ChangeType(Settings[configName], typeof(T));
			return null;
		}

		[CLSCompliant(false)]
		public ITransactionalStorage CreateTransactionalStorage(string storageEngine, Action notifyAboutWork, Action handleStorageInaccessible, Action onNestedTransactionEnter = null, Action onNestedTransactionExit = null)
		{
			storageEngine = StorageEngineAssemblyNameByTypeName(storageEngine);
			var type = Type.GetType(storageEngine);

			if (type == null)
				throw new InvalidOperationException("Could not find transactional storage type: " + storageEngine);
			Action dummyAction = () => { };

			return (ITransactionalStorage)Activator.CreateInstance(type, this, notifyAboutWork, handleStorageInaccessible, onNestedTransactionEnter ?? dummyAction, onNestedTransactionExit ?? dummyAction);
		}


	    public static string StorageEngineAssemblyNameByTypeName(string typeName)
		{
	        switch (typeName.ToLowerInvariant())
	        {
	            case EsentTypeName:
					typeName = typeof(Raven.Storage.Esent.TransactionalStorage).AssemblyQualifiedName;
	                break;
	            case VoronTypeName:
					typeName = typeof(Raven.Storage.Voron.TransactionalStorage).AssemblyQualifiedName;
	                break;
                default:
<<<<<<< HEAD
					throw new ArgumentException("Invalid storage engine type name: " + typeName);
	        }
	        return typeName;
	    }	  

	    public string SelectStorageEngineAndFetchTypeName()
		{
			if (RunInMemory)
			{
				if (!string.IsNullOrWhiteSpace(DefaultStorageTypeName) &&
				    DefaultStorageTypeName.Equals(EsentTypeName, StringComparison.InvariantCultureIgnoreCase))
					return EsentTypeName;
                return VoronTypeName;                
			}
=======
                    throw new ArgumentException("Invalid storage engine type name: " + typeName);
            }
            return typeName;
        }

        public string SelectStorageEngineAndFetchTypeName()
        {
            if (RunInMemory)
            {
                if (!string.IsNullOrWhiteSpace(DefaultStorageTypeName) &&
                    DefaultStorageTypeName.Equals(EsentTypeName, StringComparison.InvariantCultureIgnoreCase))
                    return EsentTypeName;
                return VoronTypeName;
            }
>>>>>>> 278a2946

			if (String.IsNullOrEmpty(DataDirectory) == false && Directory.Exists(DataDirectory))
			{
				if (File.Exists(Path.Combine(DataDirectory, Voron.Impl.Constants.DatabaseFilename)))
				{
                    return VoronTypeName;
				}
				if (File.Exists(Path.Combine(DataDirectory, "Data")))
					return EsentTypeName;
			}

		    if (string.IsNullOrEmpty(DefaultStorageTypeName))
			    return EsentTypeName;
			return DefaultStorageTypeName;
		}

		public void Dispose()
		{
			if (containerExternallySet)
				return;
			if (container == null)
				return;

			container.Dispose();
			container = null;
		}

		private ExtensionsLog GetExtensionsFor(Type type)
		{
			var enumerable =
				Container.GetExports(new ImportDefinition(x => true, type.FullName, ImportCardinality.ZeroOrMore, false, false)).
					ToArray();
			if (enumerable.Length == 0)
				return null;
			return new ExtensionsLog
			{
				Name = type.Name,
				Installed = enumerable.Select(export => new ExtensionsLogDetail
				{
					Assembly = export.Value.GetType().Assembly.GetName().Name,
					Name = export.Value.GetType().Name
				}).ToArray()
			};
		}

		public IEnumerable<ExtensionsLog> ReportExtensions(params Type[] types)
		{
			return types.Select(GetExtensionsFor).Where(extensionsLog => extensionsLog != null);
		}

        public void CustomizeValuesForDatabaseTenant(string tenantId)
        {
            if (string.IsNullOrEmpty(Settings["Raven/IndexStoragePath"]) == false)
                Settings["Raven/IndexStoragePath"] = Path.Combine(Settings["Raven/IndexStoragePath"], "Databases", tenantId);

            if (string.IsNullOrEmpty(Settings["Raven/Esent/LogsPath"]) == false)
                Settings["Raven/Esent/LogsPath"] = Path.Combine(Settings["Raven/Esent/LogsPath"], "Databases", tenantId);

            if (string.IsNullOrEmpty(Settings[Constants.RavenTxJournalPath]) == false)
                Settings[Constants.RavenTxJournalPath] = Path.Combine(Settings[Constants.RavenTxJournalPath], "Databases", tenantId);

            if (string.IsNullOrEmpty(Settings["Raven/Voron/TempPath"]) == false)
                Settings["Raven/Voron/TempPath"] = Path.Combine(Settings["Raven/Voron/TempPath"], "Databases", tenantId, "VoronTemp");
        }

        public void CustomizeValuesForFileSystemTenant(string tenantId)
        {
            if (string.IsNullOrEmpty(Settings[Constants.FileSystem.DataDirectory]) == false)
                Settings[Constants.FileSystem.DataDirectory] = Path.Combine(Settings[Constants.FileSystem.DataDirectory], "FileSystems", tenantId);
        }

		public void CopyParentSettings(InMemoryRavenConfiguration defaultConfiguration)
		{
			Port = defaultConfiguration.Port;
			OAuthTokenKey = defaultConfiguration.OAuthTokenKey;
			OAuthTokenServer = defaultConfiguration.OAuthTokenServer;

            FileSystem.MaximumSynchronizationInterval = defaultConfiguration.FileSystem.MaximumSynchronizationInterval;

		    Encryption.UseSsl = defaultConfiguration.Encryption.UseSsl;
		    Encryption.UseFips = defaultConfiguration.Encryption.UseFips;

		    AssembliesDirectory = defaultConfiguration.AssembliesDirectory;
			Storage.Voron.AllowOn32Bits = defaultConfiguration.Storage.Voron.AllowOn32Bits;
		}

		public IEnumerable<string> GetConfigOptionsDocs()
		{
			return ConfigOptionDocs.OptionsDocs;
		}

		public class StorageConfiguration
		{
			public StorageConfiguration()
			{
				Voron = new VoronConfiguration();
				Esent = new EsentConfiguration();
	        }
            public bool PreventSchemaUpdate { get; set; }

			public VoronConfiguration Voron { get; private set; }

			public EsentConfiguration Esent { get; private set; }

			public class EsentConfiguration
			{
				public string JournalsStoragePath { get; set; }
			}

			public class VoronConfiguration
			{
				/// <summary>
				/// You can use this setting to specify a maximum buffer pool size that can be used for transactional storage (in gigabytes). 
				/// By default it is 4.
				/// Minimum value is 2.
				/// </summary>
				public int MaxBufferPoolSize { get; set; }

				/// <summary>
				/// You can use this setting to specify an initial file size for data file (in bytes).
				/// </summary>
				public int? InitialFileSize { get; set; }

				/// <summary>
				/// The maximum scratch buffer size that can be used by Voron. The value is in megabytes. 
				/// Default: 6144.
				/// </summary>
				public int MaxScratchBufferSize { get; set; }

				/// <summary>
				/// The minimum number of megabytes after which each scratch buffer size increase will create a notification. Used for indexing batch size tuning.
				/// Default: 
				/// 1024 when MaxScratchBufferSize > 1024, 
				/// 512 when MaxScratchBufferSize > 512
				/// -1 otherwise (disabled) 
				/// </summary>
				public int ScratchBufferSizeNotificationThreshold { get; set; }

				/// <summary>
				/// If you want to use incremental backups, you need to turn this to true, but then journal files will not be deleted after applying them to the data file. They will be deleted only after a successful backup. 
				/// Default: false.
				/// </summary>
				public bool AllowIncrementalBackups { get; set; }

				/// <summary>
				/// You can use this setting to specify a different path to temporary files. By default it is empty, which means that temporary files will be created at same location as data file.
				/// </summary>
				public string TempPath { get; set; }

				public string JournalsStoragePath { get; set; }

				/// <summary>
				/// Whether to allow Voron to run in 32 bits process.
				/// </summary>
				public bool AllowOn32Bits { get; set; }
			}
		}

		public class PrefetcherConfiguration
		{
			/// <summary>
			/// Number of seconds after which prefetcher will stop reading documents from disk. Default: 5.
			/// </summary>
			public int FetchingDocumentsFromDiskTimeoutInSeconds { get; set; }

			/// <summary>
			/// Maximum number of megabytes after which prefetcher will stop reading documents from disk. Default: 256.
			/// </summary>
			public int MaximumSizeAllowedToFetchFromStorageInMb { get; set; }
		}

		public class ReplicationConfiguration
		{
			/// <summary>
			/// Number of seconds after which replication will stop reading documents/attachments from disk. Default: 30.
			/// </summary>
			public int FetchingFromDiskTimeoutInSeconds { get; set; }

			/// <summary>
			/// Number of milliseconds before replication requests will timeout. Default: 60 * 1000.
			/// </summary>
			public int ReplicationRequestTimeoutInMilliseconds { get; set; }

            /// <summary>
            /// Force us to buffer replication requests (useful if using windows auth under certain scenarios).
            /// </summary>
            public bool ForceReplicationRequestBuffering { get; set; }

			/// <summary>
			/// Maximum number of items replication will receive in single batch. Min: 512. Default: null (let source server decide).
			/// </summary>
			public int? MaxNumberOfItemsToReceiveInSingleBatch { get; set; }
		}

        public class FileSystemConfiguration
        {
	        public void InitializeFrom(InMemoryRavenConfiguration configuration)
	        {
		        workingDirectory = configuration.WorkingDirectory;
	        }

			private string fileSystemDataDirectory;

			private string fileSystemIndexStoragePath;

			private string defaultFileSystemStorageTypeName;

	        private string workingDirectory;

	        public TimeSpan MaximumSynchronizationInterval { get; set; }

			/// <summary>
			/// The directory for the RavenDB file system. 
			/// You can use the ~\ prefix to refer to RavenDB's base directory. 
			/// </summary>
			public string DataDirectory
			{
				get { return fileSystemDataDirectory; }
				set { fileSystemDataDirectory = value == null ? null : FilePathTools.ApplyWorkingDirectoryToPathAndMakeSureThatItEndsWithSlash(workingDirectory, value); }
			}

			public string IndexStoragePath
			{
				get
				{
					if (string.IsNullOrEmpty(fileSystemIndexStoragePath))
						fileSystemIndexStoragePath = Path.Combine(DataDirectory, "Indexes");
					return fileSystemIndexStoragePath;
				}
				set { fileSystemIndexStoragePath = value.ToFullPath(); }
			}

			/// <summary>
			/// What storage type to use in RavenFS (see: RavenFS Storage engines)
			/// Allowed values: esent, voron
			/// Default: esent
			/// </summary>
			public string DefaultStorageTypeName
			{
				get { return defaultFileSystemStorageTypeName; }
				set { if (!string.IsNullOrEmpty(value)) defaultFileSystemStorageTypeName = value; }
			}
        }

		public class EncryptionConfiguration
		{
			/// <summary>
			/// Whatever we should use FIPS compliant encryption algorithms
			/// </summary>
			public bool UseFips { get; set; }

			public int EncryptionKeyBitsPreference { get; set; }

			/// <summary>
			/// Whatever we should use SSL for this connection
			/// </summary>
			public bool UseSsl { get; set; }
		}

		public class IndexingConfiguration
		{
			public int MaxNumberOfItemsToProcessInTestIndexes { get; set; }

			public int DisableIndexingFreeSpaceThreshold { get; set; }

			public bool DisableMapReduceInMemoryTracking { get; set; }
		}

		public class WebSocketsConfiguration
		{
			public int InitialBufferPoolSize { get; set; }
		}

		public void UpdateDataDirForLegacySystemDb()
		{
			if (RunInMemory)
				return;
			var legacyPath = Settings["Raven/DataDir/Legacy"];
			if (string.IsNullOrEmpty(legacyPath))
				return;
			var fullLegacyPath = FilePathTools.MakeSureEndsWithSlash(legacyPath.ToFullPath());

			// if we already have a system database in the legacy path, we want to keep it.
			// The idea is that we don't want to have the user experience "missing databases" because
			// we change the path to make it nicer.
			if (Directory.Exists(fullLegacyPath))
			{
				DataDirectory = legacyPath;
			}
		}
	}
}<|MERGE_RESOLUTION|>--- conflicted
+++ resolved
@@ -29,53 +29,53 @@
 
 namespace Raven.Database.Config
 {
-	public class InMemoryRavenConfiguration
-	{
-	    public const string VoronTypeName = "voron";
-	    public const string EsentTypeName = "esent";
-
-		private CompositionContainer container;
-		private bool containerExternallySet;
-		private string dataDirectory;
-		private string pluginsDirectory;
-
-		public ReplicationConfiguration Replication { get; private set; }
-
-		public PrefetcherConfiguration Prefetcher { get; private set; }
-
-		public StorageConfiguration Storage { get; private set; }
+    public class InMemoryRavenConfiguration
+    {
+        public const string VoronTypeName = "voron";
+        public const string EsentTypeName = "esent";
+
+        private CompositionContainer container;
+        private bool containerExternallySet;
+        private string dataDirectory;
+        private string pluginsDirectory;
+
+        public ReplicationConfiguration Replication { get; private set; }
+
+        public PrefetcherConfiguration Prefetcher { get; private set; }
+
+        public StorageConfiguration Storage { get; private set; }
 
         public FileSystemConfiguration FileSystem { get; private set; }
 
-		public EncryptionConfiguration Encryption { get; private set; }
-
-		public IndexingConfiguration Indexing { get; set; }
-
-		public WebSocketsConfiguration WebSockets { get; set; }
-
-		public InMemoryRavenConfiguration()
-		{
-			Replication = new ReplicationConfiguration();
-			Prefetcher = new PrefetcherConfiguration();
-			Storage = new StorageConfiguration();
+        public EncryptionConfiguration Encryption { get; private set; }
+
+        public IndexingConfiguration Indexing { get; set; }
+
+        public WebSocketsConfiguration WebSockets { get; set; }
+
+        public InMemoryRavenConfiguration()
+        {
+            Replication = new ReplicationConfiguration();
+            Prefetcher = new PrefetcherConfiguration();
+            Storage = new StorageConfiguration();
             FileSystem = new FileSystemConfiguration();
-			Encryption = new EncryptionConfiguration();
-			Indexing = new IndexingConfiguration();
-			WebSockets = new WebSocketsConfiguration();
-
-			Settings = new NameValueCollection(StringComparer.OrdinalIgnoreCase);
-
-			CreateAutoIndexesForAdHocQueriesIfNeeded = true;
-
-			CreatePluginsDirectoryIfNotExisting = true;
-			CreateAnalyzersDirectoryIfNotExisting = true;
-
-			IndexingClassifier = new DefaultIndexingClassifier();
-
-			Catalog = new AggregateCatalog(CurrentAssemblyCatalog);
-
-			Catalog.Changed += (sender, args) => ResetContainer();
-		}
+            Encryption = new EncryptionConfiguration();
+            Indexing = new IndexingConfiguration();
+            WebSockets = new WebSocketsConfiguration();
+
+            Settings = new NameValueCollection(StringComparer.OrdinalIgnoreCase);
+
+            CreateAutoIndexesForAdHocQueriesIfNeeded = true;
+
+            CreatePluginsDirectoryIfNotExisting = true;
+            CreateAnalyzersDirectoryIfNotExisting = true;
+
+            IndexingClassifier = new DefaultIndexingClassifier();
+
+            Catalog = new AggregateCatalog(CurrentAssemblyCatalog);
+
+            Catalog.Changed += (sender, args) => ResetContainer();
+        }
 
         public string DatabaseName { get; set; }
 
@@ -83,281 +83,253 @@
 
         public string CountersDatabaseName { get; set; }
 
-		public void PostInit()
-		{
-			FilterActiveBundles();
-
-			SetupOAuth();
-
-			SetupGC();
-		}
-
-		public InMemoryRavenConfiguration Initialize()
-		{
-			int defaultMaxNumberOfItemsToIndexInSingleBatch = Environment.Is64BitProcess ? 128 * 1024 : 16 * 1024;
-			int defaultInitialNumberOfItemsToIndexInSingleBatch = Environment.Is64BitProcess ? 512 : 256;
-
-			var ravenSettings = new StronglyTypedRavenSettings(Settings);
-			ravenSettings.Setup(defaultMaxNumberOfItemsToIndexInSingleBatch, defaultInitialNumberOfItemsToIndexInSingleBatch);
-
-			WorkingDirectory = CalculateWorkingDirectory(ravenSettings.WorkingDir.Value);
-			FileSystem.InitializeFrom(this);
-
-			MaxClauseCount = ravenSettings.MaxClauseCount.Value;
-
-			AllowScriptsToAdjustNumberOfSteps = ravenSettings.AllowScriptsToAdjustNumberOfSteps.Value;
-
-			IndexAndTransformerReplicationLatencyInSec = ravenSettings.IndexAndTransformerReplicationLatencyInSec.Value;
-
-			BulkImportBatchTimeout = ravenSettings.BulkImportBatchTimeout.Value;
-
-			// Important! this value is synchronized with the max sessions number in esent
-			// since we cannot have more requests in the system than we have sessions for them
-			// and we also need to allow sessions for background operations and for multi get requests
-			MaxConcurrentServerRequests = ravenSettings.MaxConcurrentServerRequests.Value;
-
-			MaxConcurrentRequestsForDatabaseDuringLoad = ravenSettings.MaxConcurrentRequestsForDatabaseDuringLoad.Value;
+        public void PostInit()
+        {
+            FilterActiveBundles();
+
+            SetupOAuth();
+
+            SetupGC();
+        }
+
+        public InMemoryRavenConfiguration Initialize()
+        {
+            int defaultMaxNumberOfItemsToIndexInSingleBatch = Environment.Is64BitProcess ? 128 * 1024 : 16 * 1024;
+            int defaultInitialNumberOfItemsToIndexInSingleBatch = Environment.Is64BitProcess ? 512 : 256;
+
+            var ravenSettings = new StronglyTypedRavenSettings(Settings);
+            ravenSettings.Setup(defaultMaxNumberOfItemsToIndexInSingleBatch, defaultInitialNumberOfItemsToIndexInSingleBatch);
+
+            WorkingDirectory = CalculateWorkingDirectory(ravenSettings.WorkingDir.Value);
+            FileSystem.InitializeFrom(this);
+
+            MaxClauseCount = ravenSettings.MaxClauseCount.Value;
+
+            AllowScriptsToAdjustNumberOfSteps = ravenSettings.AllowScriptsToAdjustNumberOfSteps.Value;
+
+            IndexAndTransformerReplicationLatencyInSec = ravenSettings.IndexAndTransformerReplicationLatencyInSec.Value;
+
+            BulkImportBatchTimeout = ravenSettings.BulkImportBatchTimeout.Value;
+
+            // Important! this value is synchronized with the max sessions number in esent
+            // since we cannot have more requests in the system than we have sessions for them
+            // and we also need to allow sessions for background operations and for multi get requests
+            MaxConcurrentServerRequests = ravenSettings.MaxConcurrentServerRequests.Value;
+
+            MaxConcurrentRequestsForDatabaseDuringLoad = ravenSettings.MaxConcurrentRequestsForDatabaseDuringLoad.Value;
 
             MaxSecondsForTaskToWaitForDatabaseToLoad = ravenSettings.MaxSecondsForTaskToWaitForDatabaseToLoad.Value;
-			MaxConcurrentMultiGetRequests = ravenSettings.MaxConcurrentMultiGetRequests.Value;
-			if (ConcurrentMultiGetRequests == null)
-				ConcurrentMultiGetRequests = new SemaphoreSlim(MaxConcurrentMultiGetRequests);
-
-			MemoryLimitForProcessingInMb = ravenSettings.MemoryLimitForProcessing.Value;
-
-			PrefetchingDurationLimit = ravenSettings.PrefetchingDurationLimit.Value;
-
-			// Core settings
-			MaxPageSize = ravenSettings.MaxPageSize.Value;
-
-			MemoryCacheLimitMegabytes = ravenSettings.MemoryCacheLimitMegabytes.Value;
-
-			MemoryCacheExpiration = ravenSettings.MemoryCacheExpiration.Value;
-
-			MemoryCacheLimitPercentage = ravenSettings.MemoryCacheLimitPercentage.Value;
-
-			MemoryCacheLimitCheckInterval = ravenSettings.MemoryCacheLimitCheckInterval.Value;
-
-			// Discovery
-			DisableClusterDiscovery = ravenSettings.DisableClusterDiscovery.Value;
-
-			ServerName = ravenSettings.ServerName.Value;
-
-			MaxStepsForScript = ravenSettings.MaxStepsForScript.Value;
-			AdditionalStepsForScriptBasedOnDocumentSize = ravenSettings.AdditionalStepsForScriptBasedOnDocumentSize.Value;
-		    TurnOffDiscoveryClient = ravenSettings.TurnOffDiscoveryClient.Value;
-
-			// Index settings
-			MaxProcessingRunLatency = ravenSettings.MaxProcessingRunLatency.Value;
-			MaxIndexWritesBeforeRecreate = ravenSettings.MaxIndexWritesBeforeRecreate.Value;
-			MaxSimpleIndexOutputsPerDocument = ravenSettings.MaxSimpleIndexOutputsPerDocument.Value;
-			MaxMapReduceIndexOutputsPerDocument = ravenSettings.MaxMapReduceIndexOutputsPerDocument.Value;
-
-		    PrewarmFacetsOnIndexingMaxAge = ravenSettings.PrewarmFacetsOnIndexingMaxAge.Value;
-		    PrewarmFacetsSyncronousWaitTime = ravenSettings.PrewarmFacetsSyncronousWaitTime.Value;
-
-			MaxNumberOfItemsToProcessInSingleBatch = ravenSettings.MaxNumberOfItemsToProcessInSingleBatch.Value;
-			FlushIndexToDiskSizeInMb = ravenSettings.FlushIndexToDiskSizeInMb.Value;
-
-			var initialNumberOfItemsToIndexInSingleBatch = Settings["Raven/InitialNumberOfItemsToProcessInSingleBatch"] ?? Settings["Raven/InitialNumberOfItemsToIndexInSingleBatch"];
-			if (initialNumberOfItemsToIndexInSingleBatch != null)
-			{
-				InitialNumberOfItemsToProcessInSingleBatch = Math.Min(int.Parse(initialNumberOfItemsToIndexInSingleBatch),
-																	MaxNumberOfItemsToProcessInSingleBatch);
-			}
-			else
-			{
-				InitialNumberOfItemsToProcessInSingleBatch = MaxNumberOfItemsToProcessInSingleBatch == ravenSettings.MaxNumberOfItemsToProcessInSingleBatch.Default ?
-				 defaultInitialNumberOfItemsToIndexInSingleBatch :
-				 Math.Max(16, Math.Min(MaxNumberOfItemsToProcessInSingleBatch / 256, defaultInitialNumberOfItemsToIndexInSingleBatch));
-			}
-			AvailableMemoryForRaisingBatchSizeLimit = ravenSettings.AvailableMemoryForRaisingBatchSizeLimit.Value;
-
-			MaxNumberOfItemsToReduceInSingleBatch = ravenSettings.MaxNumberOfItemsToReduceInSingleBatch.Value;
-			InitialNumberOfItemsToReduceInSingleBatch = MaxNumberOfItemsToReduceInSingleBatch == ravenSettings.MaxNumberOfItemsToReduceInSingleBatch.Default ?
-				 defaultInitialNumberOfItemsToIndexInSingleBatch / 2 :
-				 Math.Max(16, Math.Min(MaxNumberOfItemsToProcessInSingleBatch / 256, defaultInitialNumberOfItemsToIndexInSingleBatch / 2));
-
-			NumberOfItemsToExecuteReduceInSingleStep = ravenSettings.NumberOfItemsToExecuteReduceInSingleStep.Value;
-
-			var initialNumberOfItemsToReduceInSingleBatch = Settings["Raven/InitialNumberOfItemsToReduceInSingleBatch"];
-			if (initialNumberOfItemsToReduceInSingleBatch != null)
-			{
-				InitialNumberOfItemsToReduceInSingleBatch = Math.Min(int.Parse(initialNumberOfItemsToReduceInSingleBatch),
-																	MaxNumberOfItemsToReduceInSingleBatch);
-			}
-
-			MaxNumberOfParallelProcessingTasks = ravenSettings.MaxNumberOfParallelProcessingTasks.Value;
-
-			NewIndexInMemoryMaxBytes = ravenSettings.NewIndexInMemoryMaxMb.Value;
-
-			NewIndexInMemoryMaxTime = ravenSettings.NewIndexInMemoryMaxTime.Value;
-
-			MaxIndexCommitPointStoreTimeInterval = ravenSettings.MaxIndexCommitPointStoreTimeInterval.Value;
-
-			MinIndexingTimeIntervalToStoreCommitPoint = ravenSettings.MinIndexingTimeIntervalToStoreCommitPoint.Value;
-
-			MaxNumberOfStoredCommitPoints = ravenSettings.MaxNumberOfStoredCommitPoints.Value;
-
-			// Data settings
-			RunInMemory = ravenSettings.RunInMemory.Value;
-
-			if (string.IsNullOrEmpty(DefaultStorageTypeName))
-			{
-				DefaultStorageTypeName = ravenSettings.DefaultStorageTypeName.Value;
-			}
-
-			CreateAutoIndexesForAdHocQueriesIfNeeded = ravenSettings.CreateAutoIndexesForAdHocQueriesIfNeeded.Value;
-
-			DatabaseOperationTimeout = ravenSettings.DatbaseOperationTimeout.Value;
-
-			TimeToWaitBeforeRunningIdleIndexes = ravenSettings.TimeToWaitBeforeRunningIdleIndexes.Value;
-			TimeToWaitBeforeMarkingAutoIndexAsIdle = ravenSettings.TimeToWaitBeforeMarkingAutoIndexAsIdle.Value;
-
-			TimeToWaitBeforeMarkingIdleIndexAsAbandoned = ravenSettings.TimeToWaitBeforeMarkingIdleIndexAsAbandoned.Value;
-			TimeToWaitBeforeRunningAbandonedIndexes = ravenSettings.TimeToWaitBeforeRunningAbandonedIndexes.Value;
-
-			ResetIndexOnUncleanShutdown = ravenSettings.ResetIndexOnUncleanShutdown.Value;
-			DisableInMemoryIndexing = ravenSettings.DisableInMemoryIndexing.Value;
-
-			SetupTransactionMode();
-
-			DataDirectory = ravenSettings.DataDir.Value;
-			CountersDataDirectory = ravenSettings.CountersDataDir.Value;
-
-			var indexStoragePathSettingValue = ravenSettings.IndexStoragePath.Value;
-			if (string.IsNullOrEmpty(indexStoragePathSettingValue) == false)
-			{
-				IndexStoragePath = indexStoragePathSettingValue;
-			}
-
-			MaxRecentTouchesToRemember = ravenSettings.MaxRecentTouchesToRemember.Value;
-
-			// HTTP settings
-			HostName = ravenSettings.HostName.Value;
-
-			ExposeConfigOverTheWire = ravenSettings.ExposeConfigOverTheWire.Value;
-
-			if (string.IsNullOrEmpty(DatabaseName)) // we only use this for root database
-			{
-				Port = PortUtil.GetPort(ravenSettings.Port.Value, RunInMemory);
-				Encryption.UseSsl = ravenSettings.Encryption.UseSsl.Value;
-				Encryption.UseFips = ravenSettings.Encryption.UseFips.Value;
-			}
-
-			SetVirtualDirectory();
-
-			HttpCompression = ravenSettings.HttpCompression.Value;
-
-			AccessControlAllowOrigin = ravenSettings.AccessControlAllowOrigin.Value == null ? new HashSet<string>() : new HashSet<string>(ravenSettings.AccessControlAllowOrigin.Value.Split());
-			AccessControlMaxAge = ravenSettings.AccessControlMaxAge.Value;
-			AccessControlAllowMethods = ravenSettings.AccessControlAllowMethods.Value;
-			AccessControlRequestHeaders = ravenSettings.AccessControlRequestHeaders.Value;
-
-			AnonymousUserAccessMode = GetAnonymousUserAccessMode();
-
-			RedirectStudioUrl = ravenSettings.RedirectStudioUrl.Value;
-
-			DisableDocumentPreFetching = ravenSettings.DisableDocumentPreFetching.Value;
-
-<<<<<<< HEAD
-			MaxNumberOfItemsToPreFetch = ravenSettings.MaxNumberOfItemsToPreFetch.Value;
-			
-			// Misc settings
-			WebDir = ravenSettings.WebDir.Value;
-=======
+            MaxConcurrentMultiGetRequests = ravenSettings.MaxConcurrentMultiGetRequests.Value;
+            if (ConcurrentMultiGetRequests == null)
+                ConcurrentMultiGetRequests = new SemaphoreSlim(MaxConcurrentMultiGetRequests);
+
+            MemoryLimitForProcessingInMb = ravenSettings.MemoryLimitForProcessing.Value;
+
+            PrefetchingDurationLimit = ravenSettings.PrefetchingDurationLimit.Value;
+
+            // Core settings
+            MaxPageSize = ravenSettings.MaxPageSize.Value;
+
+            MemoryCacheLimitMegabytes = ravenSettings.MemoryCacheLimitMegabytes.Value;
+
+            MemoryCacheExpiration = ravenSettings.MemoryCacheExpiration.Value;
+
+            MemoryCacheLimitPercentage = ravenSettings.MemoryCacheLimitPercentage.Value;
+
+            MemoryCacheLimitCheckInterval = ravenSettings.MemoryCacheLimitCheckInterval.Value;
+
+            // Discovery
+            DisableClusterDiscovery = ravenSettings.DisableClusterDiscovery.Value;
+
+            ServerName = ravenSettings.ServerName.Value;
+
+            MaxStepsForScript = ravenSettings.MaxStepsForScript.Value;
+            AdditionalStepsForScriptBasedOnDocumentSize = ravenSettings.AdditionalStepsForScriptBasedOnDocumentSize.Value;
+            TurnOffDiscoveryClient = ravenSettings.TurnOffDiscoveryClient.Value;
+
+            // Index settings
+            MaxProcessingRunLatency = ravenSettings.MaxProcessingRunLatency.Value;
+            MaxIndexWritesBeforeRecreate = ravenSettings.MaxIndexWritesBeforeRecreate.Value;
+            MaxSimpleIndexOutputsPerDocument = ravenSettings.MaxSimpleIndexOutputsPerDocument.Value;
+            MaxMapReduceIndexOutputsPerDocument = ravenSettings.MaxMapReduceIndexOutputsPerDocument.Value;
+
+            PrewarmFacetsOnIndexingMaxAge = ravenSettings.PrewarmFacetsOnIndexingMaxAge.Value;
+            PrewarmFacetsSyncronousWaitTime = ravenSettings.PrewarmFacetsSyncronousWaitTime.Value;
+
+            MaxNumberOfItemsToProcessInSingleBatch = ravenSettings.MaxNumberOfItemsToProcessInSingleBatch.Value;
+            FlushIndexToDiskSizeInMb = ravenSettings.FlushIndexToDiskSizeInMb.Value;
+
+            var initialNumberOfItemsToIndexInSingleBatch = Settings["Raven/InitialNumberOfItemsToProcessInSingleBatch"] ?? Settings["Raven/InitialNumberOfItemsToIndexInSingleBatch"];
+            if (initialNumberOfItemsToIndexInSingleBatch != null)
+            {
+                InitialNumberOfItemsToProcessInSingleBatch = Math.Min(int.Parse(initialNumberOfItemsToIndexInSingleBatch),
+                                                                    MaxNumberOfItemsToProcessInSingleBatch);
+            }
+            else
+            {
+                InitialNumberOfItemsToProcessInSingleBatch = MaxNumberOfItemsToProcessInSingleBatch == ravenSettings.MaxNumberOfItemsToProcessInSingleBatch.Default ?
+                 defaultInitialNumberOfItemsToIndexInSingleBatch :
+                 Math.Max(16, Math.Min(MaxNumberOfItemsToProcessInSingleBatch / 256, defaultInitialNumberOfItemsToIndexInSingleBatch));
+            }
+            AvailableMemoryForRaisingBatchSizeLimit = ravenSettings.AvailableMemoryForRaisingBatchSizeLimit.Value;
+
+            MaxNumberOfItemsToReduceInSingleBatch = ravenSettings.MaxNumberOfItemsToReduceInSingleBatch.Value;
+            InitialNumberOfItemsToReduceInSingleBatch = MaxNumberOfItemsToReduceInSingleBatch == ravenSettings.MaxNumberOfItemsToReduceInSingleBatch.Default ?
+                 defaultInitialNumberOfItemsToIndexInSingleBatch / 2 :
+                 Math.Max(16, Math.Min(MaxNumberOfItemsToProcessInSingleBatch / 256, defaultInitialNumberOfItemsToIndexInSingleBatch / 2));
+
+            NumberOfItemsToExecuteReduceInSingleStep = ravenSettings.NumberOfItemsToExecuteReduceInSingleStep.Value;
+
+            var initialNumberOfItemsToReduceInSingleBatch = Settings["Raven/InitialNumberOfItemsToReduceInSingleBatch"];
+            if (initialNumberOfItemsToReduceInSingleBatch != null)
+            {
+                InitialNumberOfItemsToReduceInSingleBatch = Math.Min(int.Parse(initialNumberOfItemsToReduceInSingleBatch),
+                                                                    MaxNumberOfItemsToReduceInSingleBatch);
+            }
+
+            MaxNumberOfParallelProcessingTasks = ravenSettings.MaxNumberOfParallelProcessingTasks.Value;
+
+            NewIndexInMemoryMaxBytes = ravenSettings.NewIndexInMemoryMaxMb.Value;
+
+            NewIndexInMemoryMaxTime = ravenSettings.NewIndexInMemoryMaxTime.Value;
+
+            MaxIndexCommitPointStoreTimeInterval = ravenSettings.MaxIndexCommitPointStoreTimeInterval.Value;
+
+            MinIndexingTimeIntervalToStoreCommitPoint = ravenSettings.MinIndexingTimeIntervalToStoreCommitPoint.Value;
+
+            MaxNumberOfStoredCommitPoints = ravenSettings.MaxNumberOfStoredCommitPoints.Value;
+
+            // Data settings
+            RunInMemory = ravenSettings.RunInMemory.Value;
+
+            if (string.IsNullOrEmpty(DefaultStorageTypeName))
+            {
+                DefaultStorageTypeName = ravenSettings.DefaultStorageTypeName.Value;
+            }
+
+            CreateAutoIndexesForAdHocQueriesIfNeeded = ravenSettings.CreateAutoIndexesForAdHocQueriesIfNeeded.Value;
+
+            DatabaseOperationTimeout = ravenSettings.DatbaseOperationTimeout.Value;
+
+            TimeToWaitBeforeRunningIdleIndexes = ravenSettings.TimeToWaitBeforeRunningIdleIndexes.Value;
+            TimeToWaitBeforeMarkingAutoIndexAsIdle = ravenSettings.TimeToWaitBeforeMarkingAutoIndexAsIdle.Value;
+
+            TimeToWaitBeforeMarkingIdleIndexAsAbandoned = ravenSettings.TimeToWaitBeforeMarkingIdleIndexAsAbandoned.Value;
+            TimeToWaitBeforeRunningAbandonedIndexes = ravenSettings.TimeToWaitBeforeRunningAbandonedIndexes.Value;
+
+            ResetIndexOnUncleanShutdown = ravenSettings.ResetIndexOnUncleanShutdown.Value;
+            DisableInMemoryIndexing = ravenSettings.DisableInMemoryIndexing.Value;
+
+            SetupTransactionMode();
+
+            DataDirectory = ravenSettings.DataDir.Value;
+            CountersDataDirectory = ravenSettings.CountersDataDir.Value;
+
+            var indexStoragePathSettingValue = ravenSettings.IndexStoragePath.Value;
+            if (string.IsNullOrEmpty(indexStoragePathSettingValue) == false)
+            {
+                IndexStoragePath = indexStoragePathSettingValue;
+            }
+
+            MaxRecentTouchesToRemember = ravenSettings.MaxRecentTouchesToRemember.Value;
+
+            // HTTP settings
+            HostName = ravenSettings.HostName.Value;
+
+            ExposeConfigOverTheWire = ravenSettings.ExposeConfigOverTheWire.Value;
+
+            if (string.IsNullOrEmpty(DatabaseName)) // we only use this for root database
+            {
+                Port = PortUtil.GetPort(ravenSettings.Port.Value, RunInMemory);
+                Encryption.UseSsl = ravenSettings.Encryption.UseSsl.Value;
+                Encryption.UseFips = ravenSettings.Encryption.UseFips.Value;
+            }
+
+            SetVirtualDirectory();
+
+            HttpCompression = ravenSettings.HttpCompression.Value;
+
+            AccessControlAllowOrigin = ravenSettings.AccessControlAllowOrigin.Value == null ? new HashSet<string>() : new HashSet<string>(ravenSettings.AccessControlAllowOrigin.Value.Split());
+            AccessControlMaxAge = ravenSettings.AccessControlMaxAge.Value;
+            AccessControlAllowMethods = ravenSettings.AccessControlAllowMethods.Value;
+            AccessControlRequestHeaders = ravenSettings.AccessControlRequestHeaders.Value;
+
+            AnonymousUserAccessMode = GetAnonymousUserAccessMode();
+
+            RedirectStudioUrl = ravenSettings.RedirectStudioUrl.Value;
+
+            DisableDocumentPreFetching = ravenSettings.DisableDocumentPreFetching.Value;
+
             MaxNumberOfItemsToPreFetch = ravenSettings.MaxNumberOfItemsToPreFetch.Value;
 
             // Misc settings
             WebDir = ravenSettings.WebDir.Value;
->>>>>>> 278a2946
-
-			PluginsDirectory = ravenSettings.PluginsDirectory.Value;
-			AssembliesDirectory = ravenSettings.AssembliesDirectory.Value;
-			CompiledIndexCacheDirectory = ravenSettings.CompiledIndexCacheDirectory.Value;
-
-			EmbeddedFilesDirectory = ravenSettings.EmbeddedFilesDirectory.Value.ToFullPath();
-
-			var taskSchedulerType = ravenSettings.TaskScheduler.Value;
-			if (taskSchedulerType != null)
-			{
-				var type = Type.GetType(taskSchedulerType);
-				CustomTaskScheduler = (TaskScheduler)Activator.CreateInstance(type);
-			}
-
-			AllowLocalAccessWithoutAuthorization = ravenSettings.AllowLocalAccessWithoutAuthorization.Value;
-		    RejectClientsMode = ravenSettings.RejectClientsModeEnabled.Value;
-
-		    Storage.Voron.MaxBufferPoolSize = Math.Max(2, ravenSettings.Voron.MaxBufferPoolSize.Value);
-			Storage.Voron.InitialFileSize = ravenSettings.Voron.InitialFileSize.Value;
-			Storage.Voron.MaxScratchBufferSize = ravenSettings.Voron.MaxScratchBufferSize.Value;
-			Storage.Voron.ScratchBufferSizeNotificationThreshold = ravenSettings.Voron.ScratchBufferSizeNotificationThreshold.Value;
-			Storage.Voron.AllowIncrementalBackups = ravenSettings.Voron.AllowIncrementalBackups.Value;
-			Storage.Voron.TempPath = ravenSettings.Voron.TempPath.Value;
-			Storage.Voron.JournalsStoragePath = ravenSettings.Voron.JournalsStoragePath.Value;
-			Storage.Voron.AllowOn32Bits = ravenSettings.Voron.AllowOn32Bits.Value;
-
-<<<<<<< HEAD
-			Storage.Esent.JournalsStoragePath = ravenSettings.Esent.JournalsStoragePath.Value;
-		    Storage.PreventSchemaUpdate = ravenSettings.FileSystem.PreventSchemaUpdate.Value;
-			
-			Prefetcher.FetchingDocumentsFromDiskTimeoutInSeconds = ravenSettings.Prefetcher.FetchingDocumentsFromDiskTimeoutInSeconds.Value;
-			Prefetcher.MaximumSizeAllowedToFetchFromStorageInMb = ravenSettings.Prefetcher.MaximumSizeAllowedToFetchFromStorageInMb.Value;
-=======
+
+            PluginsDirectory = ravenSettings.PluginsDirectory.Value;
+            AssembliesDirectory = ravenSettings.AssembliesDirectory.Value;
+            CompiledIndexCacheDirectory = ravenSettings.CompiledIndexCacheDirectory.Value;
+
+            EmbeddedFilesDirectory = ravenSettings.EmbeddedFilesDirectory.Value.ToFullPath();
+
+            var taskSchedulerType = ravenSettings.TaskScheduler.Value;
+            if (taskSchedulerType != null)
+            {
+                var type = Type.GetType(taskSchedulerType);
+                CustomTaskScheduler = (TaskScheduler)Activator.CreateInstance(type);
+            }
+
+            AllowLocalAccessWithoutAuthorization = ravenSettings.AllowLocalAccessWithoutAuthorization.Value;
+            RejectClientsMode = ravenSettings.RejectClientsModeEnabled.Value;
+
+            Storage.Voron.MaxBufferPoolSize = Math.Max(2, ravenSettings.Voron.MaxBufferPoolSize.Value);
+            Storage.Voron.InitialFileSize = ravenSettings.Voron.InitialFileSize.Value;
+            Storage.Voron.MaxScratchBufferSize = ravenSettings.Voron.MaxScratchBufferSize.Value;
+            Storage.Voron.ScratchBufferSizeNotificationThreshold = ravenSettings.Voron.ScratchBufferSizeNotificationThreshold.Value;
+            Storage.Voron.AllowIncrementalBackups = ravenSettings.Voron.AllowIncrementalBackups.Value;
+            Storage.Voron.TempPath = ravenSettings.Voron.TempPath.Value;
+            Storage.Voron.JournalsStoragePath = ravenSettings.Voron.JournalsStoragePath.Value;
+            Storage.Voron.AllowOn32Bits = ravenSettings.Voron.AllowOn32Bits.Value;
+
             Storage.Esent.JournalsStoragePath = ravenSettings.Esent.JournalsStoragePath.Value;
             Storage.PreventSchemaUpdate = ravenSettings.FileSystem.PreventSchemaUpdate.Value;
 
             Prefetcher.FetchingDocumentsFromDiskTimeoutInSeconds = ravenSettings.Prefetcher.FetchingDocumentsFromDiskTimeoutInSeconds.Value;
             Prefetcher.MaximumSizeAllowedToFetchFromStorageInMb = ravenSettings.Prefetcher.MaximumSizeAllowedToFetchFromStorageInMb.Value;
->>>>>>> 278a2946
-
-			Replication.FetchingFromDiskTimeoutInSeconds = ravenSettings.Replication.FetchingFromDiskTimeoutInSeconds.Value;
-			Replication.ReplicationRequestTimeoutInMilliseconds = ravenSettings.Replication.ReplicationRequestTimeoutInMilliseconds.Value;
+
+            Replication.FetchingFromDiskTimeoutInSeconds = ravenSettings.Replication.FetchingFromDiskTimeoutInSeconds.Value;
+            Replication.ReplicationRequestTimeoutInMilliseconds = ravenSettings.Replication.ReplicationRequestTimeoutInMilliseconds.Value;
             Replication.ForceReplicationRequestBuffering = ravenSettings.Replication.ForceReplicationRequestBuffering.Value;
-			Replication.MaxNumberOfItemsToReceiveInSingleBatch = ravenSettings.Replication.MaxNumberOfItemsToReceiveInSingleBatch.Value;
+            Replication.MaxNumberOfItemsToReceiveInSingleBatch = ravenSettings.Replication.MaxNumberOfItemsToReceiveInSingleBatch.Value;
 
             FileSystem.MaximumSynchronizationInterval = ravenSettings.FileSystem.MaximumSynchronizationInterval.Value;
-			FileSystem.DataDirectory = ravenSettings.FileSystem.DataDir.Value;
-			FileSystem.IndexStoragePath = ravenSettings.FileSystem.IndexStoragePath.Value;
-
-			if (string.IsNullOrEmpty(FileSystem.DefaultStorageTypeName))
-				FileSystem.DefaultStorageTypeName = ravenSettings.FileSystem.DefaultStorageTypeName.Value;
-
-			Encryption.EncryptionKeyBitsPreference = ravenSettings.Encryption.EncryptionKeyBitsPreference.Value;
-
-			Indexing.MaxNumberOfItemsToProcessInTestIndexes = ravenSettings.Indexing.MaxNumberOfItemsToProcessInTestIndexes.Value;
-			Indexing.DisableIndexingFreeSpaceThreshold = ravenSettings.Indexing.DisableIndexingFreeSpaceThreshold.Value;
-			Indexing.DisableMapReduceInMemoryTracking = ravenSettings.Indexing.DisableMapReduceInMemoryTracking.Value;
-
-			TombstoneRetentionTime = ravenSettings.TombstoneRetentionTime.Value;
-
-		    ImplicitFetchFieldsFromDocumentMode = ravenSettings.ImplicitFetchFieldsFromDocumentMode.Value;
-
-			IgnoreSslCertificateErrors = GetIgnoreSslCertificateErrorModeMode();
-
-			WebSockets.InitialBufferPoolSize = ravenSettings.WebSockets.InitialBufferPoolSize.Value;
-
-<<<<<<< HEAD
-			MaxConcurrentDatabaseLoads = ravenSettings.MaxConcurrentDatabaseLoads.Value;
-			ConcurrentDatabaseLoadTimeout = ravenSettings.ConcurrentDatabaseLoadTimeout.Value;
-=======
+            FileSystem.DataDirectory = ravenSettings.FileSystem.DataDir.Value;
+            FileSystem.IndexStoragePath = ravenSettings.FileSystem.IndexStoragePath.Value;
+
+            if (string.IsNullOrEmpty(FileSystem.DefaultStorageTypeName))
+                FileSystem.DefaultStorageTypeName = ravenSettings.FileSystem.DefaultStorageTypeName.Value;
+
+            Encryption.EncryptionKeyBitsPreference = ravenSettings.Encryption.EncryptionKeyBitsPreference.Value;
+
+            Indexing.MaxNumberOfItemsToProcessInTestIndexes = ravenSettings.Indexing.MaxNumberOfItemsToProcessInTestIndexes.Value;
+            Indexing.DisableIndexingFreeSpaceThreshold = ravenSettings.Indexing.DisableIndexingFreeSpaceThreshold.Value;
+            Indexing.DisableMapReduceInMemoryTracking = ravenSettings.Indexing.DisableMapReduceInMemoryTracking.Value;
+
+            TombstoneRetentionTime = ravenSettings.TombstoneRetentionTime.Value;
+
+            ImplicitFetchFieldsFromDocumentMode = ravenSettings.ImplicitFetchFieldsFromDocumentMode.Value;
+
+            IgnoreSslCertificateErrors = GetIgnoreSslCertificateErrorModeMode();
+
+            WebSockets.InitialBufferPoolSize = ravenSettings.WebSockets.InitialBufferPoolSize.Value;
+
             MaxConcurrentResourceLoads = ravenSettings.MaxConcurrentResourceLoads.Value;
             ConcurrentResourceLoadTimeout = ravenSettings.ConcurrentResourceLoadTimeout.Value;
 
             PostInit();
->>>>>>> 278a2946
-
-			PostInit();
-
-<<<<<<< HEAD
-			return this;
-		}
-
-		private static string CalculateWorkingDirectory(string workingDirectory)
-		{
-			if (string.IsNullOrEmpty(workingDirectory)) 
-				workingDirectory = @"~\";
-=======
+
+            return this;
+        }
+
         private static string CalculateWorkingDirectory(string workingDirectory)
         {
             if (string.IsNullOrEmpty(workingDirectory))
@@ -379,48 +351,60 @@
         public int MaxConcurrentResourceLoads { get; private set; }
 
         public int MaxClauseCount { get; set; }
->>>>>>> 278a2946
-
-			if (workingDirectory.StartsWith("APPDRIVE:", StringComparison.OrdinalIgnoreCase))
-			{
-				var baseDirectory = AppDomain.CurrentDomain.BaseDirectory;
-				var rootPath = Path.GetPathRoot(baseDirectory);
-				if (string.IsNullOrEmpty(rootPath) == false)
-					workingDirectory = Regex.Replace(workingDirectory, "APPDRIVE:", rootPath.TrimEnd('\\'), RegexOptions.IgnoreCase);
-			}
-
-			return FilePathTools.MakeSureEndsWithSlash(workingDirectory.ToFullPath());
-		}
-
-		public TimeSpan ConcurrentDatabaseLoadTimeout { get; private set; }
-
-		public int MaxConcurrentDatabaseLoads { get; private set; }
-
-		public int MaxClauseCount { get; set; }
-
-		public int MaxSecondsForTaskToWaitForDatabaseToLoad { get; set; }
-
-	    public int IndexAndTransformerReplicationLatencyInSec { get; internal set; }
-
-		public bool AllowScriptsToAdjustNumberOfSteps { get; set; }
-
-		/// <summary>
-		/// Determines how long replication and periodic backup tombstones will be kept by a database. After the specified time they will be automatically
-		/// purged on next database startup. Default: 14 days.
-		/// </summary>
-		public TimeSpan TombstoneRetentionTime { get; set; }
-
-		public int MaxConcurrentServerRequests { get; set; }
-
-		public int MaxConcurrentRequestsForDatabaseDuringLoad { get; set; }
-
-		public int MaxConcurrentMultiGetRequests { get; set; }
-
-		public int PrefetchingDurationLimit { get; private set; }
-
-<<<<<<< HEAD
-		public TimeSpan BulkImportBatchTimeout { get; set; }
-=======
+
+        public int MaxSecondsForTaskToWaitForDatabaseToLoad { get; set; }
+
+        public int IndexAndTransformerReplicationLatencyInSec { get; internal set; }
+
+        public bool AllowScriptsToAdjustNumberOfSteps { get; set; }
+
+        /// <summary>
+        /// Determines how long replication and periodic backup tombstones will be kept by a database. After the specified time they will be automatically
+        /// purged on next database startup. Default: 14 days.
+        /// </summary>
+        public TimeSpan TombstoneRetentionTime { get; set; }
+
+        public int MaxConcurrentServerRequests { get; set; }
+
+        public int MaxConcurrentRequestsForDatabaseDuringLoad { get; set; }
+
+        public int MaxConcurrentMultiGetRequests { get; set; }
+
+        public int PrefetchingDurationLimit { get; private set; }
+
+        public TimeSpan BulkImportBatchTimeout { get; set; }
+
+        /// <summary>
+        /// This limits the number of concurrent multi get requests,
+        /// Note that this plays with the max number of requests allowed as well as the max number
+        /// of sessions
+        /// </summary>
+        [JsonIgnore]
+        public SemaphoreSlim ConcurrentMultiGetRequests;
+
+        /// <summary>
+        /// The time to wait before canceling a database operation such as load (many) or query
+        /// </summary>
+        public TimeSpan DatabaseOperationTimeout { get; private set; }
+
+        public TimeSpan TimeToWaitBeforeRunningIdleIndexes { get; internal set; }
+
+        public TimeSpan TimeToWaitBeforeRunningAbandonedIndexes { get; private set; }
+
+        public TimeSpan TimeToWaitBeforeMarkingAutoIndexAsIdle { get; private set; }
+
+        public TimeSpan TimeToWaitBeforeMarkingIdleIndexAsAbandoned { get; private set; }
+
+        private void FilterActiveBundles()
+        {
+            if (container != null)
+                container.Dispose();
+            container = null;
+
+            var catalog = GetUnfilteredCatalogs(Catalog.Catalogs);
+            Catalog = new AggregateCatalog(new List<ComposablePartCatalog> { new BundlesFilteredCatalog(catalog, ActiveBundles.ToArray()) });
+        }
+
         public IEnumerable<string> ActiveBundles
         {
             get
@@ -617,370 +601,141 @@
         /// Minimum: 128
         /// </summary>
         public int MaxNumberOfItemsToReduceInSingleBatch { get; set; }
->>>>>>> 278a2946
-
-		/// <summary>
-        /// This limits the number of concurrent multi get requests,
-        /// Note that this plays with the max number of requests allowed as well as the max number
-        /// of sessions
-        /// </summary>
-		[JsonIgnore]
-		public SemaphoreSlim ConcurrentMultiGetRequests;
-
-		/// <summary>
-		/// The time to wait before canceling a database operation such as load (many) or query
-		/// </summary>
-		public TimeSpan DatabaseOperationTimeout { get; private set; }
-
-		public TimeSpan TimeToWaitBeforeRunningIdleIndexes { get; internal set; }
-
-		public TimeSpan TimeToWaitBeforeRunningAbandonedIndexes { get; private set; }
-
-		public TimeSpan TimeToWaitBeforeMarkingAutoIndexAsIdle { get; private set; }
-
-		public TimeSpan TimeToWaitBeforeMarkingIdleIndexAsAbandoned { get; private set; }
-
-		private void FilterActiveBundles()
-		{
-			if (container != null)
-				container.Dispose();
-			container = null;
-
-			var catalog = GetUnfilteredCatalogs(Catalog.Catalogs);
-			Catalog = new AggregateCatalog(new List<ComposablePartCatalog> { new BundlesFilteredCatalog(catalog, ActiveBundles.ToArray()) });
-		}
-
-		public IEnumerable<string> ActiveBundles
-		{
-			get
-			{
-				var activeBundles = Settings[Constants.ActiveBundles] ?? string.Empty;
-
-				return BundlesHelper.ProcessActiveBundles(activeBundles)
-					.GetSemicolonSeparatedValues()
-					.Distinct();
-			}
-		}
-
-		private HashSet<string> headersToIgnore;
-		public HashSet<string> HeadersToIgnore
-		{
-			get
-			{
-				if (headersToIgnore != null)
-					return headersToIgnore;
-
-				var headers = Settings["Raven/Headers/Ignore"] ?? string.Empty;
-				return headersToIgnore = new HashSet<string>(headers.GetSemicolonSeparatedValues(), StringComparer.OrdinalIgnoreCase);
-			}
-		} 
-
-		internal static ComposablePartCatalog GetUnfilteredCatalogs(ICollection<ComposablePartCatalog> catalogs)
-		{
-			if (catalogs.Count != 1)
-				return new AggregateCatalog(catalogs.Select(GetUnfilteredCatalog));
-			return GetUnfilteredCatalog(catalogs.First());
-		}
-
-		private static ComposablePartCatalog GetUnfilteredCatalog(ComposablePartCatalog x)
-		{
-			var filteredCatalog = x as BundlesFilteredCatalog;
-			if (filteredCatalog != null)
-				return GetUnfilteredCatalog(filteredCatalog.CatalogToFilter);
-			return x;
-		}
-
-		public TaskScheduler CustomTaskScheduler { get; set; }
-
-		public string RedirectStudioUrl { get; set; }
-
-		private void SetupTransactionMode()
-		{
-			var transactionMode = Settings["Raven/TransactionMode"];
-			TransactionMode result;
-			if (Enum.TryParse(transactionMode, true, out result) == false)
-				result = TransactionMode.Safe;
-			TransactionMode = result;
-		}
-
-		private void SetVirtualDirectory()
-		{
-			var defaultVirtualDirectory = "/";
-			try
-			{
-				if (HttpContext.Current != null)
-					defaultVirtualDirectory = HttpContext.Current.Request.ApplicationPath;
-			}
-			catch (HttpException)
-			{
-				// explicitly ignoring this because we might be running in embedded mode
-				// inside IIS during init stages, in which case we can't access the HttpContext
-				// nor do we actually care
-			}
-
-			VirtualDirectory = Settings["Raven/VirtualDirectory"] ?? defaultVirtualDirectory;
-
-		}
-
-		public bool UseDefaultOAuthTokenServer
-		{
-			get { return Settings["Raven/OAuthTokenServer"] == null;  }
-		}
-
-		private void SetupOAuth()
-		{
-			OAuthTokenServer = Settings["Raven/OAuthTokenServer"] ??
-							   (ServerUrl.EndsWith("/") ? ServerUrl + "OAuth/API-Key" : ServerUrl + "/OAuth/API-Key");
-			OAuthTokenKey = GetOAuthKey();
-		}
-
-		private void SetupGC()
-		{
-			//GCSettings.LatencyMode = GCLatencyMode.SustainedLowLatency;
-		}
-
-		private static readonly Lazy<byte[]> DefaultOauthKey = new Lazy<byte[]>(() =>
-			{
-			using (var rsa = Encryptor.Current.CreateAsymmetrical())
-			{
-				return rsa.ExportCspBlob(true);
-			}
-		});
-
-		private byte[] GetOAuthKey()
-		{
-			var key = Settings["Raven/OAuthTokenCertificate"];
-			if (string.IsNullOrEmpty(key) == false)
-			{
-				return Convert.FromBase64String(key);
-			}
-			return DefaultOauthKey.Value; // ensure we only create this once per process
-		}
-
-		public NameValueCollection Settings { get; set; }
-
-		public string ServerUrl
-		{
-			get
-			{
-				HttpRequest httpRequest = null;
-				try
-				{
-					if (HttpContext.Current != null)
-						httpRequest = HttpContext.Current.Request;
-				}
-				catch (Exception)
-				{
-					// the issue is probably Request is not available in this context
-					// we can safely ignore this, at any rate
-				}
-				if (httpRequest != null)// running in IIS, let us figure out how
-				{
-					var url = httpRequest.Url;
-					return new UriBuilder(url)
-					{
-						Path = httpRequest.ApplicationPath,
-						Query = ""
-					}.Uri.ToString();
-				}
-				return new UriBuilder(Encryption.UseSsl ? "https" : "http", (HostName ?? Environment.MachineName), Port, VirtualDirectory).Uri.ToString();
-			}
-		}
-
-		#region Core settings
-
-		/// <summary>
-		/// When the database is shut down rudely, determine whatever to reset the index or to check it.
-		/// Checking the index may take some time on large databases
-		/// </summary>
-		public bool ResetIndexOnUncleanShutdown { get; set; }
-
-		/// <summary>
-		/// The maximum allowed page size for queries. 
-		/// Default: 1024
-		/// Minimum: 10
-		/// </summary>
-		public int MaxPageSize { get; set; }
-
-		/// <summary>
-		/// Percentage of physical memory used for caching
-		/// Allowed values: 0-99 (0 = autosize)
-		/// </summary>
-		public int MemoryCacheLimitPercentage { get; set; }
-
-		/// <summary>
-		/// An integer value that specifies the maximum allowable size, in megabytes, that caching 
-		/// document instances will use
-		/// </summary>
-		public int MemoryCacheLimitMegabytes { get; set; }
-
-		/// <summary>
-		/// Interval for checking the memory cache limits
-		/// Allowed values: max precision is 1 second
-		/// Default: 00:02:00 (or value provided by system.runtime.caching app config)
-		/// </summary>
-		public TimeSpan MemoryCacheLimitCheckInterval { get; set; }
-		#endregion
-
-		#region Index settings
-
-		/// <summary>
-		/// The indexing scheduler to use
-		/// </summary>
-		public IIndexingClassifier IndexingClassifier { get; set; }
-
-		/// <summary>
-		/// Max number of items to take for indexing in a batch
-		/// Minimum: 128
-		/// </summary>
-		public int MaxNumberOfItemsToProcessInSingleBatch { get; set; }
-
-		/// <summary>
-		/// The initial number of items to take when processing a batch
-		/// Default: 512 or 256 depending on CPU architecture
-		/// </summary>
-		public int InitialNumberOfItemsToProcessInSingleBatch { get; set; }
-
-		/// <summary>
-		/// Max number of items to take for reducing in a batch
-		/// Minimum: 128
-		/// </summary>
-		public int MaxNumberOfItemsToReduceInSingleBatch { get; set; }
-
-		/// <summary>
-		/// The initial number of items to take when reducing a batch
-		/// Default: 256 or 128 depending on CPU architecture
-		/// </summary>
-		public int InitialNumberOfItemsToReduceInSingleBatch { get; set; }
-
-		/// <summary>
-		/// The number that controls the if single step reduce optimization is performed.
-		/// If the count of mapped results if less than this value then the reduce is executed in single step.
-		/// Default: 1024
-		/// </summary>
-		public int NumberOfItemsToExecuteReduceInSingleStep { get; set; }
-
-		/// <summary>
-		/// The maximum number of indexing, replication and sql replication tasks allowed to run in parallel
-		/// Default: The number of processors in the current machine
-		/// </summary>
-		public int MaxNumberOfParallelProcessingTasks
-		{
-			get
-			{
-				if (MemoryStatistics.MaxParallelismSet)
-					return Math.Min(maxNumberOfParallelIndexTasks ?? MemoryStatistics.MaxParallelism, MemoryStatistics.MaxParallelism);
-				return maxNumberOfParallelIndexTasks ?? Environment.ProcessorCount;
-			}
-			set
-			{
-				if (value == 0)
-					throw new ArgumentException("You cannot set the number of parallel tasks to zero");
-				maxNumberOfParallelIndexTasks = value;
-			}
-		}
-
-		/// <summary>
-		/// New indexes are kept in memory until they reach this integer value in bytes or until they're non-stale
-		/// Default: 64 MB
-		/// Minimum: 1 MB
-		/// </summary>
-		public int NewIndexInMemoryMaxBytes { get; set; }
-
-		#endregion
-
-		#region HTTP settings
-
-		/// <summary>
-		/// The hostname to use when creating the http listener (null to accept any hostname or address)
-		/// Default: none, binds to all host names
-		/// </summary>
-		public string HostName { get; set; }
-
-		/// <summary>
-		/// The port to use when creating the http listener. 
-		/// Default: 8080. You can set it to *, in which case it will find the first available port from 8080 and upward.
-		/// </summary>
-		public int Port { get; set; }
-
-		/// <summary>
-		/// Allow to get config information over the wire.
-		/// Applies to endpoints: /debug/config, /debug...
-		/// Default: Open. You can set it to AdminOnly.
-		/// </summary>
-		public string ExposeConfigOverTheWire { get; set; }
-
-		/// <summary>
-		/// Determine the value of the Access-Control-Allow-Origin header sent by the server. 
-		/// Indicates the URL of a site trusted to make cross-domain requests to this server.
-		/// Allowed values: null (don't send the header), *, http://example.org (space separated if multiple sites)
-		/// </summary>
-		public HashSet<string> AccessControlAllowOrigin { get; set; }
-
-		/// <summary>
-		/// Determine the value of the Access-Control-Max-Age header sent by the server.
-		/// Indicates how long (seconds) the browser should cache the Access Control settings.
-		/// Ignored if AccessControlAllowOrigin is not specified.
-		/// Default: 1728000 (20 days)
-		/// </summary>
-		public string AccessControlMaxAge { get; set; }
-
-		/// <summary>
-		/// Determine the value of the Access-Control-Allow-Methods header sent by the server.
-		/// Indicates which HTTP methods (verbs) are permitted for requests from allowed cross-domain origins.
-		/// Ignored if AccessControlAllowOrigin is not specified.
-		/// Default: PUT,PATCH,GET,DELETE,POST
-		/// </summary>
-		public string AccessControlAllowMethods { get; set; }
-
-		/// <summary>
-		/// Determine the value of the Access-Control-Request-Headers header sent by the server.
-		/// Indicates which HTTP headers are permitted for requests from allowed cross-domain origins.
-		/// Ignored if AccessControlAllowOrigin is not specified.
-		/// Allowed values: null (allow whatever headers are being requested), HTTP header field name
-		/// </summary>
-		public string AccessControlRequestHeaders { get; set; }
-
-		private string virtualDirectory;
-
-		/// <summary>
-		/// The virtual directory to use when creating the http listener. 
-		/// Default: / 
-		/// </summary>
-		public string VirtualDirectory
-		{
-			get { return virtualDirectory; }
-			set
-			{
-				virtualDirectory = value;
-
-				if (virtualDirectory.EndsWith("/"))
-					virtualDirectory = virtualDirectory.Substring(0, virtualDirectory.Length - 1);
-				if (virtualDirectory.StartsWith("/") == false)
-					virtualDirectory = "/" + virtualDirectory;
-			}
-		}
-
-		/// <summary>
-		/// Whether to use http compression or not. 
-		/// Allowed values: true/false; 
-		/// Default: true
-		/// </summary>
-		public bool HttpCompression { get; set; }
-
-		/// <summary>
-		/// Defines which operations are allowed for anonymous users.
-		/// Allowed values: All, Get, None
-		/// Default: Get
-		/// </summary>
-		public AnonymousUserAccessMode AnonymousUserAccessMode { get; set; }
-
-		/// <summary>
-		/// If set local request don't require authentication
-		/// Allowed values: true/false
-		/// Default: false
-		/// </summary>
-		public bool AllowLocalAccessWithoutAuthorization { get; set; }
+
+        /// <summary>
+        /// The initial number of items to take when reducing a batch
+        /// Default: 256 or 128 depending on CPU architecture
+        /// </summary>
+        public int InitialNumberOfItemsToReduceInSingleBatch { get; set; }
+
+        /// <summary>
+        /// The number that controls the if single step reduce optimization is performed.
+        /// If the count of mapped results if less than this value then the reduce is executed in single step.
+        /// Default: 1024
+        /// </summary>
+        public int NumberOfItemsToExecuteReduceInSingleStep { get; set; }
+
+        /// <summary>
+        /// The maximum number of indexing, replication and sql replication tasks allowed to run in parallel
+        /// Default: The number of processors in the current machine
+        /// </summary>
+        public int MaxNumberOfParallelProcessingTasks
+        {
+            get
+            {
+                if (MemoryStatistics.MaxParallelismSet)
+                    return Math.Min(maxNumberOfParallelIndexTasks ?? MemoryStatistics.MaxParallelism, MemoryStatistics.MaxParallelism);
+                return maxNumberOfParallelIndexTasks ?? Environment.ProcessorCount;
+            }
+            set
+            {
+                if (value == 0)
+                    throw new ArgumentException("You cannot set the number of parallel tasks to zero");
+                maxNumberOfParallelIndexTasks = value;
+            }
+        }
+
+        /// <summary>
+        /// New indexes are kept in memory until they reach this integer value in bytes or until they're non-stale
+        /// Default: 64 MB
+        /// Minimum: 1 MB
+        /// </summary>
+        public int NewIndexInMemoryMaxBytes { get; set; }
+
+        #endregion
+
+        #region HTTP settings
+
+        /// <summary>
+        /// The hostname to use when creating the http listener (null to accept any hostname or address)
+        /// Default: none, binds to all host names
+        /// </summary>
+        public string HostName { get; set; }
+
+        /// <summary>
+        /// The port to use when creating the http listener. 
+        /// Default: 8080. You can set it to *, in which case it will find the first available port from 8080 and upward.
+        /// </summary>
+        public int Port { get; set; }
+
+        /// <summary>
+        /// Allow to get config information over the wire.
+        /// Applies to endpoints: /debug/config, /debug...
+        /// Default: Open. You can set it to AdminOnly.
+        /// </summary>
+        public string ExposeConfigOverTheWire { get; set; }
+
+        /// <summary>
+        /// Determine the value of the Access-Control-Allow-Origin header sent by the server. 
+        /// Indicates the URL of a site trusted to make cross-domain requests to this server.
+        /// Allowed values: null (don't send the header), *, http://example.org (space separated if multiple sites)
+        /// </summary>
+        public HashSet<string> AccessControlAllowOrigin { get; set; }
+
+        /// <summary>
+        /// Determine the value of the Access-Control-Max-Age header sent by the server.
+        /// Indicates how long (seconds) the browser should cache the Access Control settings.
+        /// Ignored if AccessControlAllowOrigin is not specified.
+        /// Default: 1728000 (20 days)
+        /// </summary>
+        public string AccessControlMaxAge { get; set; }
+
+        /// <summary>
+        /// Determine the value of the Access-Control-Allow-Methods header sent by the server.
+        /// Indicates which HTTP methods (verbs) are permitted for requests from allowed cross-domain origins.
+        /// Ignored if AccessControlAllowOrigin is not specified.
+        /// Default: PUT,PATCH,GET,DELETE,POST
+        /// </summary>
+        public string AccessControlAllowMethods { get; set; }
+
+        /// <summary>
+        /// Determine the value of the Access-Control-Request-Headers header sent by the server.
+        /// Indicates which HTTP headers are permitted for requests from allowed cross-domain origins.
+        /// Ignored if AccessControlAllowOrigin is not specified.
+        /// Allowed values: null (allow whatever headers are being requested), HTTP header field name
+        /// </summary>
+        public string AccessControlRequestHeaders { get; set; }
+
+        private string virtualDirectory;
+
+        /// <summary>
+        /// The virtual directory to use when creating the http listener. 
+        /// Default: / 
+        /// </summary>
+        public string VirtualDirectory
+        {
+            get { return virtualDirectory; }
+            set
+            {
+                virtualDirectory = value;
+
+                if (virtualDirectory.EndsWith("/"))
+                    virtualDirectory = virtualDirectory.Substring(0, virtualDirectory.Length - 1);
+                if (virtualDirectory.StartsWith("/") == false)
+                    virtualDirectory = "/" + virtualDirectory;
+            }
+        }
+
+        /// <summary>
+        /// Whether to use http compression or not. 
+        /// Allowed values: true/false; 
+        /// Default: true
+        /// </summary>
+        public bool HttpCompression { get; set; }
+
+        /// <summary>
+        /// Defines which operations are allowed for anonymous users.
+        /// Allowed values: All, Get, None
+        /// Default: Get
+        /// </summary>
+        public AnonymousUserAccessMode AnonymousUserAccessMode { get; set; }
+
+        /// <summary>
+        /// If set local request don't require authentication
+        /// Allowed values: true/false
+        /// Default: false
+        /// </summary>
+        public bool AllowLocalAccessWithoutAuthorization { get; set; }
 
         /// <summary>
         /// If set all client request to the server will be rejected with 
@@ -989,151 +744,138 @@
         /// </summary>
         public bool RejectClientsMode { get; set; }
 
-		/// <summary>
-		/// The certificate to use when verifying access token signatures for OAuth
-		/// </summary>
-		public byte[] OAuthTokenKey { get; set; }
-
-		public IgnoreSslCertificateErrorsMode IgnoreSslCertificateErrors { get; set; }
-
-		#endregion
-
-		#region Data settings
-
-		public string WorkingDirectory { get; private set; }
-
-		/// <summary>
-		/// The directory for the RavenDB database. 
-		/// You can use the ~\ prefix to refer to RavenDB's base directory. 
-		/// Default: ~\Databases\System
-		/// </summary>
-		public string DataDirectory
-		{
-			get { return dataDirectory; }
-			set { dataDirectory = value == null ? null : FilePathTools.ApplyWorkingDirectoryToPathAndMakeSureThatItEndsWithSlash(WorkingDirectory, value); }
-		}
-
-		/// <summary>
-		/// The directory for the RavenDB counters. 
-		/// You can use the ~\ prefix to refer to RavenDB's base directory. 
-		/// </summary>
-		public string CountersDataDirectory
-		{
-			get { return countersDataDirectory; }
-			set { countersDataDirectory = value == null ? null : FilePathTools.ApplyWorkingDirectoryToPathAndMakeSureThatItEndsWithSlash(WorkingDirectory, value); }
-		}
-
-		/// <summary>
-		/// What storage type to use (see: RavenDB Storage engines)
-		/// Allowed values: esent, voron
-		/// Default: esent
-		/// </summary>
-		public string DefaultStorageTypeName
-		{
-			get { return defaultStorageTypeName; }
-			set { if (!string.IsNullOrEmpty(value)) defaultStorageTypeName = value; }
-		}
-		private string defaultStorageTypeName;
-
-		private bool runInMemory;
-
-		/// <summary>
-		/// Should RavenDB's storage be in-memory. If set to true, Voron would be used as the
-		/// storage engine, regardless of what was specified for StorageTypeName
-		/// Allowed values: true/false
-		/// Default: false
-		/// </summary>
-		public bool RunInMemory
-		{
-			get { return runInMemory; }
-			set
-			{
-				runInMemory = value;
+        /// <summary>
+        /// The certificate to use when verifying access token signatures for OAuth
+        /// </summary>
+        public byte[] OAuthTokenKey { get; set; }
+
+        public IgnoreSslCertificateErrorsMode IgnoreSslCertificateErrors { get; set; }
+
+        #endregion
+
+        #region Data settings
+
+        public string WorkingDirectory { get; private set; }
+
+        /// <summary>
+        /// The directory for the RavenDB database. 
+        /// You can use the ~\ prefix to refer to RavenDB's base directory. 
+        /// Default: ~\Databases\System
+        /// </summary>
+        public string DataDirectory
+        {
+            get { return dataDirectory; }
+            set { dataDirectory = value == null ? null : FilePathTools.ApplyWorkingDirectoryToPathAndMakeSureThatItEndsWithSlash(WorkingDirectory, value); }
+        }
+
+        /// <summary>
+        /// The directory for the RavenDB counters. 
+        /// You can use the ~\ prefix to refer to RavenDB's base directory. 
+        /// </summary>
+        public string CountersDataDirectory
+        {
+            get { return countersDataDirectory; }
+            set { countersDataDirectory = value == null ? null : FilePathTools.ApplyWorkingDirectoryToPathAndMakeSureThatItEndsWithSlash(WorkingDirectory, value); }
+        }
+
+        /// <summary>
+        /// What storage type to use (see: RavenDB Storage engines)
+        /// Allowed values: esent, voron
+        /// Default: esent
+        /// </summary>
+        public string DefaultStorageTypeName
+        {
+            get { return defaultStorageTypeName; }
+            set { if (!string.IsNullOrEmpty(value)) defaultStorageTypeName = value; }
+        }
+        private string defaultStorageTypeName;
+
+        private bool runInMemory;
+
+        /// <summary>
+        /// Should RavenDB's storage be in-memory. If set to true, Voron would be used as the
+        /// storage engine, regardless of what was specified for StorageTypeName
+        /// Allowed values: true/false
+        /// Default: false
+        /// </summary>
+        public bool RunInMemory
+        {
+            get { return runInMemory; }
+            set
+            {
+                runInMemory = value;
                 Settings[Constants.RunInMemory] = value.ToString();
-			}
-		}
-
-		/// <summary>
-		/// Prevent index from being kept in memory. Default: false
-		/// </summary>
-		public bool DisableInMemoryIndexing { get; set; }
-
-		/// <summary>
-		/// What sort of transaction mode to use. 
-		/// Allowed values: 
-		/// Lazy - faster, but can result in data loss in the case of server crash. 
-		/// Safe - slower, but will never lose data 
-		/// Default: Safe 
-		/// </summary>
-		public TransactionMode TransactionMode { get; set; }
-
-		#endregion
-
-		#region Misc settings
-
-		/// <summary>
-		/// The directory to search for RavenDB's WebUI. 
-		/// This is usually only useful if you are debugging RavenDB's WebUI. 
-		/// Default: ~/Raven/WebUI 
-		/// </summary>
-		public string WebDir { get; set; }
-
-		/// <summary>
-		/// Where to look for plugins for RavenDB. 
-		/// Default: ~\Plugins
-		/// </summary>
-		public string PluginsDirectory
-		{
-			get { return pluginsDirectory; }
-			set
-			{
-				ResetContainer();
-				// remove old directory catalog
-				var matchingCatalogs = Catalog.Catalogs.OfType<DirectoryCatalog>()
-					.Concat(Catalog.Catalogs.OfType<Plugins.Catalogs.FilteredCatalog>()
-								.Select(x => x.CatalogToFilter as DirectoryCatalog)
-								.Where(x => x != null)
-					)
-					.Where(c => c.Path == pluginsDirectory)
-					.ToArray();
-				foreach (var cat in matchingCatalogs)
-				{
-					Catalog.Catalogs.Remove(cat);
-				}
-
-				pluginsDirectory = FilePathTools.ApplyWorkingDirectoryToPathAndMakeSureThatItEndsWithSlash(WorkingDirectory, value);
-
-				// add new one
-				if (Directory.Exists(pluginsDirectory))
-				{
-					var patterns = Settings["Raven/BundlesSearchPattern"] ?? "*.dll";
-					foreach (var pattern in patterns.Split(new[] { ";" }, StringSplitOptions.RemoveEmptyEntries))
-					{
-						Catalog.Catalogs.Add(new BuiltinFilteringCatalog(new DirectoryCatalog(pluginsDirectory, pattern)));
-					}
-				}
-			}
-		}
-
-		private string assembliesDirectory;
+            }
+        }
+
+        /// <summary>
+        /// Prevent index from being kept in memory. Default: false
+        /// </summary>
+        public bool DisableInMemoryIndexing { get; set; }
+
+        /// <summary>
+        /// What sort of transaction mode to use. 
+        /// Allowed values: 
+        /// Lazy - faster, but can result in data loss in the case of server crash. 
+        /// Safe - slower, but will never lose data 
+        /// Default: Safe 
+        /// </summary>
+        public TransactionMode TransactionMode { get; set; }
+
+        #endregion
+
+        #region Misc settings
+
+        /// <summary>
+        /// The directory to search for RavenDB's WebUI. 
+        /// This is usually only useful if you are debugging RavenDB's WebUI. 
+        /// Default: ~/Raven/WebUI 
+        /// </summary>
+        public string WebDir { get; set; }
+
+        /// <summary>
+        /// Where to look for plugins for RavenDB. 
+        /// Default: ~\Plugins
+        /// </summary>
+        public string PluginsDirectory
+        {
+            get { return pluginsDirectory; }
+            set
+            {
+                ResetContainer();
+                // remove old directory catalog
+                var matchingCatalogs = Catalog.Catalogs.OfType<DirectoryCatalog>()
+                    .Concat(Catalog.Catalogs.OfType<Plugins.Catalogs.FilteredCatalog>()
+                                .Select(x => x.CatalogToFilter as DirectoryCatalog)
+                                .Where(x => x != null)
+                    )
+                    .Where(c => c.Path == pluginsDirectory)
+                    .ToArray();
+                foreach (var cat in matchingCatalogs)
+                {
+                    Catalog.Catalogs.Remove(cat);
+                }
+
+                pluginsDirectory = FilePathTools.ApplyWorkingDirectoryToPathAndMakeSureThatItEndsWithSlash(WorkingDirectory, value);
+
+                // add new one
+                if (Directory.Exists(pluginsDirectory))
+                {
+                    var patterns = Settings["Raven/BundlesSearchPattern"] ?? "*.dll";
+                    foreach (var pattern in patterns.Split(new[] { ";" }, StringSplitOptions.RemoveEmptyEntries))
+                    {
+                        Catalog.Catalogs.Add(new BuiltinFilteringCatalog(new DirectoryCatalog(pluginsDirectory, pattern)));
+                    }
+                }
+            }
+        }
+
+        private string assembliesDirectory;
 
         /// <summary>
         /// Where the internal assemblies will be extracted to.
         /// Default: ~\Assemblies
         /// </summary>
-<<<<<<< HEAD
-        public string AssembliesDirectory 
-		{
-	        get
-	        {
-		        return assembliesDirectory;
-	        }
-	        set
-	        {
-				assembliesDirectory = value == null ? null : FilePathTools.ApplyWorkingDirectoryToPathAndMakeSureThatItEndsWithSlash(WorkingDirectory, value);
-	        } 
-		}
-=======
         public string AssembliesDirectory
         {
             get
@@ -1145,7 +887,6 @@
                 assembliesDirectory = value == null ? null : FilePathTools.ApplyWorkingDirectoryToPathAndMakeSureThatItEndsWithSlash(WorkingDirectory, value);
             }
         }
->>>>>>> 278a2946
 
         /// <summary>
         /// Where we search for embedded files.
@@ -1153,112 +894,6 @@
         /// </summary>
         public string EmbeddedFilesDirectory { get; set; }
 
-<<<<<<< HEAD
-		public bool CreatePluginsDirectoryIfNotExisting { get; set; }
-		public bool CreateAnalyzersDirectoryIfNotExisting { get; set; }
-
-		private string compiledIndexCacheDirectory;
-
-		/// <summary>
-		/// Where to cache the compiled indexes. Absolute path or relative to TEMP directory.
-		/// Default: ~\CompiledIndexCache
-		/// </summary>
-		public string CompiledIndexCacheDirectory
-		{
-			get
-			{
-				return compiledIndexCacheDirectory;
-			}
-			set
-			{
-				compiledIndexCacheDirectory = value == null ? null : FilePathTools.ApplyWorkingDirectoryToPathAndMakeSureThatItEndsWithSlash(WorkingDirectory, value);
-			}
-		}
-
-		public string OAuthTokenServer { get; set; }
-
-		#endregion
-
-		[JsonIgnore]
-		public CompositionContainer Container
-		{
-			get { return container ?? (container = new CompositionContainer(Catalog)); }
-			set
-			{
-				containerExternallySet = true;
-				container = value;
-			}
-		}
-
-		public bool DisableDocumentPreFetching { get; set; }
-
-		public int MaxNumberOfItemsToPreFetch { get; set; }
-
-		[JsonIgnore]
-		public AggregateCatalog Catalog { get; set; }
-
-		public bool RunInUnreliableYetFastModeThatIsNotSuitableForProduction { get; set; }
-
-		private string indexStoragePath;
-		
-		private string countersDataDirectory;
-		private int? maxNumberOfParallelIndexTasks;
-
-		//this is static so repeated initializations in the same process would not trigger reflection on all MEF plugins
-		private readonly static AssemblyCatalog CurrentAssemblyCatalog = new AssemblyCatalog(typeof (DocumentDatabase).Assembly);
-
-		/// <summary>
-		/// The expiration value for documents in the internal managed cache
-		/// </summary>
-		public TimeSpan MemoryCacheExpiration { get; set; }
-
-		/// <summary>
-		/// Controls whatever RavenDB will create temporary indexes 
-		/// for queries that cannot be directed to standard indexes
-		/// </summary>
-		public bool CreateAutoIndexesForAdHocQueriesIfNeeded { get; set; }
-
-		/// <summary>
-		/// Maximum time interval for storing commit points for map indexes when new items were added.
-		/// The commit points are used to restore index if unclean shutdown was detected.
-		/// Default: 00:05:00 
-		/// </summary>
-		public TimeSpan MaxIndexCommitPointStoreTimeInterval { get; set; }
-
-		/// <summary>
-		/// Minumum interval between between successive indexing that will allow to store a  commit point
-		/// Default: 00:01:00
-		/// </summary>
-		public TimeSpan MinIndexingTimeIntervalToStoreCommitPoint { get; set; }
-
-		/// <summary>
-		/// Maximum number of kept commit points to restore map index after unclean shutdown
-		/// Default: 5
-		/// </summary>
-		public int MaxNumberOfStoredCommitPoints { get; set; }
-
-		/// <summary>
-		/// Limit of how much memory a batch processing can take (in MBytes)
-		/// </summary>
-		public int MemoryLimitForProcessingInMb { get; set; }
-
-		public long DynamicMemoryLimitForProcessing
-		{
-			get
-			{
-				var availableMemory = MemoryStatistics.AvailableMemoryInMb;
-				var minFreeMemory = (MemoryLimitForProcessingInMb * 2L);
-				// we have more memory than the twice the limit, we can use the default limit
-				if (availableMemory > minFreeMemory)
-					return MemoryLimitForProcessingInMb * 1024L * 1024L;
-
-				// we don't have enough room to play with, if two databases will request the max memory limit
-				// at the same time, we'll start paging because we'll run out of free memory. 
-				// Because of that, we'll dynamically adjust the amount
-				// of memory available for processing based on the amount of memory we actually have available,
-				// assuming that we have multiple concurrent users of memory at the same time.
-				// we limit that at 16 MB, if we have less memory than that, we can't really do much anyway
-=======
         public bool CreatePluginsDirectoryIfNotExisting { get; set; }
         public bool CreateAnalyzersDirectoryIfNotExisting { get; set; }
 
@@ -1363,99 +998,38 @@
                 // of memory available for processing based on the amount of memory we actually have available,
                 // assuming that we have multiple concurrent users of memory at the same time.
                 // we limit that at 16 MB, if we have less memory than that, we can't really do much anyway
->>>>>>> 278a2946
                 return Math.Min(availableMemory * 1024L * 1024L / 4, 16 * 1024 * 1024);
 
-			}
-		}
-
-		public string IndexStoragePath
-		{
-			get
-			{
-				if (string.IsNullOrEmpty(indexStoragePath))
-					indexStoragePath = Path.Combine(DataDirectory, "Indexes");
-				return indexStoragePath;
-			}
-			set { indexStoragePath = value.ToFullPath(); }
-		}
-
-		public int AvailableMemoryForRaisingBatchSizeLimit { get; set; }
-
-		public TimeSpan MaxProcessingRunLatency { get; set; }
-
-<<<<<<< HEAD
-		internal bool IsTenantDatabase { get; set; }
-		
-		/// <summary>
-		/// If True, cluster discovery will be disabled. Default is False
-		/// </summary>
-		public bool DisableClusterDiscovery { get; set; }
-=======
+            }
+        }
+
+        public string IndexStoragePath
+        {
+            get
+            {
+                if (string.IsNullOrEmpty(indexStoragePath))
+                    indexStoragePath = Path.Combine(DataDirectory, "Indexes");
+                return indexStoragePath;
+            }
+            set { indexStoragePath = value.ToFullPath(); }
+        }
+
+        public int AvailableMemoryForRaisingBatchSizeLimit { get; set; }
+
+        public TimeSpan MaxProcessingRunLatency { get; set; }
+
         internal bool IsTenantDatabase { get; set; }
 
         /// <summary>
         /// If True, cluster discovery will be disabled. Default is False
         /// </summary>
         public bool DisableClusterDiscovery { get; set; }
->>>>>>> 278a2946
 
         /// <summary>
         /// If True, turns off the discovery client.
         /// </summary>
         public bool TurnOffDiscoveryClient { get; set; }
 
-<<<<<<< HEAD
-		/// <summary>
-		/// The server name
-		/// </summary>
-		public string ServerName { get; set; }
-		
-		/// <summary>
-		/// The maximum number of steps (instructions) to give a script before timing out.
-		/// Default: 10,000
-		/// </summary>
-		public int MaxStepsForScript { get; set; }
-
-		/// <summary>
-		/// The maximum number of recent document touches to store (i.e. updates done in
-		/// order to initiate indexing rather than because something has actually changed).
-		/// </summary>
-		public int MaxRecentTouchesToRemember { get; set; }
-
-		/// <summary>
-		/// The number of additional steps to add to a given script based on the processed document's quota.
-		/// Set to 0 to give use a fixed size quota. This value is multiplied with the doucment size.
-		/// Default: 5
-		/// </summary>
-		public int AdditionalStepsForScriptBasedOnDocumentSize { get; set; }
-
-		public int MaxIndexWritesBeforeRecreate { get; set; }
-
-		/// <summary>
-		/// Limits the number of map outputs that a simple index is allowed to create for a one source document. If a map operation applied to the one document
-		/// produces more outputs than this number then an index definition will be considered as a suspicious, the indexing of this document will be skipped and
-		/// the appropriate error message will be added to the indexing errors.
-		/// Default value: 15. In order to disable this check set value to -1.
-		/// </summary>
-		public int MaxSimpleIndexOutputsPerDocument { get; set; }
-
-		/// <summary>
-		/// Limits the number of map outputs that a map-reduce index is allowed to create for a one source document. If a map operation applied to the one document
-		/// produces more outputs than this number then an index definition will be considered as a suspicious, the indexing of this document will be skipped and
-		/// the appropriate error message will be added to the indexing errors.
-		/// Default value: 50. In order to disable this check set value to -1.
-		/// </summary>
-		public int MaxMapReduceIndexOutputsPerDocument { get; set; }
-
-		/// <summary>
-        /// What is the maximum age of a facet query that we should consider when prewarming
-        /// the facet cache when finishing an indexing batch
-        /// </summary>
-		[Browsable(false)]
-	    public TimeSpan PrewarmFacetsOnIndexingMaxAge { get; set; }
-	    
-=======
         /// <summary>
         /// The server name
         /// </summary>
@@ -1505,7 +1079,6 @@
         [Browsable(false)]
         public TimeSpan PrewarmFacetsOnIndexingMaxAge { get; set; }
 
->>>>>>> 278a2946
         /// <summary>
         /// The time we should wait for pre-warming the facet cache from existing query after an indexing batch
         /// in a syncronous manner (after that, the pre warm still runs, but it will do so in a background thread).
@@ -1513,17 +1086,17 @@
         /// </summary>
         public TimeSpan PrewarmFacetsSyncronousWaitTime { get; set; }
 
-		/// <summary>
-		/// Indexes are flushed to a disk only if their in-memory size exceed the specified value. Default: 5MB
-		/// </summary>
-		public long FlushIndexToDiskSizeInMb { get; set; }
-
-		public bool EnableResponseLoggingForEmbeddedDatabases { get; set; }
-
-		/// <summary>
-		/// How long can we keep the new index in memory before we have to flush it
-		/// </summary>
-		public TimeSpan NewIndexInMemoryMaxTime { get; set; }
+        /// <summary>
+        /// Indexes are flushed to a disk only if their in-memory size exceed the specified value. Default: 5MB
+        /// </summary>
+        public long FlushIndexToDiskSizeInMb { get; set; }
+
+        public bool EnableResponseLoggingForEmbeddedDatabases { get; set; }
+
+        /// <summary>
+        /// How long can we keep the new index in memory before we have to flush it
+        /// </summary>
+        public TimeSpan NewIndexInMemoryMaxTime { get; set; }
 
         /// <summary>
         /// How FieldsToFetch are extracted from the document.
@@ -1535,110 +1108,94 @@
         public ImplicitFetchFieldsMode ImplicitFetchFieldsFromDocumentMode { get; set; }
 
 
-	    [Browsable(false)]
-		[EditorBrowsable(EditorBrowsableState.Never)]
-		public void SetSystemDatabase()
-		{
-			IsTenantDatabase = false;
-		}
-
-		[Browsable(false)]
-		[EditorBrowsable(EditorBrowsableState.Never)]
-		public bool IsSystemDatabase()
-		{
-			return IsTenantDatabase == false;
-		}
-
-		protected void ResetContainer()
-		{
-			if (Container != null && containerExternallySet == false)
-			{
-				Container.Dispose();
-				Container = null;
-				containerExternallySet = false;
-			}
-		}
-
-		protected AnonymousUserAccessMode GetAnonymousUserAccessMode()
-		{
-			if (string.IsNullOrEmpty(Settings["Raven/AnonymousAccess"]) == false)
-			{
-				var val = Enum.Parse(typeof(AnonymousUserAccessMode), Settings["Raven/AnonymousAccess"]);
-				return (AnonymousUserAccessMode)val;
-			}
-			return AnonymousUserAccessMode.Admin;
-		}
-
-		protected IgnoreSslCertificateErrorsMode GetIgnoreSslCertificateErrorModeMode()
-		{
-			if (string.IsNullOrEmpty(Settings["Raven/IgnoreSslCertificateErrors"]) == false)
-			{
-				var val = Enum.Parse(typeof(IgnoreSslCertificateErrorsMode), Settings["Raven/IgnoreSslCertificateErrors"]);
-				return (IgnoreSslCertificateErrorsMode)val;
-			}
-			return IgnoreSslCertificateErrorsMode.None;
-		}
-
-		public Uri GetFullUrl(string baseUrl)
-		{
-			baseUrl = Uri.EscapeUriString(baseUrl);
-
-			if (baseUrl.StartsWith("/"))
-				baseUrl = baseUrl.Substring(1);
-
-			var url = VirtualDirectory.EndsWith("/") ? VirtualDirectory + baseUrl : VirtualDirectory + "/" + baseUrl;
-			return new Uri(url, UriKind.RelativeOrAbsolute);
-		}
-
-		public T? GetConfigurationValue<T>(string configName) where T : struct
-		{
-			// explicitly fail if we can't convert it
-			if (string.IsNullOrEmpty(Settings[configName]) == false)
-				return (T)Convert.ChangeType(Settings[configName], typeof(T));
-			return null;
-		}
-
-		[CLSCompliant(false)]
-		public ITransactionalStorage CreateTransactionalStorage(string storageEngine, Action notifyAboutWork, Action handleStorageInaccessible, Action onNestedTransactionEnter = null, Action onNestedTransactionExit = null)
-		{
-			storageEngine = StorageEngineAssemblyNameByTypeName(storageEngine);
-			var type = Type.GetType(storageEngine);
-
-			if (type == null)
-				throw new InvalidOperationException("Could not find transactional storage type: " + storageEngine);
-			Action dummyAction = () => { };
-
-			return (ITransactionalStorage)Activator.CreateInstance(type, this, notifyAboutWork, handleStorageInaccessible, onNestedTransactionEnter ?? dummyAction, onNestedTransactionExit ?? dummyAction);
-		}
-
-
-	    public static string StorageEngineAssemblyNameByTypeName(string typeName)
-		{
-	        switch (typeName.ToLowerInvariant())
-	        {
-	            case EsentTypeName:
-					typeName = typeof(Raven.Storage.Esent.TransactionalStorage).AssemblyQualifiedName;
-	                break;
-	            case VoronTypeName:
-					typeName = typeof(Raven.Storage.Voron.TransactionalStorage).AssemblyQualifiedName;
-	                break;
+        [Browsable(false)]
+        [EditorBrowsable(EditorBrowsableState.Never)]
+        public void SetSystemDatabase()
+        {
+            IsTenantDatabase = false;
+        }
+
+        [Browsable(false)]
+        [EditorBrowsable(EditorBrowsableState.Never)]
+        public bool IsSystemDatabase()
+        {
+            return IsTenantDatabase == false;
+        }
+
+        protected void ResetContainer()
+        {
+            if (Container != null && containerExternallySet == false)
+            {
+                Container.Dispose();
+                Container = null;
+                containerExternallySet = false;
+            }
+        }
+
+        protected AnonymousUserAccessMode GetAnonymousUserAccessMode()
+        {
+            if (string.IsNullOrEmpty(Settings["Raven/AnonymousAccess"]) == false)
+            {
+                var val = Enum.Parse(typeof(AnonymousUserAccessMode), Settings["Raven/AnonymousAccess"]);
+                return (AnonymousUserAccessMode)val;
+            }
+            return AnonymousUserAccessMode.Admin;
+        }
+
+        protected IgnoreSslCertificateErrorsMode GetIgnoreSslCertificateErrorModeMode()
+        {
+            if (string.IsNullOrEmpty(Settings["Raven/IgnoreSslCertificateErrors"]) == false)
+            {
+                var val = Enum.Parse(typeof(IgnoreSslCertificateErrorsMode), Settings["Raven/IgnoreSslCertificateErrors"]);
+                return (IgnoreSslCertificateErrorsMode)val;
+            }
+            return IgnoreSslCertificateErrorsMode.None;
+        }
+
+        public Uri GetFullUrl(string baseUrl)
+        {
+            baseUrl = Uri.EscapeUriString(baseUrl);
+
+            if (baseUrl.StartsWith("/"))
+                baseUrl = baseUrl.Substring(1);
+
+            var url = VirtualDirectory.EndsWith("/") ? VirtualDirectory + baseUrl : VirtualDirectory + "/" + baseUrl;
+            return new Uri(url, UriKind.RelativeOrAbsolute);
+        }
+
+        public T? GetConfigurationValue<T>(string configName) where T : struct
+        {
+            // explicitly fail if we can't convert it
+            if (string.IsNullOrEmpty(Settings[configName]) == false)
+                return (T)Convert.ChangeType(Settings[configName], typeof(T));
+            return null;
+        }
+
+        [CLSCompliant(false)]
+        public ITransactionalStorage CreateTransactionalStorage(string storageEngine, Action notifyAboutWork, Action handleStorageInaccessible, Action onNestedTransactionEnter = null, Action onNestedTransactionExit = null)
+        {
+            storageEngine = StorageEngineAssemblyNameByTypeName(storageEngine);
+            var type = Type.GetType(storageEngine);
+
+            if (type == null)
+                throw new InvalidOperationException("Could not find transactional storage type: " + storageEngine);
+            Action dummyAction = () => { };
+
+            return (ITransactionalStorage)Activator.CreateInstance(type, this, notifyAboutWork, handleStorageInaccessible, onNestedTransactionEnter ?? dummyAction, onNestedTransactionExit ?? dummyAction);
+        }
+
+
+        public static string StorageEngineAssemblyNameByTypeName(string typeName)
+        {
+            switch (typeName.ToLowerInvariant())
+            {
+                case EsentTypeName:
+                    typeName = typeof(Raven.Storage.Esent.TransactionalStorage).AssemblyQualifiedName;
+                    break;
+                case VoronTypeName:
+                    typeName = typeof(Raven.Storage.Voron.TransactionalStorage).AssemblyQualifiedName;
+                    break;
                 default:
-<<<<<<< HEAD
-					throw new ArgumentException("Invalid storage engine type name: " + typeName);
-	        }
-	        return typeName;
-	    }	  
-
-	    public string SelectStorageEngineAndFetchTypeName()
-		{
-			if (RunInMemory)
-			{
-				if (!string.IsNullOrWhiteSpace(DefaultStorageTypeName) &&
-				    DefaultStorageTypeName.Equals(EsentTypeName, StringComparison.InvariantCultureIgnoreCase))
-					return EsentTypeName;
-                return VoronTypeName;                
-			}
-=======
                     throw new ArgumentException("Invalid storage engine type name: " + typeName);
             }
             return typeName;
@@ -1653,56 +1210,55 @@
                     return EsentTypeName;
                 return VoronTypeName;
             }
->>>>>>> 278a2946
-
-			if (String.IsNullOrEmpty(DataDirectory) == false && Directory.Exists(DataDirectory))
-			{
-				if (File.Exists(Path.Combine(DataDirectory, Voron.Impl.Constants.DatabaseFilename)))
-				{
+
+            if (String.IsNullOrEmpty(DataDirectory) == false && Directory.Exists(DataDirectory))
+            {
+                if (File.Exists(Path.Combine(DataDirectory, Voron.Impl.Constants.DatabaseFilename)))
+                {
                     return VoronTypeName;
-				}
-				if (File.Exists(Path.Combine(DataDirectory, "Data")))
-					return EsentTypeName;
-			}
-
-		    if (string.IsNullOrEmpty(DefaultStorageTypeName))
-			    return EsentTypeName;
-			return DefaultStorageTypeName;
-		}
-
-		public void Dispose()
-		{
-			if (containerExternallySet)
-				return;
-			if (container == null)
-				return;
-
-			container.Dispose();
-			container = null;
-		}
-
-		private ExtensionsLog GetExtensionsFor(Type type)
-		{
-			var enumerable =
-				Container.GetExports(new ImportDefinition(x => true, type.FullName, ImportCardinality.ZeroOrMore, false, false)).
-					ToArray();
-			if (enumerable.Length == 0)
-				return null;
-			return new ExtensionsLog
-			{
-				Name = type.Name,
-				Installed = enumerable.Select(export => new ExtensionsLogDetail
-				{
-					Assembly = export.Value.GetType().Assembly.GetName().Name,
-					Name = export.Value.GetType().Name
-				}).ToArray()
-			};
-		}
-
-		public IEnumerable<ExtensionsLog> ReportExtensions(params Type[] types)
-		{
-			return types.Select(GetExtensionsFor).Where(extensionsLog => extensionsLog != null);
-		}
+                }
+                if (File.Exists(Path.Combine(DataDirectory, "Data")))
+                    return EsentTypeName;
+            }
+
+            if (string.IsNullOrEmpty(DefaultStorageTypeName))
+                return EsentTypeName;
+            return DefaultStorageTypeName;
+        }
+
+        public void Dispose()
+        {
+            if (containerExternallySet)
+                return;
+            if (container == null)
+                return;
+
+            container.Dispose();
+            container = null;
+        }
+
+        private ExtensionsLog GetExtensionsFor(Type type)
+        {
+            var enumerable =
+                Container.GetExports(new ImportDefinition(x => true, type.FullName, ImportCardinality.ZeroOrMore, false, false)).
+                    ToArray();
+            if (enumerable.Length == 0)
+                return null;
+            return new ExtensionsLog
+            {
+                Name = type.Name,
+                Installed = enumerable.Select(export => new ExtensionsLogDetail
+                {
+                    Assembly = export.Value.GetType().Assembly.GetName().Name,
+                    Name = export.Value.GetType().Name
+                }).ToArray()
+            };
+        }
+
+        public IEnumerable<ExtensionsLog> ReportExtensions(params Type[] types)
+        {
+            return types.Select(GetExtensionsFor).Where(extensionsLog => extensionsLog != null);
+        }
 
         public void CustomizeValuesForDatabaseTenant(string tenantId)
         {
@@ -1725,224 +1281,224 @@
                 Settings[Constants.FileSystem.DataDirectory] = Path.Combine(Settings[Constants.FileSystem.DataDirectory], "FileSystems", tenantId);
         }
 
-		public void CopyParentSettings(InMemoryRavenConfiguration defaultConfiguration)
-		{
-			Port = defaultConfiguration.Port;
-			OAuthTokenKey = defaultConfiguration.OAuthTokenKey;
-			OAuthTokenServer = defaultConfiguration.OAuthTokenServer;
+        public void CopyParentSettings(InMemoryRavenConfiguration defaultConfiguration)
+        {
+            Port = defaultConfiguration.Port;
+            OAuthTokenKey = defaultConfiguration.OAuthTokenKey;
+            OAuthTokenServer = defaultConfiguration.OAuthTokenServer;
 
             FileSystem.MaximumSynchronizationInterval = defaultConfiguration.FileSystem.MaximumSynchronizationInterval;
 
-		    Encryption.UseSsl = defaultConfiguration.Encryption.UseSsl;
-		    Encryption.UseFips = defaultConfiguration.Encryption.UseFips;
-
-		    AssembliesDirectory = defaultConfiguration.AssembliesDirectory;
-			Storage.Voron.AllowOn32Bits = defaultConfiguration.Storage.Voron.AllowOn32Bits;
-		}
-
-		public IEnumerable<string> GetConfigOptionsDocs()
-		{
-			return ConfigOptionDocs.OptionsDocs;
-		}
-
-		public class StorageConfiguration
-		{
-			public StorageConfiguration()
-			{
-				Voron = new VoronConfiguration();
-				Esent = new EsentConfiguration();
-	        }
+            Encryption.UseSsl = defaultConfiguration.Encryption.UseSsl;
+            Encryption.UseFips = defaultConfiguration.Encryption.UseFips;
+
+            AssembliesDirectory = defaultConfiguration.AssembliesDirectory;
+            Storage.Voron.AllowOn32Bits = defaultConfiguration.Storage.Voron.AllowOn32Bits;
+        }
+
+        public IEnumerable<string> GetConfigOptionsDocs()
+        {
+            return ConfigOptionDocs.OptionsDocs;
+        }
+
+        public class StorageConfiguration
+        {
+            public StorageConfiguration()
+            {
+                Voron = new VoronConfiguration();
+                Esent = new EsentConfiguration();
+            }
             public bool PreventSchemaUpdate { get; set; }
 
-			public VoronConfiguration Voron { get; private set; }
-
-			public EsentConfiguration Esent { get; private set; }
-
-			public class EsentConfiguration
-			{
-				public string JournalsStoragePath { get; set; }
-			}
-
-			public class VoronConfiguration
-			{
-				/// <summary>
-				/// You can use this setting to specify a maximum buffer pool size that can be used for transactional storage (in gigabytes). 
-				/// By default it is 4.
-				/// Minimum value is 2.
-				/// </summary>
-				public int MaxBufferPoolSize { get; set; }
-
-				/// <summary>
-				/// You can use this setting to specify an initial file size for data file (in bytes).
-				/// </summary>
-				public int? InitialFileSize { get; set; }
-
-				/// <summary>
-				/// The maximum scratch buffer size that can be used by Voron. The value is in megabytes. 
-				/// Default: 6144.
-				/// </summary>
-				public int MaxScratchBufferSize { get; set; }
-
-				/// <summary>
-				/// The minimum number of megabytes after which each scratch buffer size increase will create a notification. Used for indexing batch size tuning.
-				/// Default: 
-				/// 1024 when MaxScratchBufferSize > 1024, 
-				/// 512 when MaxScratchBufferSize > 512
-				/// -1 otherwise (disabled) 
-				/// </summary>
-				public int ScratchBufferSizeNotificationThreshold { get; set; }
-
-				/// <summary>
-				/// If you want to use incremental backups, you need to turn this to true, but then journal files will not be deleted after applying them to the data file. They will be deleted only after a successful backup. 
-				/// Default: false.
-				/// </summary>
-				public bool AllowIncrementalBackups { get; set; }
-
-				/// <summary>
-				/// You can use this setting to specify a different path to temporary files. By default it is empty, which means that temporary files will be created at same location as data file.
-				/// </summary>
-				public string TempPath { get; set; }
-
-				public string JournalsStoragePath { get; set; }
-
-				/// <summary>
-				/// Whether to allow Voron to run in 32 bits process.
-				/// </summary>
-				public bool AllowOn32Bits { get; set; }
-			}
-		}
-
-		public class PrefetcherConfiguration
-		{
-			/// <summary>
-			/// Number of seconds after which prefetcher will stop reading documents from disk. Default: 5.
-			/// </summary>
-			public int FetchingDocumentsFromDiskTimeoutInSeconds { get; set; }
-
-			/// <summary>
-			/// Maximum number of megabytes after which prefetcher will stop reading documents from disk. Default: 256.
-			/// </summary>
-			public int MaximumSizeAllowedToFetchFromStorageInMb { get; set; }
-		}
-
-		public class ReplicationConfiguration
-		{
-			/// <summary>
-			/// Number of seconds after which replication will stop reading documents/attachments from disk. Default: 30.
-			/// </summary>
-			public int FetchingFromDiskTimeoutInSeconds { get; set; }
-
-			/// <summary>
-			/// Number of milliseconds before replication requests will timeout. Default: 60 * 1000.
-			/// </summary>
-			public int ReplicationRequestTimeoutInMilliseconds { get; set; }
+            public VoronConfiguration Voron { get; private set; }
+
+            public EsentConfiguration Esent { get; private set; }
+
+            public class EsentConfiguration
+            {
+                public string JournalsStoragePath { get; set; }
+            }
+
+            public class VoronConfiguration
+            {
+                /// <summary>
+                /// You can use this setting to specify a maximum buffer pool size that can be used for transactional storage (in gigabytes). 
+                /// By default it is 4.
+                /// Minimum value is 2.
+                /// </summary>
+                public int MaxBufferPoolSize { get; set; }
+
+                /// <summary>
+                /// You can use this setting to specify an initial file size for data file (in bytes).
+                /// </summary>
+                public int? InitialFileSize { get; set; }
+
+                /// <summary>
+                /// The maximum scratch buffer size that can be used by Voron. The value is in megabytes. 
+                /// Default: 6144.
+                /// </summary>
+                public int MaxScratchBufferSize { get; set; }
+
+                /// <summary>
+                /// The minimum number of megabytes after which each scratch buffer size increase will create a notification. Used for indexing batch size tuning.
+                /// Default: 
+                /// 1024 when MaxScratchBufferSize > 1024, 
+                /// 512 when MaxScratchBufferSize > 512
+                /// -1 otherwise (disabled) 
+                /// </summary>
+                public int ScratchBufferSizeNotificationThreshold { get; set; }
+
+                /// <summary>
+                /// If you want to use incremental backups, you need to turn this to true, but then journal files will not be deleted after applying them to the data file. They will be deleted only after a successful backup. 
+                /// Default: false.
+                /// </summary>
+                public bool AllowIncrementalBackups { get; set; }
+
+                /// <summary>
+                /// You can use this setting to specify a different path to temporary files. By default it is empty, which means that temporary files will be created at same location as data file.
+                /// </summary>
+                public string TempPath { get; set; }
+
+                public string JournalsStoragePath { get; set; }
+
+                /// <summary>
+                /// Whether to allow Voron to run in 32 bits process.
+                /// </summary>
+                public bool AllowOn32Bits { get; set; }
+            }
+        }
+
+        public class PrefetcherConfiguration
+        {
+            /// <summary>
+            /// Number of seconds after which prefetcher will stop reading documents from disk. Default: 5.
+            /// </summary>
+            public int FetchingDocumentsFromDiskTimeoutInSeconds { get; set; }
+
+            /// <summary>
+            /// Maximum number of megabytes after which prefetcher will stop reading documents from disk. Default: 256.
+            /// </summary>
+            public int MaximumSizeAllowedToFetchFromStorageInMb { get; set; }
+        }
+
+        public class ReplicationConfiguration
+        {
+            /// <summary>
+            /// Number of seconds after which replication will stop reading documents/attachments from disk. Default: 30.
+            /// </summary>
+            public int FetchingFromDiskTimeoutInSeconds { get; set; }
+
+            /// <summary>
+            /// Number of milliseconds before replication requests will timeout. Default: 60 * 1000.
+            /// </summary>
+            public int ReplicationRequestTimeoutInMilliseconds { get; set; }
 
             /// <summary>
             /// Force us to buffer replication requests (useful if using windows auth under certain scenarios).
             /// </summary>
             public bool ForceReplicationRequestBuffering { get; set; }
 
-			/// <summary>
-			/// Maximum number of items replication will receive in single batch. Min: 512. Default: null (let source server decide).
-			/// </summary>
-			public int? MaxNumberOfItemsToReceiveInSingleBatch { get; set; }
-		}
+            /// <summary>
+            /// Maximum number of items replication will receive in single batch. Min: 512. Default: null (let source server decide).
+            /// </summary>
+            public int? MaxNumberOfItemsToReceiveInSingleBatch { get; set; }
+        }
 
         public class FileSystemConfiguration
         {
-	        public void InitializeFrom(InMemoryRavenConfiguration configuration)
-	        {
-		        workingDirectory = configuration.WorkingDirectory;
-	        }
-
-			private string fileSystemDataDirectory;
-
-			private string fileSystemIndexStoragePath;
-
-			private string defaultFileSystemStorageTypeName;
-
-	        private string workingDirectory;
-
-	        public TimeSpan MaximumSynchronizationInterval { get; set; }
-
-			/// <summary>
-			/// The directory for the RavenDB file system. 
-			/// You can use the ~\ prefix to refer to RavenDB's base directory. 
-			/// </summary>
-			public string DataDirectory
-			{
-				get { return fileSystemDataDirectory; }
-				set { fileSystemDataDirectory = value == null ? null : FilePathTools.ApplyWorkingDirectoryToPathAndMakeSureThatItEndsWithSlash(workingDirectory, value); }
-			}
-
-			public string IndexStoragePath
-			{
-				get
-				{
-					if (string.IsNullOrEmpty(fileSystemIndexStoragePath))
-						fileSystemIndexStoragePath = Path.Combine(DataDirectory, "Indexes");
-					return fileSystemIndexStoragePath;
-				}
-				set { fileSystemIndexStoragePath = value.ToFullPath(); }
-			}
-
-			/// <summary>
-			/// What storage type to use in RavenFS (see: RavenFS Storage engines)
-			/// Allowed values: esent, voron
-			/// Default: esent
-			/// </summary>
-			public string DefaultStorageTypeName
-			{
-				get { return defaultFileSystemStorageTypeName; }
-				set { if (!string.IsNullOrEmpty(value)) defaultFileSystemStorageTypeName = value; }
-			}
-        }
-
-		public class EncryptionConfiguration
-		{
-			/// <summary>
-			/// Whatever we should use FIPS compliant encryption algorithms
-			/// </summary>
-			public bool UseFips { get; set; }
-
-			public int EncryptionKeyBitsPreference { get; set; }
-
-			/// <summary>
-			/// Whatever we should use SSL for this connection
-			/// </summary>
-			public bool UseSsl { get; set; }
-		}
-
-		public class IndexingConfiguration
-		{
-			public int MaxNumberOfItemsToProcessInTestIndexes { get; set; }
-
-			public int DisableIndexingFreeSpaceThreshold { get; set; }
-
-			public bool DisableMapReduceInMemoryTracking { get; set; }
-		}
-
-		public class WebSocketsConfiguration
-		{
-			public int InitialBufferPoolSize { get; set; }
-		}
-
-		public void UpdateDataDirForLegacySystemDb()
-		{
-			if (RunInMemory)
-				return;
-			var legacyPath = Settings["Raven/DataDir/Legacy"];
-			if (string.IsNullOrEmpty(legacyPath))
-				return;
-			var fullLegacyPath = FilePathTools.MakeSureEndsWithSlash(legacyPath.ToFullPath());
-
-			// if we already have a system database in the legacy path, we want to keep it.
-			// The idea is that we don't want to have the user experience "missing databases" because
-			// we change the path to make it nicer.
-			if (Directory.Exists(fullLegacyPath))
-			{
-				DataDirectory = legacyPath;
-			}
-		}
-	}
+            public void InitializeFrom(InMemoryRavenConfiguration configuration)
+            {
+                workingDirectory = configuration.WorkingDirectory;
+            }
+
+            private string fileSystemDataDirectory;
+
+            private string fileSystemIndexStoragePath;
+
+            private string defaultFileSystemStorageTypeName;
+
+            private string workingDirectory;
+
+            public TimeSpan MaximumSynchronizationInterval { get; set; }
+
+            /// <summary>
+            /// The directory for the RavenDB file system. 
+            /// You can use the ~\ prefix to refer to RavenDB's base directory. 
+            /// </summary>
+            public string DataDirectory
+            {
+                get { return fileSystemDataDirectory; }
+                set { fileSystemDataDirectory = value == null ? null : FilePathTools.ApplyWorkingDirectoryToPathAndMakeSureThatItEndsWithSlash(workingDirectory, value); }
+            }
+
+            public string IndexStoragePath
+            {
+                get
+                {
+                    if (string.IsNullOrEmpty(fileSystemIndexStoragePath))
+                        fileSystemIndexStoragePath = Path.Combine(DataDirectory, "Indexes");
+                    return fileSystemIndexStoragePath;
+                }
+                set { fileSystemIndexStoragePath = value.ToFullPath(); }
+            }
+
+            /// <summary>
+            /// What storage type to use in RavenFS (see: RavenFS Storage engines)
+            /// Allowed values: esent, voron
+            /// Default: esent
+            /// </summary>
+            public string DefaultStorageTypeName
+            {
+                get { return defaultFileSystemStorageTypeName; }
+                set { if (!string.IsNullOrEmpty(value)) defaultFileSystemStorageTypeName = value; }
+            }
+        }
+
+        public class EncryptionConfiguration
+        {
+            /// <summary>
+            /// Whatever we should use FIPS compliant encryption algorithms
+            /// </summary>
+            public bool UseFips { get; set; }
+
+            public int EncryptionKeyBitsPreference { get; set; }
+
+            /// <summary>
+            /// Whatever we should use SSL for this connection
+            /// </summary>
+            public bool UseSsl { get; set; }
+        }
+
+        public class IndexingConfiguration
+        {
+            public int MaxNumberOfItemsToProcessInTestIndexes { get; set; }
+
+            public int DisableIndexingFreeSpaceThreshold { get; set; }
+
+            public bool DisableMapReduceInMemoryTracking { get; set; }
+        }
+
+        public class WebSocketsConfiguration
+        {
+            public int InitialBufferPoolSize { get; set; }
+        }
+
+        public void UpdateDataDirForLegacySystemDb()
+        {
+            if (RunInMemory)
+                return;
+            var legacyPath = Settings["Raven/DataDir/Legacy"];
+            if (string.IsNullOrEmpty(legacyPath))
+                return;
+            var fullLegacyPath = FilePathTools.MakeSureEndsWithSlash(legacyPath.ToFullPath());
+
+            // if we already have a system database in the legacy path, we want to keep it.
+            // The idea is that we don't want to have the user experience "missing databases" because
+            // we change the path to make it nicer.
+            if (Directory.Exists(fullLegacyPath))
+            {
+                DataDirectory = legacyPath;
+            }
+        }
+    }
 }