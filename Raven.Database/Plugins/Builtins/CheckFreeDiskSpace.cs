// -----------------------------------------------------------------------
//  <copyright file="CheckFreeDiskSpace.cs" company="Hibernating Rhinos LTD">
//      Copyright (c) Hibernating Rhinos LTD. All rights reserved.
//  </copyright>
// -----------------------------------------------------------------------
using System;
using System.Collections.Generic;
using System.IO;
using System.Linq;
using System.Runtime.InteropServices;

using Raven.Abstractions;
using Raven.Abstractions.Data;
using Raven.Abstractions.Extensions;
using Raven.Database.Data;
using Raven.Database.Extensions;
using Raven.Database.Server;

namespace Raven.Database.Plugins.Builtins
{
<<<<<<< HEAD
	public class CheckFreeDiskSpace : IServerStartupTask
	{
		[DllImport("kernel32.dll", SetLastError = true, CharSet = CharSet.Auto)]
		[return: MarshalAs(UnmanagedType.Bool)]
		static extern bool GetDiskFreeSpaceEx(string lpDirectoryName,
		   out ulong lpFreeBytesAvailable,
		   out ulong lpTotalNumberOfBytes,
		   out ulong lpTotalNumberOfFreeBytes);

		private RavenDBOptions options;

		const double FreeThreshold = 0.15;

		public void Execute(RavenDBOptions serverOptions)
		{
			options = serverOptions;
			options.SystemDatabase.TimerManager.NewTimer(ExecuteCheck, TimeSpan.FromMinutes(1), TimeSpan.FromMinutes(5));
		}

		private void ExecuteCheck(object state)
		{
			if (options.Disposed)
			{
				Dispose();
				return;
			}

			var pathsToCheck = new HashSet<PathToCheck>();

			options.DatabaseLandlord.ForAllDatabases(database =>
			{
				pathsToCheck.Add(new PathToCheck { Path = database.Configuration.IndexStoragePath, PathType = PathType.Index, ResourceName = database.Name, ResourceType = ResourceType.Database });
				pathsToCheck.Add(new PathToCheck { Path = database.Configuration.Storage.Esent.JournalsStoragePath, PathType = PathType.Journal, ResourceName = database.Name, ResourceType = ResourceType.Database });
				pathsToCheck.Add(new PathToCheck { Path = database.Configuration.Storage.Voron.JournalsStoragePath, PathType = PathType.Journal, ResourceName = database.Name, ResourceType = ResourceType.Database });
				pathsToCheck.Add(new PathToCheck { Path = database.Configuration.DataDirectory, PathType = PathType.Data, ResourceName = database.Name, ResourceType = ResourceType.Database });
			});

			options.FileSystemLandlord.ForAllFileSystems(filesystem =>
			{
				pathsToCheck.Add(new PathToCheck { Path = filesystem.Configuration.FileSystem.DataDirectory, PathType = PathType.Data, ResourceName = filesystem.Name, ResourceType = ResourceType.FileSystem });
				pathsToCheck.Add(new PathToCheck { Path = filesystem.Configuration.FileSystem.IndexStoragePath, PathType = PathType.Index, ResourceName = filesystem.Name, ResourceType = ResourceType.FileSystem });
				pathsToCheck.Add(new PathToCheck { Path = filesystem.Configuration.Storage.Esent.JournalsStoragePath, PathType = PathType.Journal, ResourceName = filesystem.Name, ResourceType = ResourceType.FileSystem });
				pathsToCheck.Add(new PathToCheck { Path = filesystem.Configuration.Storage.Voron.JournalsStoragePath, PathType = PathType.Journal, ResourceName = filesystem.Name, ResourceType = ResourceType.FileSystem });
			});

			var roots = new List<PathToCheck>();
			var unc = new List<PathToCheck>();
			foreach (var pathToCheck in pathsToCheck.Where(pathToCheck => pathToCheck.Path != null && Path.IsPathRooted(pathToCheck.Path) && pathToCheck.Path.StartsWith("\\\\") == false))
			{
				if (Path.IsPathRooted(pathToCheck.Path) && pathToCheck.Path.StartsWith("\\\\") == false)
				{
					pathToCheck.Path = Path.GetPathRoot(pathToCheck.Path);
					roots.Add(pathToCheck);
					continue;
				}

				if (pathToCheck.Path.StartsWith("\\\\"))
				{
					pathToCheck.Path = Path.GetPathRoot(pathToCheck.Path);
					unc.Add(pathToCheck);
				}
			}

			var groupedRoots = roots
				.GroupBy(x => x.Path)
				.ToList();

			var groupedUncRoots = unc
				.GroupBy(x => x.Path)
				.ToList();

			var lacksFreeSpace = new List<string>();
			var drives = DriveInfo.GetDrives();

			foreach (var drive in drives)
			{
				var group = groupedRoots.FirstOrDefault(x => string.Equals(x.Key, drive.Name, StringComparison.OrdinalIgnoreCase));
				if (group == null)
					continue;

				var freeSpaceInPercentage = drive.TotalFreeSpace * 1.0 / drive.TotalSize;
				if (freeSpaceInPercentage < FreeThreshold)
					lacksFreeSpace.Add(drive.Name);

				group.ForEach(x =>
				{
					x.FreeSpaceInPercentage = freeSpaceInPercentage;
					x.FreeSpaceInBytes = drive.TotalFreeSpace;
				});
			}

			foreach (var group in groupedUncRoots)
			{
				var result = DiskSpaceChecker.GetFreeDiskSpace(group.Key, drives);
				if (result == null)
					continue;

				var freeSpaceInPercentage = result.TotalFreeSpaceInBytes * 1.0 / result.TotalSize;
				if (freeSpaceInPercentage < FreeThreshold)
					lacksFreeSpace.Add(group.Key);

				group.ForEach(x =>
				{
					x.FreeSpaceInPercentage = freeSpaceInPercentage;
					x.FreeSpaceInBytes = result.TotalFreeSpaceInBytes;
				});
			}

			if (lacksFreeSpace.Any())
			{
				options.SystemDatabase.AddAlert(new Alert
				{
					AlertLevel = AlertLevel.Warning,
					CreatedAt = SystemTime.UtcNow,
					Title = string.Format("Database disk{0} ({1}) has less than {2}% free space.", lacksFreeSpace.Count() > 1 ? "s" : string.Empty, string.Join(", ", lacksFreeSpace), (int)(FreeThreshold * 100)),
					UniqueKey = "Free space"
				});
			}

			options.DatabaseLandlord.ForAllDatabases(database =>
			{
				foreach (var path in pathsToCheck.Where(x => x.FreeSpaceInPercentage.HasValue && x.FreeSpaceInBytes.HasValue && x.ResourceType == ResourceType.Database && x.ResourceName == database.Name))
				{
					database.OnDiskSpaceChanged(new DiskSpaceNotification(path.Path, path.PathType, path.FreeSpaceInBytes.Value, path.FreeSpaceInPercentage.Value));
				}
			});
		}

		public void Dispose()
		{
		}

		private class PathToCheck
		{
			public string Path { get; set; }

			public PathType PathType { get; set; }

			public string ResourceName { get; set; }

			public ResourceType ResourceType { get; set; }

			public double? FreeSpaceInBytes { get; set; }

			public double? FreeSpaceInPercentage { get; set; }
		}

		private enum ResourceType
		{
			Database,
			FileSystem
		}

		public static class DiskSpaceChecker
		{
			public static DiskSpaceResult GetFreeDiskSpace(string pathToCheck, DriveInfo[] driveInfo)
			{
				if (string.IsNullOrEmpty(pathToCheck))
					return null;

				if (Path.IsPathRooted(pathToCheck) && pathToCheck.StartsWith("\\\\") == false)
				{
					var root = Path.GetPathRoot(pathToCheck);

					foreach (var drive in driveInfo)
					{
						if (root.Contains(drive.Name) == false)
							continue;

						return new DiskSpaceResult
						{
							DriveName = root,
							TotalFreeSpaceInBytes = drive.TotalFreeSpace,
							TotalSize = drive.TotalSize
						};
					}

					return null;
				}

				if (pathToCheck.StartsWith("\\\\"))
				{
					var uncRoot = Path.GetPathRoot(pathToCheck);

					ulong freeBytesAvailable;
					ulong totalNumberOfBytes;
					ulong totalNumberOfFreeBytes;
					var success = GetDiskFreeSpaceEx(uncRoot, out freeBytesAvailable, out totalNumberOfBytes, out totalNumberOfFreeBytes);

					if (success == false)
						return null;

					return new DiskSpaceResult
					{
						DriveName = uncRoot,
						TotalFreeSpaceInBytes = (long)freeBytesAvailable,
						TotalSize = (long)totalNumberOfBytes
					};
				}

				return null;
			}

			public class DiskSpaceResult
			{
				public string DriveName { get; set; }

				public long TotalFreeSpaceInBytes { get; set; }

				public long TotalSize { get; set; }
			}
		}
	}
=======
    public class CheckFreeDiskSpace : IServerStartupTask
    {
        [DllImport("kernel32.dll", SetLastError = true, CharSet = CharSet.Auto)]
        [return: MarshalAs(UnmanagedType.Bool)]
        static extern bool GetDiskFreeSpaceEx(string lpDirectoryName,
           out ulong lpFreeBytesAvailable,
           out ulong lpTotalNumberOfBytes,
           out ulong lpTotalNumberOfFreeBytes);

        private RavenDBOptions options;

        const double FreeThreshold = 0.15;

        public void Execute(RavenDBOptions serverOptions)
        {
            options = serverOptions;
            options.SystemDatabase.TimerManager.NewTimer(ExecuteCheck, TimeSpan.FromMinutes(1), TimeSpan.FromMinutes(5));
        }

        private void ExecuteCheck(object state)
        {
            if (options.Disposed)
            {
                Dispose();
                return;
            }

            var pathsToCheck = new HashSet<PathToCheck>();

            options.DatabaseLandlord.ForAllDatabases(database =>
            {
                pathsToCheck.Add(new PathToCheck { Path = database.Configuration.IndexStoragePath, PathType = PathType.Index, ResourceName = database.Name, ResourceType = ResourceType.Database });
                pathsToCheck.Add(new PathToCheck { Path = database.Configuration.Storage.Esent.JournalsStoragePath, PathType = PathType.Journal, ResourceName = database.Name, ResourceType = ResourceType.Database });
                pathsToCheck.Add(new PathToCheck { Path = database.Configuration.Storage.Voron.JournalsStoragePath, PathType = PathType.Journal, ResourceName = database.Name, ResourceType = ResourceType.Database });
                pathsToCheck.Add(new PathToCheck { Path = database.Configuration.DataDirectory, PathType = PathType.Data, ResourceName = database.Name, ResourceType = ResourceType.Database });
            });

            options.FileSystemLandlord.ForAllFileSystems(filesystem =>
            {
                pathsToCheck.Add(new PathToCheck { Path = filesystem.Configuration.FileSystem.DataDirectory, PathType = PathType.Data, ResourceName = filesystem.Name, ResourceType = ResourceType.FileSystem });
                pathsToCheck.Add(new PathToCheck { Path = filesystem.Configuration.FileSystem.IndexStoragePath, PathType = PathType.Index, ResourceName = filesystem.Name, ResourceType = ResourceType.FileSystem });
                pathsToCheck.Add(new PathToCheck { Path = filesystem.Configuration.Storage.Esent.JournalsStoragePath, PathType = PathType.Journal, ResourceName = filesystem.Name, ResourceType = ResourceType.FileSystem });
                pathsToCheck.Add(new PathToCheck { Path = filesystem.Configuration.Storage.Voron.JournalsStoragePath, PathType = PathType.Journal, ResourceName = filesystem.Name, ResourceType = ResourceType.FileSystem });
            });

            var roots = new List<PathToCheck>();
            var unc = new List<PathToCheck>();
            foreach (var pathToCheck in pathsToCheck.Where(pathToCheck => pathToCheck.Path != null && Path.IsPathRooted(pathToCheck.Path) && pathToCheck.Path.StartsWith("\\\\") == false))
            {
                if (Path.IsPathRooted(pathToCheck.Path) && pathToCheck.Path.StartsWith("\\\\") == false)
                {
                    pathToCheck.Path = Path.GetPathRoot(pathToCheck.Path);
                    roots.Add(pathToCheck);
                    continue;
                }

                if (pathToCheck.Path.StartsWith("\\\\"))
                {
                    pathToCheck.Path = Path.GetPathRoot(pathToCheck.Path);
                    unc.Add(pathToCheck);
                }
            }

            var groupedRoots = roots
                .GroupBy(x => x.Path)
                .ToList();

            var groupedUncRoots = unc
                .GroupBy(x => x.Path)
                .ToList();

            var lacksFreeSpace = new List<string>();

            foreach (var drive in DriveInfo.GetDrives())
            {
                var group = groupedRoots.FirstOrDefault(x => string.Equals(x.Key, drive.Name, StringComparison.OrdinalIgnoreCase));
                if (group == null)
                    continue;

                var freeSpaceInPercentage = drive.TotalFreeSpace * 1.0 / drive.TotalSize;
                if (freeSpaceInPercentage < FreeThreshold)
                    lacksFreeSpace.Add(drive.Name);

                group.ForEach(x =>
                {
                    x.FreeSpaceInPercentage = freeSpaceInPercentage;
                    x.FreeSpaceInBytes = drive.TotalFreeSpace;
                });
            }

            foreach (var group in groupedUncRoots)
            {
                ulong freeBytesAvailable;
                ulong totalNumberOfBytes;
                ulong totalNumberOfFreeBytes;

                var success = GetDiskFreeSpaceEx(group.Key, out freeBytesAvailable, out totalNumberOfBytes, out totalNumberOfFreeBytes);

                if (success == false)
                    continue;

                var freeSpaceInPercentage = freeBytesAvailable * 1.0 / totalNumberOfBytes;
                if (freeSpaceInPercentage < FreeThreshold)
                    lacksFreeSpace.Add(group.Key);

                group.ForEach(x =>
                {
                    x.FreeSpaceInPercentage = freeSpaceInPercentage;
                    x.FreeSpaceInBytes = freeBytesAvailable;
                });
            }

            if (lacksFreeSpace.Any())
            {
                options.SystemDatabase.AddAlert(new Alert
                {
                    AlertLevel = AlertLevel.Warning,
                    CreatedAt = SystemTime.UtcNow,
                    Title = string.Format("Database disk{0} ({1}) has less than {2}% free space.", lacksFreeSpace.Count() > 1 ? "s" : string.Empty, string.Join(", ", lacksFreeSpace), (int)(FreeThreshold * 100)),
                    UniqueKey = "Free space"
                });
            }

            options.DatabaseLandlord.ForAllDatabases(database =>
            {
                foreach (var path in pathsToCheck.Where(x => x.FreeSpaceInPercentage.HasValue && x.FreeSpaceInBytes.HasValue && x.ResourceType == ResourceType.Database && x.ResourceName == database.Name))
                {
                    database.OnDiskSpaceChanged(new DiskSpaceNotification(path.Path, path.PathType, path.FreeSpaceInBytes.Value, path.FreeSpaceInPercentage.Value));
                }
            });
        }

        public void Dispose()
        {
        }

        private class PathToCheck
        {
            public string Path { get; set; }

            public PathType PathType { get; set; }

            public string ResourceName { get; set; }

            public ResourceType ResourceType { get; set; }

            public double? FreeSpaceInBytes { get; set; }

            public double? FreeSpaceInPercentage { get; set; }
        }

        private enum ResourceType
        {
            Database,
            FileSystem
        }
    }
>>>>>>> b19bf61a
}<|MERGE_RESOLUTION|>--- conflicted
+++ resolved
@@ -18,7 +18,6 @@
 
 namespace Raven.Database.Plugins.Builtins
 {
-<<<<<<< HEAD
 	public class CheckFreeDiskSpace : IServerStartupTask
 	{
 		[DllImport("kernel32.dll", SetLastError = true, CharSet = CharSet.Auto)]
@@ -232,163 +231,4 @@
 			}
 		}
 	}
-=======
-    public class CheckFreeDiskSpace : IServerStartupTask
-    {
-        [DllImport("kernel32.dll", SetLastError = true, CharSet = CharSet.Auto)]
-        [return: MarshalAs(UnmanagedType.Bool)]
-        static extern bool GetDiskFreeSpaceEx(string lpDirectoryName,
-           out ulong lpFreeBytesAvailable,
-           out ulong lpTotalNumberOfBytes,
-           out ulong lpTotalNumberOfFreeBytes);
-
-        private RavenDBOptions options;
-
-        const double FreeThreshold = 0.15;
-
-        public void Execute(RavenDBOptions serverOptions)
-        {
-            options = serverOptions;
-            options.SystemDatabase.TimerManager.NewTimer(ExecuteCheck, TimeSpan.FromMinutes(1), TimeSpan.FromMinutes(5));
-        }
-
-        private void ExecuteCheck(object state)
-        {
-            if (options.Disposed)
-            {
-                Dispose();
-                return;
-            }
-
-            var pathsToCheck = new HashSet<PathToCheck>();
-
-            options.DatabaseLandlord.ForAllDatabases(database =>
-            {
-                pathsToCheck.Add(new PathToCheck { Path = database.Configuration.IndexStoragePath, PathType = PathType.Index, ResourceName = database.Name, ResourceType = ResourceType.Database });
-                pathsToCheck.Add(new PathToCheck { Path = database.Configuration.Storage.Esent.JournalsStoragePath, PathType = PathType.Journal, ResourceName = database.Name, ResourceType = ResourceType.Database });
-                pathsToCheck.Add(new PathToCheck { Path = database.Configuration.Storage.Voron.JournalsStoragePath, PathType = PathType.Journal, ResourceName = database.Name, ResourceType = ResourceType.Database });
-                pathsToCheck.Add(new PathToCheck { Path = database.Configuration.DataDirectory, PathType = PathType.Data, ResourceName = database.Name, ResourceType = ResourceType.Database });
-            });
-
-            options.FileSystemLandlord.ForAllFileSystems(filesystem =>
-            {
-                pathsToCheck.Add(new PathToCheck { Path = filesystem.Configuration.FileSystem.DataDirectory, PathType = PathType.Data, ResourceName = filesystem.Name, ResourceType = ResourceType.FileSystem });
-                pathsToCheck.Add(new PathToCheck { Path = filesystem.Configuration.FileSystem.IndexStoragePath, PathType = PathType.Index, ResourceName = filesystem.Name, ResourceType = ResourceType.FileSystem });
-                pathsToCheck.Add(new PathToCheck { Path = filesystem.Configuration.Storage.Esent.JournalsStoragePath, PathType = PathType.Journal, ResourceName = filesystem.Name, ResourceType = ResourceType.FileSystem });
-                pathsToCheck.Add(new PathToCheck { Path = filesystem.Configuration.Storage.Voron.JournalsStoragePath, PathType = PathType.Journal, ResourceName = filesystem.Name, ResourceType = ResourceType.FileSystem });
-            });
-
-            var roots = new List<PathToCheck>();
-            var unc = new List<PathToCheck>();
-            foreach (var pathToCheck in pathsToCheck.Where(pathToCheck => pathToCheck.Path != null && Path.IsPathRooted(pathToCheck.Path) && pathToCheck.Path.StartsWith("\\\\") == false))
-            {
-                if (Path.IsPathRooted(pathToCheck.Path) && pathToCheck.Path.StartsWith("\\\\") == false)
-                {
-                    pathToCheck.Path = Path.GetPathRoot(pathToCheck.Path);
-                    roots.Add(pathToCheck);
-                    continue;
-                }
-
-                if (pathToCheck.Path.StartsWith("\\\\"))
-                {
-                    pathToCheck.Path = Path.GetPathRoot(pathToCheck.Path);
-                    unc.Add(pathToCheck);
-                }
-            }
-
-            var groupedRoots = roots
-                .GroupBy(x => x.Path)
-                .ToList();
-
-            var groupedUncRoots = unc
-                .GroupBy(x => x.Path)
-                .ToList();
-
-            var lacksFreeSpace = new List<string>();
-
-            foreach (var drive in DriveInfo.GetDrives())
-            {
-                var group = groupedRoots.FirstOrDefault(x => string.Equals(x.Key, drive.Name, StringComparison.OrdinalIgnoreCase));
-                if (group == null)
-                    continue;
-
-                var freeSpaceInPercentage = drive.TotalFreeSpace * 1.0 / drive.TotalSize;
-                if (freeSpaceInPercentage < FreeThreshold)
-                    lacksFreeSpace.Add(drive.Name);
-
-                group.ForEach(x =>
-                {
-                    x.FreeSpaceInPercentage = freeSpaceInPercentage;
-                    x.FreeSpaceInBytes = drive.TotalFreeSpace;
-                });
-            }
-
-            foreach (var group in groupedUncRoots)
-            {
-                ulong freeBytesAvailable;
-                ulong totalNumberOfBytes;
-                ulong totalNumberOfFreeBytes;
-
-                var success = GetDiskFreeSpaceEx(group.Key, out freeBytesAvailable, out totalNumberOfBytes, out totalNumberOfFreeBytes);
-
-                if (success == false)
-                    continue;
-
-                var freeSpaceInPercentage = freeBytesAvailable * 1.0 / totalNumberOfBytes;
-                if (freeSpaceInPercentage < FreeThreshold)
-                    lacksFreeSpace.Add(group.Key);
-
-                group.ForEach(x =>
-                {
-                    x.FreeSpaceInPercentage = freeSpaceInPercentage;
-                    x.FreeSpaceInBytes = freeBytesAvailable;
-                });
-            }
-
-            if (lacksFreeSpace.Any())
-            {
-                options.SystemDatabase.AddAlert(new Alert
-                {
-                    AlertLevel = AlertLevel.Warning,
-                    CreatedAt = SystemTime.UtcNow,
-                    Title = string.Format("Database disk{0} ({1}) has less than {2}% free space.", lacksFreeSpace.Count() > 1 ? "s" : string.Empty, string.Join(", ", lacksFreeSpace), (int)(FreeThreshold * 100)),
-                    UniqueKey = "Free space"
-                });
-            }
-
-            options.DatabaseLandlord.ForAllDatabases(database =>
-            {
-                foreach (var path in pathsToCheck.Where(x => x.FreeSpaceInPercentage.HasValue && x.FreeSpaceInBytes.HasValue && x.ResourceType == ResourceType.Database && x.ResourceName == database.Name))
-                {
-                    database.OnDiskSpaceChanged(new DiskSpaceNotification(path.Path, path.PathType, path.FreeSpaceInBytes.Value, path.FreeSpaceInPercentage.Value));
-                }
-            });
-        }
-
-        public void Dispose()
-        {
-        }
-
-        private class PathToCheck
-        {
-            public string Path { get; set; }
-
-            public PathType PathType { get; set; }
-
-            public string ResourceName { get; set; }
-
-            public ResourceType ResourceType { get; set; }
-
-            public double? FreeSpaceInBytes { get; set; }
-
-            public double? FreeSpaceInPercentage { get; set; }
-        }
-
-        private enum ResourceType
-        {
-            Database,
-            FileSystem
-        }
-    }
->>>>>>> b19bf61a
 }