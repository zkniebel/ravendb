//-----------------------------------------------------------------------
// <copyright file="FilterRavenInternalDocumentsReadTrigger.cs" company="Hibernating Rhinos LTD">
//     Copyright (c) Hibernating Rhinos LTD. All rights reserved.
// </copyright>
//-----------------------------------------------------------------------
using System;
using Raven.Abstractions.Data;
using Raven.Json.Linq;

namespace Raven.Database.Plugins.Builtins
{
<<<<<<< HEAD
	public class FilterRavenInternalDocumentsReadTrigger : AbstractReadTrigger
	{
		public override ReadVetoResult AllowRead(string key, RavenJObject metadata, ReadOperation operation)
		{
			if(key == null)
				return ReadVetoResult.Allowed;
			if (key.StartsWith("Raven/",StringComparison.OrdinalIgnoreCase))
			{
				switch (operation)
				{
					case ReadOperation.Load:
						return ReadVetoResult.Allowed;
					case ReadOperation.Query:
					case ReadOperation.Index:
						return ReadVetoResult.Ignore;
					default:
						throw new ArgumentOutOfRangeException("operation");
				}
			}
			return ReadVetoResult.Allowed;
		}
	}
=======
    public class FilterRavenInternalDocumentsReadTrigger : AbstractReadTrigger
    {
        public override ReadVetoResult AllowRead(string key, RavenJObject metadata, ReadOperation operation, TransactionInformation transactionInformation)
        {
            if(key == null)
                return ReadVetoResult.Allowed;
            if (key.StartsWith("Raven/",StringComparison.OrdinalIgnoreCase))
            {
                switch (operation)
                {
                    case ReadOperation.Load:
                        return ReadVetoResult.Allowed;
                    case ReadOperation.Query:
                    case ReadOperation.Index:
                        return ReadVetoResult.Ignore;
                    default:
                        throw new ArgumentOutOfRangeException("operation");
                }
            }
            return ReadVetoResult.Allowed;
        }
    }
>>>>>>> 68f1ca50
}<|MERGE_RESOLUTION|>--- conflicted
+++ resolved
@@ -9,33 +9,9 @@
 
 namespace Raven.Database.Plugins.Builtins
 {
-<<<<<<< HEAD
-	public class FilterRavenInternalDocumentsReadTrigger : AbstractReadTrigger
-	{
-		public override ReadVetoResult AllowRead(string key, RavenJObject metadata, ReadOperation operation)
-		{
-			if(key == null)
-				return ReadVetoResult.Allowed;
-			if (key.StartsWith("Raven/",StringComparison.OrdinalIgnoreCase))
-			{
-				switch (operation)
-				{
-					case ReadOperation.Load:
-						return ReadVetoResult.Allowed;
-					case ReadOperation.Query:
-					case ReadOperation.Index:
-						return ReadVetoResult.Ignore;
-					default:
-						throw new ArgumentOutOfRangeException("operation");
-				}
-			}
-			return ReadVetoResult.Allowed;
-		}
-	}
-=======
     public class FilterRavenInternalDocumentsReadTrigger : AbstractReadTrigger
     {
-        public override ReadVetoResult AllowRead(string key, RavenJObject metadata, ReadOperation operation, TransactionInformation transactionInformation)
+        public override ReadVetoResult AllowRead(string key, RavenJObject metadata, ReadOperation operation)
         {
             if(key == null)
                 return ReadVetoResult.Allowed;
@@ -55,5 +31,4 @@
             return ReadVetoResult.Allowed;
         }
     }
->>>>>>> 68f1ca50
 }