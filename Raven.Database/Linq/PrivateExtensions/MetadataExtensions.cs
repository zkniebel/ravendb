//-----------------------------------------------------------------------
// <copyright file="MetadataExtensions.cs" company="Hibernating Rhinos LTD">
//     Copyright (c) Hibernating Rhinos LTD. All rights reserved.
// </copyright>
//-----------------------------------------------------------------------
using System;
using System.Collections.Generic;
using System.Linq;
using Raven.Abstractions.Data;
using Raven.Abstractions.Linq;

namespace Raven.Database.Linq.PrivateExtensions
{
	public static class MetadataExtensions
	{
		public static IEnumerable<dynamic> WhereEntityIs(this IEnumerable<dynamic> self, params string[] metadata)
		{
			return self.Where(doc => metadata.Any(
<<<<<<< HEAD
				m => string.Equals(m, doc[Constants.Metadata][Constants.RavenEntityName], StringComparison.OrdinalIgnoreCase)));
=======
				m => string.Equals(m, doc[Constants.Metadata][Constants.RavenEntityName], StringComparison.InvariantCultureIgnoreCase)));
>>>>>>> e3ce453d
		}

		public static dynamic IfEntityIs(this object self, string name)
		{
<<<<<<< HEAD
			if (string.Equals(name, ((dynamic)self)[Constants.Metadata][Constants.RavenEntityName], StringComparison.OrdinalIgnoreCase))
=======
			if (string.Equals(name, ((dynamic)self)[Constants.Metadata][Constants.RavenEntityName], StringComparison.InvariantCultureIgnoreCase))
>>>>>>> e3ce453d
				return self;

			return new DynamicNullObject();
		}
	}
}<|MERGE_RESOLUTION|>--- conflicted
+++ resolved
@@ -16,20 +16,12 @@
 		public static IEnumerable<dynamic> WhereEntityIs(this IEnumerable<dynamic> self, params string[] metadata)
 		{
 			return self.Where(doc => metadata.Any(
-<<<<<<< HEAD
 				m => string.Equals(m, doc[Constants.Metadata][Constants.RavenEntityName], StringComparison.OrdinalIgnoreCase)));
-=======
-				m => string.Equals(m, doc[Constants.Metadata][Constants.RavenEntityName], StringComparison.InvariantCultureIgnoreCase)));
->>>>>>> e3ce453d
 		}
 
 		public static dynamic IfEntityIs(this object self, string name)
 		{
-<<<<<<< HEAD
 			if (string.Equals(name, ((dynamic)self)[Constants.Metadata][Constants.RavenEntityName], StringComparison.OrdinalIgnoreCase))
-=======
-			if (string.Equals(name, ((dynamic)self)[Constants.Metadata][Constants.RavenEntityName], StringComparison.InvariantCultureIgnoreCase))
->>>>>>> e3ce453d
 				return self;
 
 			return new DynamicNullObject();
