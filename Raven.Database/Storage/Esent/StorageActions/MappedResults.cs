//-----------------------------------------------------------------------
// <copyright file="MappedResults.cs" company="Hibernating Rhinos LTD">
//     Copyright (c) Hibernating Rhinos LTD. All rights reserved.
// </copyright>
//-----------------------------------------------------------------------
using System;
using System.Collections.Generic;
using System.IO;
using System.Security.Cryptography;
using System.Text;
using System.Threading;
using Microsoft.Isam.Esent.Interop;
using Raven.Abstractions;
using Raven.Abstractions.Data;
using Raven.Abstractions.Extensions;
using Raven.Abstractions.Util;
using Raven.Database.Indexing;
using Raven.Database.Storage;
using Raven.Json.Linq;
using System.Linq;

namespace Raven.Storage.Esent.StorageActions
{
	public partial class DocumentStorageActions : IMappedResultsStorageAction
	{
		private static readonly ThreadLocal<SHA1> localSha1 = new ThreadLocal<SHA1>(() => new SHA1Managed());

		public static byte[] HashReduceKey(string reduceKey)
		{
			return localSha1.Value.ComputeHash(Encoding.UTF8.GetBytes(reduceKey));
		}

		public void PutMappedResult(string view, string docId, string reduceKey, RavenJObject data)
		{
			Etag etag = uuidGenerator.CreateSequentialUuid(UuidType.MappedResults);
			using (var update = new Update(session, MappedResults, JET_prep.Insert))
			{
				Api.SetColumn(session, MappedResults, tableColumnsCache.MappedResultsColumns["view"], view, Encoding.Unicode);
				Api.SetColumn(session, MappedResults, tableColumnsCache.MappedResultsColumns["document_key"], docId, Encoding.Unicode);
				Api.SetColumn(session, MappedResults, tableColumnsCache.MappedResultsColumns["reduce_key"], reduceKey, Encoding.Unicode);
				Api.SetColumn(session, MappedResults, tableColumnsCache.MappedResultsColumns["hashed_reduce_key"], HashReduceKey(reduceKey));
				var mapBucket = IndexingUtil.MapBucket(docId);
				Api.SetColumn(session, MappedResults, tableColumnsCache.MappedResultsColumns["bucket"], mapBucket);

				using (Stream stream = new BufferedStream(new ColumnStream(session, MappedResults, tableColumnsCache.MappedResultsColumns["data"])))
				{
					using (var dataStream = documentCodecs.Aggregate(stream, (ds, codec) => codec.Value.Encode(reduceKey, data, null, ds)))
					{
						data.WriteTo(dataStream);
						dataStream.Flush();
					}
				}

				Api.SetColumn(session, MappedResults, tableColumnsCache.MappedResultsColumns["etag"], etag.TransformToValueForEsentSorting());
				Api.SetColumn(session, MappedResults, tableColumnsCache.MappedResultsColumns["timestamp"], SystemTime.UtcNow.ToBinary());

				update.Save();
			}

			IncrementReduceKeyCounter(view, reduceKey);
		}

		Dictionary<Tuple<string, string>, int> reduceKeyChanges;
		private void IncrementReduceKeyCounter(string view, string reduceKey)
		{
			if (reduceKeyChanges == null)
			{
				reduceKeyChanges = new Dictionary<Tuple<string, string>, int>();
			}

			var key = Tuple.Create(view, reduceKey);
			reduceKeyChanges[key] = reduceKeyChanges.GetOrAdd(key) + 1;
		}

		public IEnumerable<ReduceKeyAndCount> GetKeysStats(string view, int start, int pageSize)
		{
			Api.JetSetCurrentIndex(session, ReduceKeysCounts, "by_view_and_hashed_reduce_key");
			Api.MakeKey(session, ReduceKeysCounts, view, Encoding.Unicode, MakeKeyGrbit.NewKey);
			if (Api.TrySeek(session, ReduceKeysCounts, SeekGrbit.SeekGE) == false)
				yield break;

			while (start > 0)
			{
				var viewFromDb = Api.RetrieveColumnAsString(session, ReduceKeysCounts, tableColumnsCache.ReduceKeysCountsColumns["view"]);
<<<<<<< HEAD
				if (string.Equals(view, viewFromDb, StringComparison.InvariantCultureIgnoreCase) == false)
=======
				if(string.Equals(view, viewFromDb, StringComparison.OrdinalIgnoreCase) == false)
>>>>>>> ddc26bed
					yield break;
				start--;
				if (Api.TryMoveNext(session, ReduceKeysCounts) == false)
					yield break;
			}

			do
			{
				var count =
					Api.RetrieveColumnAsInt32(session, ReduceKeysCounts,
											  tableColumnsCache.ReduceKeysCountsColumns["mapped_items_count"]).Value;
				var viewFromDb = Api.RetrieveColumnAsString(session, ReduceKeysCounts,
													tableColumnsCache.ReduceKeysCountsColumns["view"], Encoding.Unicode);

<<<<<<< HEAD
				if (string.Equals(view, viewFromDb, StringComparison.InvariantCultureIgnoreCase) == false)
=======
				if(string.Equals(view, viewFromDb, StringComparison.OrdinalIgnoreCase) == false)
>>>>>>> ddc26bed
					continue;

				var key = Api.RetrieveColumnAsString(session, ReduceKeysCounts,
													 tableColumnsCache.ReduceKeysCountsColumns["reduce_key"], Encoding.Unicode);

				pageSize--;
				yield return new ReduceKeyAndCount
				{
					Count = count,
					Key = key
				};
			} while (Api.TryMoveNext(session, ReduceKeysCounts) && pageSize > 0);
		}


		public void PutReducedResult(string view, string reduceKey, int level, int sourceBucket, int bucket, RavenJObject data)
		{
			Etag etag = uuidGenerator.CreateSequentialUuid(UuidType.ReduceResults);

			using (var update = new Update(session, ReducedResults, JET_prep.Insert))
			{
				Api.SetColumn(session, ReducedResults, tableColumnsCache.ReduceResultsColumns["view"], view, Encoding.Unicode);
				Api.SetColumn(session, ReducedResults, tableColumnsCache.ReduceResultsColumns["level"], level);
				Api.SetColumn(session, ReducedResults, tableColumnsCache.ReduceResultsColumns["reduce_key"], reduceKey, Encoding.Unicode);
				Api.SetColumn(session, ReducedResults, tableColumnsCache.ReduceResultsColumns["hashed_reduce_key"], HashReduceKey(reduceKey));
				Api.SetColumn(session, ReducedResults, tableColumnsCache.ReduceResultsColumns["bucket"], bucket);
				Api.SetColumn(session, ReducedResults, tableColumnsCache.ReduceResultsColumns["source_bucket"], sourceBucket);

				using (Stream stream = new BufferedStream(new ColumnStream(session, ReducedResults, tableColumnsCache.ReduceResultsColumns["data"])))
				{
					using (var dataStream = documentCodecs.Aggregate(stream, (ds, codec) => codec.Value.Encode(reduceKey, data, null, ds)))
					{
						data.WriteTo(dataStream);
						dataStream.Flush();
					}
				}

				Api.SetColumn(session, ReducedResults, tableColumnsCache.ReduceResultsColumns["etag"], etag.TransformToValueForEsentSorting());
				Api.SetColumn(session, ReducedResults, tableColumnsCache.ReduceResultsColumns["timestamp"], SystemTime.UtcNow.ToBinary());

				update.Save();
			}
		}

		public void ScheduleReductions(string view, int level, IEnumerable<ReduceKeyAndBucket> reduceKeysAndBuckets)
		{
			foreach (var reduceKeysAndBucket in reduceKeysAndBuckets)
			{
				var bucket = reduceKeysAndBucket.Bucket;

				using (var map = new Update(session, ScheduledReductions, JET_prep.Insert))
				{
					Api.SetColumn(session, ScheduledReductions, tableColumnsCache.ScheduledReductionColumns["view"],
								  view, Encoding.Unicode);
					Api.SetColumn(session, ScheduledReductions, tableColumnsCache.ScheduledReductionColumns["reduce_key"],
								  reduceKeysAndBucket.ReduceKey, Encoding.Unicode);
					Api.SetColumn(session, ScheduledReductions, tableColumnsCache.ScheduledReductionColumns["hashed_reduce_key"],
												  HashReduceKey(reduceKeysAndBucket.ReduceKey));

					Api.SetColumn(session, ScheduledReductions, tableColumnsCache.ScheduledReductionColumns["etag"], uuidGenerator.CreateSequentialUuid(UuidType.ScheduledReductions).ToByteArray());

					Api.SetColumn(session, ScheduledReductions, tableColumnsCache.ScheduledReductionColumns["timestamp"],
								  SystemTime.UtcNow.ToBinary());


					Api.SetColumn(session, ScheduledReductions, tableColumnsCache.ScheduledReductionColumns["bucket"],
								  bucket);

					Api.SetColumn(session, ScheduledReductions, tableColumnsCache.ScheduledReductionColumns["level"], level);
					map.Save();
				}
			}
		}

		public ScheduledReductionInfo DeleteScheduledReduction(List<object> itemsToDelete)
		{
			var hasResult = false;
			var result = new ScheduledReductionInfo();
			var currentEtagBinary = Guid.Empty.ToByteArray();
			foreach (OptimizedIndexReader reader in itemsToDelete)
			{
				foreach (var sortedBookmark in reader.GetSortedBookmarks())
				{
					Api.JetGotoBookmark(session, ScheduledReductions, sortedBookmark.Item1, sortedBookmark.Item2);
					var etagBinary = Api.RetrieveColumn(session, ScheduledReductions,
														tableColumnsCache.ScheduledReductionColumns["etag"]);
					if (new ComparableByteArray(etagBinary).CompareTo(currentEtagBinary) > 0)
					{
						hasResult = true;
						var timestamp =
							Api.RetrieveColumnAsInt64(session, ScheduledReductions,
														 tableColumnsCache.ScheduledReductionColumns["timestamp"]).Value;
						result.Etag = Etag.Parse(etagBinary);
						result.Timestamp = DateTime.FromBinary(timestamp);
					}

					Api.JetDelete(session, ScheduledReductions);
				}
			}
			return hasResult ? result : null;
		}

		public IEnumerable<MappedResultInfo> GetItemsToReduce(string index, string[] reduceKeys, int level, int take, bool loadData, List<object> itemsToDelete)
		{
			Api.JetSetCurrentIndex(session, ScheduledReductions, "by_view_level_and_hashed_reduce_key");

			foreach (var reduceKey in reduceKeys)
			{
				Api.MakeKey(session, ScheduledReductions, index, Encoding.Unicode, MakeKeyGrbit.NewKey);
				Api.MakeKey(session, ScheduledReductions, level, MakeKeyGrbit.None);
				Api.MakeKey(session, ScheduledReductions, HashReduceKey(reduceKey), MakeKeyGrbit.None);
				if (Api.TrySeek(session, ScheduledReductions, SeekGrbit.SeekEQ) == false)
					yield break;

				Api.MakeKey(session, ScheduledReductions, index, Encoding.Unicode, MakeKeyGrbit.NewKey);
				Api.MakeKey(session, ScheduledReductions, level, MakeKeyGrbit.None);
				Api.MakeKey(session, ScheduledReductions, HashReduceKey(reduceKey), MakeKeyGrbit.None);

				Api.TrySetIndexRange(session, ScheduledReductions,
									 SetIndexRangeGrbit.RangeInclusive | SetIndexRangeGrbit.RangeUpperLimit);

				// this isn't used for optimized reading, but to make it easier to delete records later on
				OptimizedIndexReader reader;
				if (itemsToDelete.Count == 0)
				{
					itemsToDelete.Add(reader = new OptimizedIndexReader(take));
				}
				else
				{
					reader = (OptimizedIndexReader)itemsToDelete[0];
				}
				var seen = new HashSet<Tuple<string, int>>();
				do
				{
					var indexFromDb = Api.RetrieveColumnAsString(session, ScheduledReductions, tableColumnsCache.ScheduledReductionColumns["view"], Encoding.Unicode, RetrieveColumnGrbit.RetrieveFromIndex);
					var levelFromDb =
						Api.RetrieveColumnAsInt32(session, ScheduledReductions, tableColumnsCache.ScheduledReductionColumns["level"], RetrieveColumnGrbit.RetrieveFromIndex).
							Value;
					var reduceKeyFromDb = Api.RetrieveColumnAsString(session, ScheduledReductions,
												   tableColumnsCache.ScheduledReductionColumns["reduce_key"]);

					if (string.Equals(index, indexFromDb, StringComparison.OrdinalIgnoreCase) == false)
						continue;
					if (levelFromDb != level)
						continue;
					if (string.IsNullOrEmpty(reduceKey) == false &&
						string.Equals(reduceKeyFromDb, reduceKey, StringComparison.Ordinal) == false)
						continue;

					var bucket =
							Api.RetrieveColumnAsInt32(session, ScheduledReductions, tableColumnsCache.ScheduledReductionColumns["bucket"]).Value;

					if (seen.Add(Tuple.Create(reduceKeyFromDb, bucket)))
					{
						foreach (var mappedResultInfo in GetResultsForBucket(index, level, reduceKeyFromDb, bucket, loadData))
						{
							take--;
							yield return mappedResultInfo;
						}
					}

					reader.Add(session, ScheduledReductions);
				} while (Api.TryMoveNext(session, ScheduledReductions) && take > 0);

				if (take <= 0)
					break;
			}
		}

		private IEnumerable<MappedResultInfo> GetResultsForBucket(string index, int level, string reduceKey, int bucket, bool loadData)
		{
			switch (level)
			{
				case 0:
					return GetMappedResultsForBucket(index, reduceKey, bucket, loadData);
				case 1:
				case 2:
					return GetReducedResultsForBucket(index, reduceKey, level, bucket, loadData);
				default:
					throw new ArgumentException("Invalid level: " + level);
			}
		}

		private IEnumerable<MappedResultInfo> GetMappedResultsForBucket(string index, string reduceKey, int bucket, bool loadData)
		{
			Api.JetSetCurrentIndex(session, MappedResults, "by_view_hashed_reduce_key_and_bucket");
			Api.MakeKey(session, MappedResults, index, Encoding.Unicode, MakeKeyGrbit.NewKey);
			Api.MakeKey(session, MappedResults, HashReduceKey(reduceKey), MakeKeyGrbit.None);
			Api.MakeKey(session, MappedResults, bucket, MakeKeyGrbit.None);

			if (Api.TrySeek(session, MappedResults, SeekGrbit.SeekEQ) == false)
			{
				yield return new MappedResultInfo
				{
					ReduceKey = reduceKey,
					Bucket = bucket
				};
				yield break;
			}

			Api.MakeKey(session, MappedResults, index, Encoding.Unicode, MakeKeyGrbit.NewKey);
			Api.MakeKey(session, MappedResults, HashReduceKey(reduceKey), MakeKeyGrbit.None);
			Api.MakeKey(session, MappedResults, bucket, MakeKeyGrbit.None);

			Api.JetSetIndexRange(session, MappedResults, SetIndexRangeGrbit.RangeInclusive | SetIndexRangeGrbit.RangeUpperLimit);
			bool returnedResults = false;
			do
			{
				var indexFromDb = Api.RetrieveColumnAsString(session, MappedResults, tableColumnsCache.MappedResultsColumns["view"]);
				var keyFromDb = Api.RetrieveColumnAsString(session, MappedResults, tableColumnsCache.MappedResultsColumns["reduce_key"]);
				var bucketFromDb = Api.RetrieveColumnAsInt32(session, MappedResults, tableColumnsCache.MappedResultsColumns["bucket"]).Value;
				if (string.Equals(indexFromDb, index, StringComparison.OrdinalIgnoreCase) == false ||
					bucketFromDb != bucket ||
					string.Equals(keyFromDb, reduceKey, StringComparison.Ordinal) == false // the key is explicitly compared using case sensitive approach
					)
				{
					// we might have a hash collision, so we will just skip and try the next one
					continue;
				}
				var timestamp = Api.RetrieveColumnAsInt64(session, MappedResults, tableColumnsCache.MappedResultsColumns["timestamp"]).Value;
				yield return new MappedResultInfo
				{
					Bucket = bucket,
					ReduceKey =
						keyFromDb,
					Etag = Etag.Parse(Api.RetrieveColumn(session, MappedResults, tableColumnsCache.MappedResultsColumns["etag"])),
					Timestamp = DateTime.FromBinary(timestamp),
					Data = loadData ? LoadMappedResults(keyFromDb) : null,
					Size = Api.RetrieveColumnSize(session, MappedResults, tableColumnsCache.MappedResultsColumns["data"]) ?? 0
				};
				returnedResults = true;
			} while (Api.TryMoveNext(session, MappedResults));

			if (returnedResults == false)
			{
				{
					yield return new MappedResultInfo
					{
						ReduceKey = reduceKey,
						Bucket = bucket
					};
				}
			}
		}


		public void RemoveReduceResults(string indexName, int level, string reduceKey, int sourceBucket)
		{
			Api.JetSetCurrentIndex(session, ReducedResults, "by_view_level_source_bucket_and_hashed_reduce_key");
			Api.MakeKey(session, ReducedResults, indexName, Encoding.Unicode, MakeKeyGrbit.NewKey);
			Api.MakeKey(session, ReducedResults, level, MakeKeyGrbit.None);
			Api.MakeKey(session, ReducedResults, sourceBucket, MakeKeyGrbit.None);
			Api.MakeKey(session, ReducedResults, HashReduceKey(reduceKey), MakeKeyGrbit.None);

			if (Api.TrySeek(session, ReducedResults, SeekGrbit.SeekEQ) == false)
				return;

			do
			{
				var indexFromDb = Api.RetrieveColumnAsString(session, ReducedResults, tableColumnsCache.ReduceResultsColumns["view"], Encoding.Unicode, RetrieveColumnGrbit.RetrieveFromIndex);
				var bucketFromDb = Api.RetrieveColumnAsInt32(session, ReducedResults, tableColumnsCache.ReduceResultsColumns["source_bucket"], RetrieveColumnGrbit.RetrieveFromIndex).Value;
				if (string.Equals(indexFromDb, indexName, StringComparison.OrdinalIgnoreCase) == false ||
					bucketFromDb != sourceBucket)
				{
					break;
				}

				var keyFromDb = Api.RetrieveColumnAsString(session, ReducedResults, tableColumnsCache.ReduceResultsColumns["reduce_key"]);
				if (string.Equals(keyFromDb, reduceKey, StringComparison.Ordinal) == false)// case sensitive check on purpose
					continue;


				Api.JetDelete(session, ReducedResults);
			} while (Api.TryMoveNext(session, ReducedResults));
		}

		private IEnumerable<MappedResultInfo> GetReducedResultsForBucket(string index, string reduceKey, int level, int bucket, bool loadData)
		{
			Api.JetSetCurrentIndex(session, ReducedResults, "by_view_level_hashed_reduce_key_and_bucket");
			Api.MakeKey(session, ReducedResults, index, Encoding.Unicode, MakeKeyGrbit.NewKey);
			Api.MakeKey(session, ReducedResults, level, MakeKeyGrbit.None);
			Api.MakeKey(session, ReducedResults, HashReduceKey(reduceKey), MakeKeyGrbit.None);
			Api.MakeKey(session, ReducedResults, bucket, MakeKeyGrbit.None);

			if (Api.TrySeek(session, ReducedResults, SeekGrbit.SeekEQ) == false)
			{
				yield return new MappedResultInfo
				{
					Bucket = bucket,
					ReduceKey = reduceKey,
				};
				yield break;
			}

			Api.MakeKey(session, ReducedResults, index, Encoding.Unicode, MakeKeyGrbit.NewKey);
			Api.MakeKey(session, ReducedResults, level, MakeKeyGrbit.None);
			Api.MakeKey(session, ReducedResults, HashReduceKey(reduceKey), MakeKeyGrbit.None);
			Api.MakeKey(session, ReducedResults, bucket, MakeKeyGrbit.None);
			Api.JetSetIndexRange(session, ReducedResults, SetIndexRangeGrbit.RangeUpperLimit | SetIndexRangeGrbit.RangeInclusive);
			bool returnedResults = false;
			do
			{
				var key = Api.RetrieveColumnAsString(session, ReducedResults, tableColumnsCache.ReduceResultsColumns["reduce_key"]);
				var bucketFromDb = Api.RetrieveColumnAsInt32(session, ReducedResults, tableColumnsCache.ReduceResultsColumns["bucket"]).Value;
				if (bucketFromDb != bucket)
					break;

				// we explicitly compare the key just as we would during the group by phase, using case sensitive approach
				if (string.Equals(key, reduceKey, StringComparison.Ordinal) == false)
					continue;
				returnedResults = true;
				var timestamp = Api.RetrieveColumnAsInt64(session, ReducedResults, tableColumnsCache.ReduceResultsColumns["timestamp"]).Value;
				yield return new MappedResultInfo
				{
					Bucket = bucket,
					ReduceKey =
						key,
					Etag = Etag.Parse(Api.RetrieveColumn(session, ReducedResults, tableColumnsCache.ReduceResultsColumns["etag"])),
					Timestamp = DateTime.FromBinary(timestamp),
					Data = loadData ? LoadReducedResults(key) : null,
					Size = Api.RetrieveColumnSize(session, ReducedResults, tableColumnsCache.ReduceResultsColumns["data"]) ?? 0
				};
			} while (Api.TryMoveNext(session, ReducedResults));

			if (returnedResults == false)
			{
				yield return new MappedResultInfo
				{
					Bucket = bucket,
					ReduceKey = reduceKey,
				};
			}

		}
		public void DeleteMappedResultsForDocumentId(string documentId, string view, HashSet<ReduceKeyAndBucket> removed)
		{
			Api.JetSetCurrentIndex(session, MappedResults, "by_view_and_doc_key");
			Api.MakeKey(session, MappedResults, view, Encoding.Unicode, MakeKeyGrbit.NewKey);
			Api.MakeKey(session, MappedResults, documentId, Encoding.Unicode, MakeKeyGrbit.None);
			if (Api.TrySeek(session, MappedResults, SeekGrbit.SeekEQ) == false)
				return;

			Api.MakeKey(session, MappedResults, view, Encoding.Unicode, MakeKeyGrbit.NewKey);
			Api.MakeKey(session, MappedResults, documentId, Encoding.Unicode, MakeKeyGrbit.None);
			Api.JetSetIndexRange(session, MappedResults, SetIndexRangeGrbit.RangeUpperLimit | SetIndexRangeGrbit.RangeInclusive);
			do
			{
				// esent index ranges are approximate, and we need to check them ourselves as well
				var viewFromDb = Api.RetrieveColumnAsString(session, MappedResults, tableColumnsCache.MappedResultsColumns["view"]);
				if (StringComparer.OrdinalIgnoreCase.Equals(viewFromDb, view) == false)
					continue;
				var documentIdFromDb = Api.RetrieveColumnAsString(session, MappedResults, tableColumnsCache.MappedResultsColumns["document_key"]);
				if (StringComparer.OrdinalIgnoreCase.Equals(documentIdFromDb, documentId) == false)
					continue;
				var reduceKey = Api.RetrieveColumnAsString(session, MappedResults, tableColumnsCache.MappedResultsColumns["reduce_key"],
														   Encoding.Unicode);
				var bucket = Api.RetrieveColumnAsInt32(session, MappedResults, tableColumnsCache.MappedResultsColumns["bucket"]).Value;

				removed.Add(new ReduceKeyAndBucket(bucket, reduceKey));
				Api.JetDelete(session, MappedResults);
			} while (Api.TryMoveNext(session, MappedResults));

			foreach (var reduceKey in removed.Select(x => x.ReduceKey))
			{
				DecrementReduceKeyCounter(view, reduceKey);
			}
		}

		public void DeleteMappedResultsForView(string view)
		{
			Api.JetSetCurrentIndex(session, MappedResults, "by_view_and_doc_key");
			Api.MakeKey(session, MappedResults, view, Encoding.Unicode, MakeKeyGrbit.NewKey);
			if (Api.TrySeek(session, MappedResults, SeekGrbit.SeekGE) == false)
				return;

			var deletedReduceKeys = new List<string>();

			do
			{
				// esent index ranges are approximate, and we need to check them ourselves as well
				var viewFromDb = Api.RetrieveColumnAsString(session, MappedResults, tableColumnsCache.MappedResultsColumns["view"]);
				if (StringComparer.OrdinalIgnoreCase.Equals(viewFromDb, view) == false)
					break;

				var reduceKey = Api.RetrieveColumnAsString(session, MappedResults, tableColumnsCache.MappedResultsColumns["reduce_key"]);
				deletedReduceKeys.Add(reduceKey);

				Api.JetDelete(session, MappedResults);

			} while (Api.TryMoveNext(session, MappedResults));

			foreach (var reduceKey in deletedReduceKeys)
			{
				DecrementReduceKeyCounter(view, reduceKey);
			}
		}

		public IEnumerable<string> GetKeysForIndexForDebug(string indexName, int start, int take)
		{
			if (take <= 0)
				yield break;

			Api.JetSetCurrentIndex(session, MappedResults, "by_view_bucket_and_hashed_reduce_key");
			Api.MakeKey(session, MappedResults, indexName, Encoding.Unicode, MakeKeyGrbit.NewKey);
			if (Api.TrySeek(session, MappedResults, SeekGrbit.SeekGE) == false)
				yield break;

			try
			{
				Api.JetMove(session, MappedResults, start, MoveGrbit.MoveKeyNE);
			}
			catch (EsentErrorException e)
			{
				if (e.Error == JET_err.NoCurrentRecord)
				{
					yield break;
				}
				throw;
			}

			var results = new HashSet<string>();
			do
			{
				var indexNameFromDb = Api.RetrieveColumnAsString(session, MappedResults,
																 tableColumnsCache.MappedResultsColumns["view"], Encoding.Unicode,
																 RetrieveColumnGrbit.RetrieveFromIndex);
				var keyFromDb = Api.RetrieveColumnAsString(session, MappedResults,
														   tableColumnsCache.MappedResultsColumns["reduce_key"]);
				var comparison = String.Compare(indexNameFromDb, indexName, StringComparison.OrdinalIgnoreCase);
				if (comparison < 0)
					continue; // skip to the next item
				if (comparison > 0) // after the current item
					break;

				if (results.Add(keyFromDb))
				{
					take -= 1;
					yield return keyFromDb;
				}
			} while (Api.TryMoveNext(session, MappedResults) && take > 0);
		}

		public IEnumerable<MappedResultInfo> GetMappedResultsForDebug(string indexName, string key, int take)
		{
			if (take <= 0)
				yield break;


			// NOTE, this intentionally does a table scan for all the items in the same index.
			// the reason it is allowed is that this is only applicable for debug, and never is used in production systems
			Api.JetSetCurrentIndex(session, MappedResults, "by_view_hashed_reduce_key_and_bucket");
			Api.MakeKey(session, MappedResults, indexName, Encoding.Unicode, MakeKeyGrbit.NewKey);
			Api.MakeKey(session, MappedResults, HashReduceKey(key), MakeKeyGrbit.None);
			if (Api.TrySeek(session, MappedResults, SeekGrbit.SeekGE) == false)
				yield break;

			do
			{

				var indexNameFromDb = Api.RetrieveColumnAsString(session, MappedResults,
																 tableColumnsCache.MappedResultsColumns["view"], Encoding.Unicode,
																 RetrieveColumnGrbit.RetrieveFromIndex);
				var keyFromDb = Api.RetrieveColumnAsString(session, MappedResults,
														   tableColumnsCache.MappedResultsColumns["reduce_key"]);

				var indexCompare = string.Compare(indexNameFromDb, indexName, StringComparison.OrdinalIgnoreCase);

				if (indexCompare < 0)
					continue;
				if (indexCompare > 0)
					break;
				var keyCompare = string.Compare(key, keyFromDb, StringComparison.OrdinalIgnoreCase);
				if (keyCompare != 0)
					continue;

				take -= 1;

				var bucket =
					Api.RetrieveColumnAsInt32(session, MappedResults, tableColumnsCache.MappedResultsColumns["bucket"]).Value;
				var timestamp = Api.RetrieveColumnAsInt64(session, MappedResults, tableColumnsCache.MappedResultsColumns["timestamp"]).Value;
				yield return new MappedResultInfo
				{
					ReduceKey = keyFromDb,
					Etag = Etag.Parse(Api.RetrieveColumn(session, MappedResults, tableColumnsCache.MappedResultsColumns["etag"])),
					Timestamp = DateTime.FromBinary(timestamp),
					Data = LoadMappedResults(keyFromDb),
					Size = Api.RetrieveColumnSize(session, MappedResults, tableColumnsCache.MappedResultsColumns["data"]) ?? 0,
					Bucket = bucket,
					Source =
						Api.RetrieveColumnAsString(session, MappedResults, tableColumnsCache.MappedResultsColumns["document_key"],
												   Encoding.Unicode)
				};

			} while (Api.TryMoveNext(session, MappedResults) && take > 0);
		}

		public IEnumerable<MappedResultInfo> GetReducedResultsForDebug(string indexName, string key, int level, int take)
		{
			if (take <= 0)
				yield break;

			// NOTE, this intentionally does a table scan for all the items in the same index.
			// the reason it is allowed is that this is only applicable for debug, and never is used in production systems

			Api.JetSetCurrentIndex(session, ReducedResults, "by_view_level_source_bucket_and_hashed_reduce_key");
			Api.MakeKey(session, ReducedResults, indexName, Encoding.Unicode, MakeKeyGrbit.NewKey);
			Api.MakeKey(session, ReducedResults, level, MakeKeyGrbit.None);
			if (Api.TrySeek(session, ReducedResults, SeekGrbit.SeekGE) == false)
				yield break;

			do
			{

				var levelFromDb =
					Api.RetrieveColumnAsInt32(session, ReducedResults, tableColumnsCache.ReduceResultsColumns["level"]).Value;
				var indexNameFromDb = Api.RetrieveColumnAsString(session, ReducedResults,
																 tableColumnsCache.ReduceResultsColumns["view"], Encoding.Unicode,
																 RetrieveColumnGrbit.RetrieveFromIndex);
				var keyFromDb = Api.RetrieveColumnAsString(session, ReducedResults,
														   tableColumnsCache.ReduceResultsColumns["reduce_key"]);
				var indexCompare = string.Compare(indexNameFromDb, indexName, StringComparison.OrdinalIgnoreCase);

				if (indexCompare < 0)
					continue;
				if (indexCompare > 0)
					break;
				if (levelFromDb < level)
					continue;
				if (levelFromDb > level)
					break;
				var keyCompare = string.Compare(key, keyFromDb, StringComparison.OrdinalIgnoreCase);
				if (keyCompare != 0)
					continue;

				take -= 1;


				var timestamp = Api.RetrieveColumnAsInt64(session, ReducedResults, tableColumnsCache.ReduceResultsColumns["timestamp"]).Value;
				yield return new MappedResultInfo
				{
					ReduceKey = keyFromDb,
					Etag = Etag.Parse(Api.RetrieveColumn(session, ReducedResults, tableColumnsCache.ReduceResultsColumns["etag"])),
					Timestamp = DateTime.FromBinary(timestamp),
					Data = LoadReducedResults(keyFromDb),
					Size = Api.RetrieveColumnSize(session, ReducedResults, tableColumnsCache.ReduceResultsColumns["data"]) ?? 0,
					Bucket = Api.RetrieveColumnAsInt32(session, ReducedResults, tableColumnsCache.ReduceResultsColumns["bucket"]).Value,
					Source =
						Api.RetrieveColumnAsInt32(session, ReducedResults, tableColumnsCache.ReduceResultsColumns["source_bucket"]).
							ToString()
				};
			} while (Api.TryMoveNext(session, ReducedResults) && take > 0);
		}

		public IEnumerable<ReduceTypePerKey> GetReduceTypesPerKeys(string indexName, int limitOfItemsToReduceInSingleStep)
		{
			var allKeysToReduce = new HashSet<string>(StringComparer.OrdinalIgnoreCase);

			Api.JetSetCurrentIndex(session, ScheduledReductions, "by_view_level_and_hashed_reduce_key");
			Api.MakeKey(session, ScheduledReductions, indexName, Encoding.Unicode, MakeKeyGrbit.NewKey);
			if (Api.TrySeek(session, ScheduledReductions, SeekGrbit.SeekGE) == false)
				yield break;
			do
			{
				var indexFromDb = Api.RetrieveColumnAsString(session, ScheduledReductions,
															 tableColumnsCache.ScheduledReductionColumns["view"], Encoding.Unicode,
															 RetrieveColumnGrbit.RetrieveFromIndex);

				if (StringComparer.OrdinalIgnoreCase.Equals(indexName, indexFromDb) == false)
					break;

				var reduceKey = Api.RetrieveColumnAsString(session, ScheduledReductions,
											   tableColumnsCache.ScheduledReductionColumns["reduce_key"]);

				allKeysToReduce.Add(reduceKey);

			} while (Api.TryMoveNext(session, ScheduledReductions));

			foreach (var reduceKey in allKeysToReduce)
			{
				var count = GetNumberOfMappedItemsPerReduceKey(indexName, reduceKey);
				var reduceType = count >= limitOfItemsToReduceInSingleStep ? ReduceType.MultiStep : ReduceType.SingleStep;
				yield return new ReduceTypePerKey(reduceKey, reduceType);
			}
		}

		public void UpdatePerformedReduceType(string indexName, string reduceKey, ReduceType performedReduceType)
		{
			ExecuteOnReduceKey(indexName, reduceKey, ReduceKeysStatus, tableColumnsCache.ReduceKeysStatusColumns, () =>
			{
				using (var update = new Update(session, ReduceKeysStatus, JET_prep.Replace))
				{
					Api.SetColumn(session, ReduceKeysStatus, tableColumnsCache.ReduceKeysStatusColumns["reduce_type"],
								  (int)performedReduceType);

					update.Save();
				}
			},
			createIfMissing: true);
		}

		private void ExecuteOnReduceKey(string view, string reduceKey,
			Table table,
			IDictionary<string, JET_COLUMNID> columnids,
			Action action,
			bool createIfMissing)
		{
			var hashReduceKey = HashReduceKey(reduceKey);

			Api.JetSetCurrentIndex(session, table, "by_view_and_hashed_reduce_key");
			Api.MakeKey(session, table, view, Encoding.Unicode, MakeKeyGrbit.NewKey);
			Api.MakeKey(session, table, hashReduceKey, MakeKeyGrbit.None);
			Api.MakeKey(session, table, reduceKey, Encoding.Unicode, MakeKeyGrbit.None);

			if (Api.TrySeek(session, table, SeekGrbit.SeekEQ) == false)
			{
				if (createIfMissing == false)
					return;
				using (var update = new Update(session, table, JET_prep.Insert))
				{
					Api.SetColumn(session, table, columnids["view"], view, Encoding.Unicode);
					Api.SetColumn(session, table, columnids["reduce_key"], reduceKey, Encoding.Unicode);
					Api.SetColumn(session, table, columnids["hashed_reduce_key"], hashReduceKey);

					update.SaveAndGotoBookmark();
				}
				action();
				return;
			}

			Api.MakeKey(session, table, view, Encoding.Unicode, MakeKeyGrbit.NewKey);
			Api.MakeKey(session, table, hashReduceKey, MakeKeyGrbit.None);
			Api.MakeKey(session, table, reduceKey, Encoding.Unicode, MakeKeyGrbit.None);

			Api.TrySetIndexRange(session, table, SetIndexRangeGrbit.RangeInclusive | SetIndexRangeGrbit.RangeUpperLimit);
			do
			{
				var reduceKeyFromDb = Api.RetrieveColumnAsString(session, table, columnids["reduce_key"]);
				if (StringComparer.Ordinal.Equals(reduceKey, reduceKeyFromDb) == false)
					continue;

				action();
				return;
			} while (Api.TryMoveNext(session, table));
		}

		public ReduceType GetLastPerformedReduceType(string indexName, string reduceKey)
		{
			int reduceType = 0;
			ExecuteOnReduceKey(indexName, reduceKey, ReduceKeysStatus, tableColumnsCache.ReduceKeysStatusColumns, () =>
			{
				reduceType = Api.RetrieveColumnAsInt32(session, ReduceKeysStatus, tableColumnsCache.ReduceKeysStatusColumns["reduce_type"]).Value;
			}, createIfMissing: false);
			return (ReduceType)reduceType;
		}

		public IEnumerable<int> GetMappedBuckets(string indexName, string reduceKey)
		{
			Api.JetSetCurrentIndex(session, MappedResults, "by_view_hashed_reduce_key_and_bucket");
			Api.MakeKey(session, MappedResults, indexName, Encoding.Unicode, MakeKeyGrbit.NewKey);
			Api.MakeKey(session, MappedResults, HashReduceKey(reduceKey), MakeKeyGrbit.None);
			if (Api.TrySeek(session, MappedResults, SeekGrbit.SeekEQ) == false)
				yield break;

			Api.MakeKey(session, MappedResults, indexName, Encoding.Unicode, MakeKeyGrbit.NewKey);
			Api.MakeKey(session, MappedResults, HashReduceKey(reduceKey), MakeKeyGrbit.None);

			Api.JetSetIndexRange(session, MappedResults, SetIndexRangeGrbit.RangeUpperLimit | SetIndexRangeGrbit.RangeInclusive);
			do
			{
				var viewFromDb = Api.RetrieveColumnAsString(session, MappedResults, tableColumnsCache.MappedResultsColumns["view"]);
				if (StringComparer.OrdinalIgnoreCase.Equals(viewFromDb, indexName) == false)
					continue;

				var rKey = Api.RetrieveColumnAsString(session, MappedResults, tableColumnsCache.MappedResultsColumns["reduce_key"],
														   Encoding.Unicode);

				if (StringComparer.OrdinalIgnoreCase.Equals(rKey, reduceKey) == false)
					continue;

				yield return Api.RetrieveColumnAsInt32(session, MappedResults, tableColumnsCache.MappedResultsColumns["bucket"]).Value;
			} while (Api.TryMoveNext(session, MappedResults));
		}

		public IEnumerable<MappedResultInfo> GetMappedResults(string indexName, string[] keysToReduce, bool loadData, int take)
		{
			Api.JetSetCurrentIndex(session, MappedResults, "by_view_hashed_reduce_key_and_bucket");

			foreach (var reduceKey in keysToReduce)
			{
				Api.MakeKey(session, MappedResults, indexName, Encoding.Unicode, MakeKeyGrbit.NewKey);
				var hashReduceKey = HashReduceKey(reduceKey);
				Api.MakeKey(session, MappedResults, hashReduceKey, MakeKeyGrbit.None);
				if (Api.TrySeek(session, MappedResults, SeekGrbit.SeekGE) == false)
					continue;

				do
				{
					var indexFromDb = Api.RetrieveColumnAsString(session, MappedResults, tableColumnsCache.MappedResultsColumns["view"]);
					var hashKeyFromDb = Api.RetrieveColumn(session, MappedResults, tableColumnsCache.MappedResultsColumns["hashed_reduce_key"]);

					if (string.Equals(indexFromDb, indexName, StringComparison.OrdinalIgnoreCase) == false ||
						hashReduceKey.SequenceEqual(hashKeyFromDb) == false)
					{
						break;
					}
					var timestamp = Api.RetrieveColumnAsInt64(session, MappedResults, tableColumnsCache.MappedResultsColumns["timestamp"]).Value;
					var keyFromDb = Api.RetrieveColumnAsString(session, MappedResults, tableColumnsCache.MappedResultsColumns["reduce_key"]);
					yield return new MappedResultInfo
					{
						Bucket = Api.RetrieveColumnAsInt32(session, MappedResults, tableColumnsCache.MappedResultsColumns["bucket"]).Value,
						ReduceKey = keyFromDb,
						Etag = Etag.Parse(Api.RetrieveColumn(session, MappedResults, tableColumnsCache.MappedResultsColumns["etag"])),
						Timestamp = DateTime.FromBinary(timestamp),
						Data = loadData ? LoadMappedResults(keyFromDb) : null,
						Size = Api.RetrieveColumnSize(session, MappedResults, tableColumnsCache.MappedResultsColumns["data"]) ?? 0
					};
				} while (Api.TryMoveNext(session, MappedResults));
			}
		}

		private RavenJObject LoadMappedResults(string key)
		{
			using (Stream stream = new BufferedStream(new ColumnStream(session, MappedResults, tableColumnsCache.MappedResultsColumns["data"])))
			using (var dataStream = documentCodecs.Aggregate(stream, (ds, codec) => codec.Decode(key, null, ds)))
			{
				return dataStream.ToJObject();
			}
		}

		private RavenJObject LoadReducedResults(string key)
		{
			using (Stream stream = new BufferedStream(new ColumnStream(session, ReducedResults, tableColumnsCache.ReduceResultsColumns["data"])))
			using (var dataStream = documentCodecs.Aggregate(stream, (ds, codec) => codec.Decode(key, null, ds)))
			{
				return dataStream.ToJObject();
			}
		}

		public void FlushMapReduceUpdates()
		{
			if (reduceKeyChanges == null)
				return;
			int count = 0;
			foreach (var reduceKeyChange in reduceKeyChanges)
			{
				count++;
				if (count % 50000 == 0)
				{
					PulseTransaction(); // avoid version store out of memory
				}
				IncrementReduceKeyCounter(reduceKeyChange.Key.Item1, reduceKeyChange.Key.Item2, reduceKeyChange.Value);
			}
		}

		private void IncrementReduceKeyCounter(string view, string reduceKey, int val)
		{
			ExecuteOnReduceKey(view, reduceKey, ReduceKeysCounts, tableColumnsCache.ReduceKeysCountsColumns,
				() => Api.EscrowUpdate(session, ReduceKeysCounts, tableColumnsCache.ReduceKeysCountsColumns["mapped_items_count"], val),
				createIfMissing: true);
		}

		private void DecrementReduceKeyCounter(string view, string reduceKey)
		{
			var removeReducedKeyStatus = false;

			ExecuteOnReduceKey(view, reduceKey, ReduceKeysCounts, tableColumnsCache.ReduceKeysCountsColumns,
				() =>
				{
					var result = Api.EscrowUpdate(session, ReduceKeysCounts, tableColumnsCache.ReduceKeysCountsColumns["mapped_items_count"], -1);
					if (result == 1)
					{
						Api.JetDelete(session, ReduceKeysCounts);
						removeReducedKeyStatus = true;
					}
				}, createIfMissing: false);

			if (removeReducedKeyStatus)
			{
				ExecuteOnReduceKey(view, reduceKey, ReduceKeysStatus, tableColumnsCache.ReduceKeysStatusColumns,
								   () => Api.JetDelete(session, ReduceKeysStatus), createIfMissing: false);
			}
		}

		private int GetNumberOfMappedItemsPerReduceKey(string view, string reduceKey)
		{
			int numberOfMappedItemsPerReduceKey = 0;
			ExecuteOnReduceKey(view, reduceKey, ReduceKeysCounts, tableColumnsCache.ReduceKeysCountsColumns, () =>
			{
				numberOfMappedItemsPerReduceKey = Api.RetrieveColumnAsInt32(session, ReduceKeysCounts, tableColumnsCache.ReduceKeysCountsColumns["mapped_items_count"]).Value;
			}, createIfMissing: false);

			return numberOfMappedItemsPerReduceKey;
		}
	}
}<|MERGE_RESOLUTION|>--- conflicted
+++ resolved
@@ -82,11 +82,7 @@
 			while (start > 0)
 			{
 				var viewFromDb = Api.RetrieveColumnAsString(session, ReduceKeysCounts, tableColumnsCache.ReduceKeysCountsColumns["view"]);
-<<<<<<< HEAD
 				if (string.Equals(view, viewFromDb, StringComparison.InvariantCultureIgnoreCase) == false)
-=======
-				if(string.Equals(view, viewFromDb, StringComparison.OrdinalIgnoreCase) == false)
->>>>>>> ddc26bed
 					yield break;
 				start--;
 				if (Api.TryMoveNext(session, ReduceKeysCounts) == false)
@@ -101,11 +97,7 @@
 				var viewFromDb = Api.RetrieveColumnAsString(session, ReduceKeysCounts,
 													tableColumnsCache.ReduceKeysCountsColumns["view"], Encoding.Unicode);
 
-<<<<<<< HEAD
 				if (string.Equals(view, viewFromDb, StringComparison.InvariantCultureIgnoreCase) == false)
-=======
-				if(string.Equals(view, viewFromDb, StringComparison.OrdinalIgnoreCase) == false)
->>>>>>> ddc26bed
 					continue;
 
 				var key = Api.RetrieveColumnAsString(session, ReduceKeysCounts,
