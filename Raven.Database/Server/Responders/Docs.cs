//-----------------------------------------------------------------------
// <copyright file="Docs.cs" company="Hibernating Rhinos LTD">
//     Copyright (c) Hibernating Rhinos LTD. All rights reserved.
// </copyright>
//-----------------------------------------------------------------------
using System;
<<<<<<< HEAD
using Raven.Abstractions.Data;
=======
using System.Security.Cryptography;
>>>>>>> f2a050be
using Raven.Abstractions.Extensions;
using Raven.Database.Extensions;
using Raven.Database.Server.Abstractions;
using Raven.Json.Linq;
using System.Linq;

namespace Raven.Database.Server.Responders
{
	public class Docs : AbstractRequestResponder
	{
		public override string UrlPattern
		{
			get { return "^/docs/?$"; }
		}

		public override string[] SupportedVerbs
		{
			get { return new[] {"GET", "POST"}; }
		}

		public override void Respond(IHttpContext context)
		{
			switch (context.Request.HttpMethod)
			{
				case "GET":
<<<<<<< HEAD
					Etag lastDocEtag = Etag.Empty;
=======
					long documentsCount = 0;
					Guid lastDocEtag = Guid.Empty;
>>>>>>> f2a050be
					Database.TransactionalStorage.Batch(accessor =>
					{
						lastDocEtag = accessor.Staleness.GetMostRecentDocumentEtag();
						documentsCount = accessor.Documents.GetDocumentsCount();
					});

					var array = lastDocEtag.ToByteArray().Concat(BitConverter.GetBytes(documentsCount)).ToArray();
					using (var md5 = MD5.Create())
					{
						var hashed = md5.ComputeHash(array);
						lastDocEtag = new Guid(hashed);
					}

					if (context.MatchEtag(lastDocEtag))
					{
						context.SetStatusToNotModified();
					}
					else
					{
						context.WriteHeaders(new RavenJObject(), lastDocEtag);

						var startsWith = context.Request.QueryString["startsWith"];
						if (string.IsNullOrEmpty(startsWith))
							context.WriteJson(Database.GetDocuments(context.GetStart(), context.GetPageSize(Database.Configuration.MaxPageSize), context.GetEtagFromQueryString()));
						else
							context.WriteJson(Database.GetDocumentsWithIdStartingWith(
								startsWith,
								context.Request.QueryString["matches"],
								context.GetStart(),
								context.GetPageSize(Database.Configuration.MaxPageSize)));
					}
					break;
				case "POST":
					var json = context.ReadJson();
					var id = Database.Put(null, Etag.Empty, json,
					                      context.Request.Headers.FilterHeaders(),
					                      GetRequestTransaction(context));
					context.SetStatusToCreated("/docs/" + Uri.EscapeUriString(id.Key));
					context.WriteJson(id);
					break;
			}
		}
	}
}<|MERGE_RESOLUTION|>--- conflicted
+++ resolved
@@ -4,11 +4,8 @@
 // </copyright>
 //-----------------------------------------------------------------------
 using System;
-<<<<<<< HEAD
+using System.Security.Cryptography;
 using Raven.Abstractions.Data;
-=======
-using System.Security.Cryptography;
->>>>>>> f2a050be
 using Raven.Abstractions.Extensions;
 using Raven.Database.Extensions;
 using Raven.Database.Server.Abstractions;
@@ -34,12 +31,8 @@
 			switch (context.Request.HttpMethod)
 			{
 				case "GET":
-<<<<<<< HEAD
+					long documentsCount = 0;
 					Etag lastDocEtag = Etag.Empty;
-=======
-					long documentsCount = 0;
-					Guid lastDocEtag = Guid.Empty;
->>>>>>> f2a050be
 					Database.TransactionalStorage.Batch(accessor =>
 					{
 						lastDocEtag = accessor.Staleness.GetMostRecentDocumentEtag();
