using Raven.Abstractions;
using Raven.Abstractions.Data;
using Raven.Abstractions.Extensions;
using Raven.Abstractions.Logging;
using Raven.Database.Commercial;
using Raven.Database.Config;
using Raven.Database.Extensions;
using Raven.Database.Server.Connections;
using Raven.Json.Linq;
using System;
using System.Collections.Generic;
using System.Collections.Specialized;
using System.IO;
using System.Linq;
using System.Security.Cryptography;
using System.Text;
using System.Threading;
using System.Threading.Tasks;
using Raven.Abstractions.Exceptions;
using Raven.Database.Storage;

namespace Raven.Database.Server.Tenancy
{
    public class DatabasesLandlord : AbstractLandlord<DocumentDatabase>
    {

        public event Action<InMemoryRavenConfiguration> SetupTenantConfiguration = delegate { };

        private bool initialized;
        private const string DATABASES_PREFIX = "Raven/Databases/";
        public override string ResourcePrefix { get { return DATABASES_PREFIX; } }

        public int MaxIdleTimeForTenantDatabaseInSec { get; private set; }
        
        public int FrequencyToCheckForIdleDatabasesInSec { get; private set; }

        public DatabasesLandlord(DocumentDatabase systemDatabase) : base(systemDatabase)
        {
            int val;
            if (int.TryParse(SystemConfiguration.Settings["Raven/Tenants/MaxIdleTimeForTenantDatabase"], out val) == false)
                val = 900;

            MaxIdleTimeForTenantDatabaseInSec = val;

            if (int.TryParse(SystemConfiguration.Settings["Raven/Tenants/FrequencyToCheckForIdleDatabases"], out val) == false)
                val = 60;

            FrequencyToCheckForIdleDatabasesInSec = val;

            string tempPath = Path.GetTempPath();
            var fullTempPath = tempPath + Constants.TempUploadsDirectoryName;
            if (File.Exists(fullTempPath))
            {
                try
                {
                    File.Delete(fullTempPath);
                }
                catch (Exception)
                {
                    // we ignore this issue, nothing to do now, and we'll only see
                    // this as an error if there are actually uploads
                }
            }
            if (Directory.Exists(fullTempPath))
            {
                try
                {
                    Directory.Delete(fullTempPath, true);
                }
                catch (Exception)
                {
                    // there is nothing that we can do here, and it is possible that we have
                    // another database doing uploads for the same user, so we'll just 
                    // not any cleanup. Worst case, we'll waste some memory.
                }
            }

            Init();
        }

        public DocumentDatabase SystemDatabase
        {
            get { return systemDatabase; }
        }

        public InMemoryRavenConfiguration SystemConfiguration
        {
            get { return systemConfiguration; }
        }

        public InMemoryRavenConfiguration CreateTenantConfiguration(string tenantId, bool ignoreDisabledDatabase = false)
        {
            if (string.IsNullOrWhiteSpace(tenantId) || tenantId.Equals("<system>", StringComparison.OrdinalIgnoreCase))
                return systemConfiguration;
            var document = GetTenantDatabaseDocument(tenantId, ignoreDisabledDatabase);
            if (document == null)
                return null;

            return CreateConfiguration(tenantId, document, "Raven/DataDir", systemConfiguration);
        }

        private DatabaseDocument GetTenantDatabaseDocument(string tenantId, bool ignoreDisabledDatabase = false)
        {
            JsonDocument jsonDocument;
            using (systemDatabase.DisableAllTriggersForCurrentThread())
                jsonDocument = systemDatabase.Documents.Get("Raven/Databases/" + tenantId, null);
            if (jsonDocument == null ||
                jsonDocument.Metadata == null ||
                jsonDocument.Metadata.Value<bool>(Constants.RavenDocumentDoesNotExists) ||
                jsonDocument.Metadata.Value<bool>(Constants.RavenDeleteMarker))
                return null;

            var document = jsonDocument.DataAsJson.JsonDeserialization<DatabaseDocument>();
            if (document.Settings["Raven/DataDir"] == null)
                throw new InvalidOperationException("Could not find Raven/DataDir");

            if (document.Disabled && !ignoreDisabledDatabase)
                throw new InvalidOperationException("The database has been disabled.");

            return document;
        }

        public async Task<DocumentDatabase> GetDatabaseInternal(string name)
        {
	        if (string.Equals("<system>", name, StringComparison.OrdinalIgnoreCase) || string.IsNullOrWhiteSpace(name))
		        return systemDatabase;
	        Task<DocumentDatabase> db;
	        if (TryGetOrCreateResourceStore(name, out db))
		        return await db;
	        return null;
        }

	    public bool TryGetOrCreateResourceStore(string tenantId, out Task<DocumentDatabase> database)
        {
            if (Locks.Contains(DisposingLock))
                throw new ObjectDisposedException("DatabaseLandlord","Server is shutting down, can't access any databases");

            if (Locks.Contains(tenantId))
                throw new InvalidOperationException("Database '" + tenantId + "' is currently locked and cannot be accessed.");

            ManualResetEvent cleanupLock;
            if (Cleanups.TryGetValue(tenantId, out cleanupLock) && cleanupLock.WaitOne(MaxSecondsForTaskToWaitForDatabaseToLoad * 1000) == false)
                throw new InvalidOperationException(string.Format("Database '{0}' is currently being restarted and cannot be accessed. We already waited {1} seconds.", tenantId, MaxSecondsForTaskToWaitForDatabaseToLoad));

            if (ResourcesStoresCache.TryGetValue(tenantId, out database))
            {
                if (database.IsFaulted || database.IsCanceled)
                {
                    ResourcesStoresCache.TryRemove(tenantId, out database);
                    DateTime time;
                    LastRecentlyUsed.TryRemove(tenantId, out time);
                    // and now we will try creating it again
                }
                else
                {
                    return true;
                }
            }

            var config = CreateTenantConfiguration(tenantId);
            if (config == null)
                return false;

<<<<<<< HEAD
		    var hasAcquired = false;
		    try
		    {
			    if (!ResourceSemaphore.Wait(ConcurrentDatabaseLoadTimeout))
					throw new ConcurrentLoadTimeoutException("Too much databases loading concurrently, timed out waiting for them to load.");

				hasAcquired = true;
			    database = ResourcesStoresCache.GetOrAdd(tenantId, __ => Task.Factory.StartNew(() =>
			    {
				    var transportState = ResourseTransportStates.GetOrAdd(tenantId, s => new TransportState());

				    AssertLicenseParameters(config);
				    var documentDatabase = new DocumentDatabase(config, transportState);

				    documentDatabase.SpinBackgroundWorkers(false);
				    documentDatabase.Disposing += DocumentDatabaseDisposingStarted;
				    documentDatabase.DisposingEnded += DocumentDatabaseDisposingEnded;
				    documentDatabase.StorageInaccessible += UnloadDatabaseOnStorageInaccessible;
				    // register only DB that has incremental backup set.
				    documentDatabase.OnBackupComplete += OnDatabaseBackupCompleted;

				    // if we have a very long init process, make sure that we reset the last idle time for this db.
				    LastRecentlyUsed.AddOrUpdate(tenantId, SystemTime.UtcNow, (_, time) => SystemTime.UtcNow);
				    return documentDatabase;
			    }).ContinueWith(task =>
			    {
				    if (task.Status == TaskStatus.Faulted) // this observes the task exception
				    {
					    Logger.WarnException("Failed to create database " + tenantId, task.Exception);
				    }
				    return task;
			    }).Unwrap());
		    }
		    finally
		    {
			    if (hasAcquired)
				    ResourceSemaphore.Release();
		    }

		    if (database.IsFaulted && database.Exception != null)
			{
				// if we are here, there is an error, and if there is an error, we need to clear it from the 
				// resource store cache so we can try to reload it.
				// Note that we return the faulted task anyway, because we need the user to look at the error
				if (database.Exception.Data.Contains("Raven/KeepInResourceStore") == false)
				{
					Task<DocumentDatabase> val;
					ResourcesStoresCache.TryRemove(tenantId, out val);
				}
			}
=======
            database = ResourcesStoresCache.GetOrAdd(tenantId, __ => Task.Factory.StartNew(() =>
            {
                var transportState = ResourseTransportStates.GetOrAdd(tenantId, s => new TransportState());

                AssertLicenseParameters(config);
                var documentDatabase = new DocumentDatabase(config, transportState);

                documentDatabase.SpinBackgroundWorkers(false);
                documentDatabase.Disposing += DocumentDatabaseDisposingStarted;
                documentDatabase.DisposingEnded += DocumentDatabaseDisposingEnded;
                documentDatabase.StorageInaccessible += UnloadDatabaseOnStorageInaccessible;
                // register only DB that has incremental backup set.
                documentDatabase.OnBackupComplete += OnDatabaseBackupCompleted;

                // if we have a very long init process, make sure that we reset the last idle time for this db.
                LastRecentlyUsed.AddOrUpdate(tenantId, SystemTime.UtcNow, (_, time) => SystemTime.UtcNow);
                return documentDatabase;
            }).ContinueWith(task =>
            {
                if (task.Status == TaskStatus.Faulted) // this observes the task exception
                {
                    Logger.WarnException("Failed to create database " + tenantId, task.Exception);
                }
                return task;
            }).Unwrap());

            if (database.IsFaulted && database.Exception != null)
            {
                // if we are here, there is an error, and if there is an error, we need to clear it from the 
                // resource store cache so we can try to reload it.
                // Note that we return the faulted task anyway, because we need the user to look at the error
                if (database.Exception.Data.Contains("Raven/KeepInResourceStore") == false)
                {
                    Task<DocumentDatabase> val;
                    ResourcesStoresCache.TryRemove(tenantId, out val);
                }
            }
>>>>>>> 1b990055

            return true;
        }

        protected InMemoryRavenConfiguration CreateConfiguration(
                        string tenantId,
                        DatabaseDocument document,
                        string folderPropName,
                        InMemoryRavenConfiguration parentConfiguration)
        {
            var config = new InMemoryRavenConfiguration
            {
                Settings = new NameValueCollection(parentConfiguration.Settings),
            };

            if (config.Settings["Raven/CompiledIndexCacheDirectory"] == null)
            {
                var compiledIndexCacheDirectory = parentConfiguration.CompiledIndexCacheDirectory;
                config.Settings["Raven/CompiledIndexCacheDirectory"] = compiledIndexCacheDirectory;  
            }

            SetupTenantConfiguration(config);

            config.CustomizeValuesForDatabaseTenant(tenantId);

            config.Settings["Raven/StorageEngine"] = parentConfiguration.DefaultStorageTypeName;           

            foreach (var setting in document.Settings)
            {
                config.Settings[setting.Key] = setting.Value;
            }
            Unprotect(document);

            foreach (var securedSetting in document.SecuredSettings)
            {
                config.Settings[securedSetting.Key] = securedSetting.Value;
            }

            config.Settings[folderPropName] = config.Settings[folderPropName].ToFullPath(parentConfiguration.DataDirectory);

            config.Settings["Raven/Esent/LogsPath"] = config.Settings["Raven/Esent/LogsPath"].ToFullPath(parentConfiguration.DataDirectory);
            config.Settings[Constants.RavenTxJournalPath] = config.Settings[Constants.RavenTxJournalPath].ToFullPath(parentConfiguration.DataDirectory);

            config.Settings["Raven/VirtualDir"] = config.Settings["Raven/VirtualDir"] + "/" + tenantId;

            config.DatabaseName = tenantId;
            config.IsTenantDatabase = true;

            config.Initialize();
            config.CopyParentSettings(parentConfiguration);
            return config;
        }

        public void Unprotect(DatabaseDocument databaseDocument)
        {
            if (databaseDocument.SecuredSettings == null)
            {
                databaseDocument.SecuredSettings = new Dictionary<string, string>(StringComparer.OrdinalIgnoreCase);
                return;
            }

            foreach (var prop in databaseDocument.SecuredSettings.ToList())
            {
                if (prop.Value == null)
                    continue;
                var bytes = Convert.FromBase64String(prop.Value);
                var entrophy = Encoding.UTF8.GetBytes(prop.Key);
                try
                {
                    var unprotectedValue = ProtectedData.Unprotect(bytes, entrophy, DataProtectionScope.CurrentUser);
                    databaseDocument.SecuredSettings[prop.Key] = Encoding.UTF8.GetString(unprotectedValue);
                }
                catch (Exception e)
                {
                    Logger.WarnException("Could not unprotect secured db data " + prop.Key + " setting the value to '<data could not be decrypted>'", e);
                    databaseDocument.SecuredSettings[prop.Key] = Constants.DataCouldNotBeDecrypted;
                }
            }
        }

        public void Protect(DatabaseDocument databaseDocument)
        {
            if (databaseDocument.SecuredSettings == null)
            {
                databaseDocument.SecuredSettings = new Dictionary<string, string>(StringComparer.OrdinalIgnoreCase);
                return;
            }

            foreach (var prop in databaseDocument.SecuredSettings.ToList())
            {
                if (prop.Value == null)
                    continue;
                var bytes = Encoding.UTF8.GetBytes(prop.Value);
                var entrophy = Encoding.UTF8.GetBytes(prop.Key);
                var protectedValue = ProtectedData.Protect(bytes, entrophy, DataProtectionScope.CurrentUser);
                databaseDocument.SecuredSettings[prop.Key] = Convert.ToBase64String(protectedValue);
            }
        }

        private void OnDatabaseBackupCompleted(DocumentDatabase db)
        {
            var dbStatusKey = "Raven/BackupStatus/" + db.Name;
            var statusDocument = db.Documents.Get(dbStatusKey, null);
            DatabaseOperationsStatus status;
            if (statusDocument == null)
            {
                status = new DatabaseOperationsStatus();
            }
            else
            {
                status = statusDocument.DataAsJson.JsonDeserialization<DatabaseOperationsStatus>();
            }
            status.LastBackup = SystemTime.UtcNow;
            var json = RavenJObject.FromObject(status);
            json.Remove("Id");
            systemDatabase.Documents.Put(dbStatusKey, null, json, new RavenJObject(), null);
        }

        private void AssertLicenseParameters(InMemoryRavenConfiguration config)
        {
            string maxDatabases;
            if (ValidateLicense.CurrentLicense.Attributes.TryGetValue("numberOfDatabases", out maxDatabases))
            {
                if (string.Equals(maxDatabases, "unlimited", StringComparison.OrdinalIgnoreCase) == false)
                {
                    var numberOfAllowedDbs = int.Parse(maxDatabases);

                    int nextPageStart = 0;
                    var databases = systemDatabase.Documents.GetDocumentsWithIdStartingWith("Raven/Databases/", null, null, 0, numberOfAllowedDbs, CancellationToken.None, ref nextPageStart).ToList();
                    if (databases.Count >= numberOfAllowedDbs)
                        throw new InvalidOperationException(
                            "You have reached the maximum number of databases that you can have according to your license: " + numberOfAllowedDbs + Environment.NewLine +
                            "You can either upgrade your RavenDB license or delete a database from the server");
                }
            }

            foreach (var bundle in config.ActiveBundles.Where(bundle => bundle != "PeriodicExport"))
            {
                string value;
                if (ValidateLicense.CurrentLicense.Attributes.TryGetValue(bundle, out value))
                {
                    bool active;
                    if (bool.TryParse(value, out active) && active == false)
                        throw new InvalidOperationException("Your license does not allow the use of the " + bundle + " bundle.");
                }
            }
        }

        public void ForAllDatabases(Action<DocumentDatabase> action, bool excludeSystemDatabase = false)
        {
            if (!excludeSystemDatabase) action(systemDatabase);
            foreach (var value in ResourcesStoresCache
                .Select(db => db.Value)
                .Where(value => value.Status == TaskStatus.RanToCompletion))
            {
                action(value.Result);
            }
        }

        protected override DateTime LastWork(DocumentDatabase resource)
        {
            var databaseSizeInformation = resource.TransactionalStorage.GetDatabaseSize();
            return resource.WorkContext.LastWorkTime +
                   // this allow us to increase the time large databases will be held in memory
                   // because they are more expensive to unload & reload. Using this method, we'll
                   // add 0.5 ms per each KB, or roughly half a second of idle time per MB.
                   // A DB with 1GB will remain live another 16 minutes after being item. Given the default idle time
                   // that means that we'll keep it alive for about 30 minutes without shutting down.
                   // A database with 50GB will take roughly 8 hours of idle time to shut down. 
                   TimeSpan.FromMilliseconds(databaseSizeInformation.AllocatedSizeInBytes / 1024L / 2);
        }

        public void Init()
        {
            if (initialized)
                return;
            initialized = true;
            SystemDatabase.Notifications.OnDocumentChange += (database, notification, doc) =>
            {
                if (notification.Id == null)
                    return;
                const string ravenDbPrefix = "Raven/Databases/";
                if (notification.Id.StartsWith(ravenDbPrefix, StringComparison.InvariantCultureIgnoreCase) == false)
                    return;
                var dbName = notification.Id.Substring(ravenDbPrefix.Length);
                Logger.Info("Shutting down database {0} because the tenant database has been updated or removed", dbName);
                Cleanup(dbName, skipIfActiveInDuration: null, notificationType: notification.Type);
            };
        }

        public bool IsDatabaseLoaded(string tenantName)
        {
            if (tenantName == Constants.SystemDatabase)
                return true;

            Task<DocumentDatabase> dbTask;
            if (ResourcesStoresCache.TryGetValue(tenantName, out dbTask) == false)
                return false;

            return dbTask != null && dbTask.Status == TaskStatus.RanToCompletion;
        }

        private void DocumentDatabaseDisposingStarted(object documentDatabase, EventArgs args)
        {
            try
            {
                var database = documentDatabase as DocumentDatabase;
                if (database == null)
                {
                    return;
                }

                ResourcesStoresCache.Set(database.Name, (dbName) =>
                {
                    var tcs = new TaskCompletionSource<DocumentDatabase>();
                    tcs.SetException(new ObjectDisposedException(database.Name, "Database named " + database.Name + " is being disposed right now and cannot be accessed.\r\n" +
                                                                 "Access will be available when the dispose process will end")
                    {
                        Data =
                        {
                            {"Raven/KeepInResourceStore", "true"}
                        }
                    });
                    // we need to observe this task exception in case no one is actually looking at it during disposal
                    GC.KeepAlive(tcs.Task.Exception);
                    return tcs.Task;
                });
            }
            catch (Exception ex)
            {
                Logger.WarnException("Failed to substitute database task with temporary place holder. This should not happen", ex);
            }
        }

        private void DocumentDatabaseDisposingEnded(object documentDatabase, EventArgs args)
        {
            try
            {
                var database = documentDatabase as DocumentDatabase;
                if (database == null)
                {
                    return;
                }

                ResourcesStoresCache.Remove(database.Name);
            }
            catch (Exception ex)
            {
                Logger.ErrorException("Failed to remove database at the end of the disposal. This should not happen", ex);
            }
        }

        private void UnloadDatabaseOnStorageInaccessible(object documentDatabase, EventArgs eventArgs)
        {
            try
            {
                var database = documentDatabase as DocumentDatabase;
                if (database == null)
                {
                    return;
                }

                Task.Run(() =>
                {
                    Thread.Sleep(2000); // let the exception thrown by the storage to be propagated into the client

                    Logger.Warn("Shutting down database {0} because its storage has become inaccessible", database.Name);

                    Cleanup(database.Name, skipIfActiveInDuration: null, shouldSkip: x => false);
                });

            }
            catch (Exception ex)
            {
                Logger.ErrorException("Failed to cleanup database that storage is inaccessible. This should not happen", ex);
            }

        }
    }
}<|MERGE_RESOLUTION|>--- conflicted
+++ resolved
@@ -26,54 +26,54 @@
 
         public event Action<InMemoryRavenConfiguration> SetupTenantConfiguration = delegate { };
 
-        private bool initialized;
+	    private bool initialized;
         private const string DATABASES_PREFIX = "Raven/Databases/";
         public override string ResourcePrefix { get { return DATABASES_PREFIX; } }
 
-        public int MaxIdleTimeForTenantDatabaseInSec { get; private set; }
-        
-        public int FrequencyToCheckForIdleDatabasesInSec { get; private set; }
+		public int MaxIdleTimeForTenantDatabaseInSec { get; private set; }
+		
+		public int FrequencyToCheckForIdleDatabasesInSec { get; private set; }
 
         public DatabasesLandlord(DocumentDatabase systemDatabase) : base(systemDatabase)
         {
-            int val;
-            if (int.TryParse(SystemConfiguration.Settings["Raven/Tenants/MaxIdleTimeForTenantDatabase"], out val) == false)
-                val = 900;
-
-            MaxIdleTimeForTenantDatabaseInSec = val;
-
-            if (int.TryParse(SystemConfiguration.Settings["Raven/Tenants/FrequencyToCheckForIdleDatabases"], out val) == false)
-                val = 60;
-
-            FrequencyToCheckForIdleDatabasesInSec = val;
-
-            string tempPath = Path.GetTempPath();
-            var fullTempPath = tempPath + Constants.TempUploadsDirectoryName;
-            if (File.Exists(fullTempPath))
-            {
-                try
-                {
-                    File.Delete(fullTempPath);
-                }
-                catch (Exception)
-                {
-                    // we ignore this issue, nothing to do now, and we'll only see
-                    // this as an error if there are actually uploads
-                }
-            }
-            if (Directory.Exists(fullTempPath))
-            {
-                try
-                {
-                    Directory.Delete(fullTempPath, true);
-                }
-                catch (Exception)
-                {
-                    // there is nothing that we can do here, and it is possible that we have
-                    // another database doing uploads for the same user, so we'll just 
-                    // not any cleanup. Worst case, we'll waste some memory.
-                }
-            }
+			int val;
+			if (int.TryParse(SystemConfiguration.Settings["Raven/Tenants/MaxIdleTimeForTenantDatabase"], out val) == false)
+				val = 900;
+
+	        MaxIdleTimeForTenantDatabaseInSec = val;
+
+			if (int.TryParse(SystemConfiguration.Settings["Raven/Tenants/FrequencyToCheckForIdleDatabases"], out val) == false)
+				val = 60;
+
+	        FrequencyToCheckForIdleDatabasesInSec = val;
+
+			string tempPath = Path.GetTempPath();
+			var fullTempPath = tempPath + Constants.TempUploadsDirectoryName;
+	        if (File.Exists(fullTempPath))
+	        {
+		        try
+		        {
+			        File.Delete(fullTempPath);
+		        }
+		        catch (Exception)
+		        {
+			        // we ignore this issue, nothing to do now, and we'll only see
+					// this as an error if there are actually uploads
+		        }
+	        }
+	        if (Directory.Exists(fullTempPath))
+	        {
+		        try
+		        {
+			        Directory.Delete(fullTempPath, true);
+		        }
+		        catch (Exception)
+		        {
+			        // there is nothing that we can do here, and it is possible that we have
+					// another database doing uploads for the same user, so we'll just 
+					// not any cleanup. Worst case, we'll waste some memory.
+		        }
+	        }
 
             Init();
         }
@@ -92,14 +92,14 @@
         {
             if (string.IsNullOrWhiteSpace(tenantId) || tenantId.Equals("<system>", StringComparison.OrdinalIgnoreCase))
                 return systemConfiguration;
-            var document = GetTenantDatabaseDocument(tenantId, ignoreDisabledDatabase);
+			var document = GetTenantDatabaseDocument(tenantId, ignoreDisabledDatabase);
             if (document == null)
                 return null;
 
             return CreateConfiguration(tenantId, document, "Raven/DataDir", systemConfiguration);
         }
 
-        private DatabaseDocument GetTenantDatabaseDocument(string tenantId, bool ignoreDisabledDatabase = false)
+		private DatabaseDocument GetTenantDatabaseDocument(string tenantId, bool ignoreDisabledDatabase = false)
         {
             JsonDocument jsonDocument;
             using (systemDatabase.DisableAllTriggersForCurrentThread())
@@ -114,7 +114,7 @@
             if (document.Settings["Raven/DataDir"] == null)
                 throw new InvalidOperationException("Could not find Raven/DataDir");
 
-            if (document.Disabled && !ignoreDisabledDatabase)
+			if (document.Disabled && !ignoreDisabledDatabase)
                 throw new InvalidOperationException("The database has been disabled.");
 
             return document;
@@ -132,36 +132,35 @@
 
 	    public bool TryGetOrCreateResourceStore(string tenantId, out Task<DocumentDatabase> database)
         {
-            if (Locks.Contains(DisposingLock))
-                throw new ObjectDisposedException("DatabaseLandlord","Server is shutting down, can't access any databases");
-
-            if (Locks.Contains(tenantId))
-                throw new InvalidOperationException("Database '" + tenantId + "' is currently locked and cannot be accessed.");
-
-            ManualResetEvent cleanupLock;
-            if (Cleanups.TryGetValue(tenantId, out cleanupLock) && cleanupLock.WaitOne(MaxSecondsForTaskToWaitForDatabaseToLoad * 1000) == false)
-                throw new InvalidOperationException(string.Format("Database '{0}' is currently being restarted and cannot be accessed. We already waited {1} seconds.", tenantId, MaxSecondsForTaskToWaitForDatabaseToLoad));
-
-            if (ResourcesStoresCache.TryGetValue(tenantId, out database))
-            {
-                if (database.IsFaulted || database.IsCanceled)
-                {
-                    ResourcesStoresCache.TryRemove(tenantId, out database);
-                    DateTime time;
-                    LastRecentlyUsed.TryRemove(tenantId, out time);
-                    // and now we will try creating it again
-                }
-                else
-                {
-                    return true;
-                }
-            }
-
-            var config = CreateTenantConfiguration(tenantId);
+			if (Locks.Contains(DisposingLock))
+				throw new ObjectDisposedException("DatabaseLandlord","Server is shutting down, can't access any databases");
+
+			if (Locks.Contains(tenantId))
+				throw new InvalidOperationException("Database '" + tenantId + "' is currently locked and cannot be accessed.");
+
+	        ManualResetEvent cleanupLock;
+			if (Cleanups.TryGetValue(tenantId, out cleanupLock) && cleanupLock.WaitOne(MaxSecondsForTaskToWaitForDatabaseToLoad * 1000) == false)
+				throw new InvalidOperationException(string.Format("Database '{0}' is currently being restarted and cannot be accessed. We already waited {1} seconds.", tenantId, MaxSecondsForTaskToWaitForDatabaseToLoad));
+
+	        if (ResourcesStoresCache.TryGetValue(tenantId, out database))
+	        {
+		        if (database.IsFaulted || database.IsCanceled)
+		        {
+			        ResourcesStoresCache.TryRemove(tenantId, out database);
+			        DateTime time;
+			        LastRecentlyUsed.TryRemove(tenantId, out time);
+			        // and now we will try creating it again
+		        }
+		        else
+		        {
+			        return true;
+		        }
+	        }
+
+	        var config = CreateTenantConfiguration(tenantId);
             if (config == null)
                 return false;
 
-<<<<<<< HEAD
 		    var hasAcquired = false;
 		    try
 		    {
@@ -171,16 +170,16 @@
 				hasAcquired = true;
 			    database = ResourcesStoresCache.GetOrAdd(tenantId, __ => Task.Factory.StartNew(() =>
 			    {
-				    var transportState = ResourseTransportStates.GetOrAdd(tenantId, s => new TransportState());
+                var transportState = ResourseTransportStates.GetOrAdd(tenantId, s => new TransportState());
 
 				    AssertLicenseParameters(config);
 				    var documentDatabase = new DocumentDatabase(config, transportState);
 
-				    documentDatabase.SpinBackgroundWorkers(false);
-				    documentDatabase.Disposing += DocumentDatabaseDisposingStarted;
-				    documentDatabase.DisposingEnded += DocumentDatabaseDisposingEnded;
-				    documentDatabase.StorageInaccessible += UnloadDatabaseOnStorageInaccessible;
-				    // register only DB that has incremental backup set.
+                documentDatabase.SpinBackgroundWorkers(false);
+                documentDatabase.Disposing += DocumentDatabaseDisposingStarted;
+                documentDatabase.DisposingEnded += DocumentDatabaseDisposingEnded;
+                documentDatabase.StorageInaccessible += UnloadDatabaseOnStorageInaccessible;
+                // register only DB that has incremental backup set.
 				    documentDatabase.OnBackupComplete += OnDatabaseBackupCompleted;
 
 				    // if we have a very long init process, make sure that we reset the last idle time for this db.
@@ -201,7 +200,7 @@
 				    ResourceSemaphore.Release();
 		    }
 
-		    if (database.IsFaulted && database.Exception != null)
+            if (database.IsFaulted && database.Exception != null)
 			{
 				// if we are here, there is an error, and if there is an error, we need to clear it from the 
 				// resource store cache so we can try to reload it.
@@ -212,45 +211,6 @@
 					ResourcesStoresCache.TryRemove(tenantId, out val);
 				}
 			}
-=======
-            database = ResourcesStoresCache.GetOrAdd(tenantId, __ => Task.Factory.StartNew(() =>
-            {
-                var transportState = ResourseTransportStates.GetOrAdd(tenantId, s => new TransportState());
-
-                AssertLicenseParameters(config);
-                var documentDatabase = new DocumentDatabase(config, transportState);
-
-                documentDatabase.SpinBackgroundWorkers(false);
-                documentDatabase.Disposing += DocumentDatabaseDisposingStarted;
-                documentDatabase.DisposingEnded += DocumentDatabaseDisposingEnded;
-                documentDatabase.StorageInaccessible += UnloadDatabaseOnStorageInaccessible;
-                // register only DB that has incremental backup set.
-                documentDatabase.OnBackupComplete += OnDatabaseBackupCompleted;
-
-                // if we have a very long init process, make sure that we reset the last idle time for this db.
-                LastRecentlyUsed.AddOrUpdate(tenantId, SystemTime.UtcNow, (_, time) => SystemTime.UtcNow);
-                return documentDatabase;
-            }).ContinueWith(task =>
-            {
-                if (task.Status == TaskStatus.Faulted) // this observes the task exception
-                {
-                    Logger.WarnException("Failed to create database " + tenantId, task.Exception);
-                }
-                return task;
-            }).Unwrap());
-
-            if (database.IsFaulted && database.Exception != null)
-            {
-                // if we are here, there is an error, and if there is an error, we need to clear it from the 
-                // resource store cache so we can try to reload it.
-                // Note that we return the faulted task anyway, because we need the user to look at the error
-                if (database.Exception.Data.Contains("Raven/KeepInResourceStore") == false)
-                {
-                    Task<DocumentDatabase> val;
-                    ResourcesStoresCache.TryRemove(tenantId, out val);
-                }
-            }
->>>>>>> 1b990055
 
             return true;
         }
@@ -266,11 +226,11 @@
                 Settings = new NameValueCollection(parentConfiguration.Settings),
             };
 
-            if (config.Settings["Raven/CompiledIndexCacheDirectory"] == null)
-            {
-                var compiledIndexCacheDirectory = parentConfiguration.CompiledIndexCacheDirectory;
-                config.Settings["Raven/CompiledIndexCacheDirectory"] = compiledIndexCacheDirectory;  
-            }
+	        if (config.Settings["Raven/CompiledIndexCacheDirectory"] == null)
+	        {
+				var compiledIndexCacheDirectory = parentConfiguration.CompiledIndexCacheDirectory;
+				config.Settings["Raven/CompiledIndexCacheDirectory"] = compiledIndexCacheDirectory;  
+	        }
 
             SetupTenantConfiguration(config);
 
@@ -289,7 +249,7 @@
                 config.Settings[securedSetting.Key] = securedSetting.Value;
             }
 
-            config.Settings[folderPropName] = config.Settings[folderPropName].ToFullPath(parentConfiguration.DataDirectory);
+			config.Settings[folderPropName] = config.Settings[folderPropName].ToFullPath(parentConfiguration.DataDirectory);
 
             config.Settings["Raven/Esent/LogsPath"] = config.Settings["Raven/Esent/LogsPath"].ToFullPath(parentConfiguration.DataDirectory);
             config.Settings[Constants.RavenTxJournalPath] = config.Settings[Constants.RavenTxJournalPath].ToFullPath(parentConfiguration.DataDirectory);
@@ -437,7 +397,7 @@
                     return;
                 var dbName = notification.Id.Substring(ravenDbPrefix.Length);
                 Logger.Info("Shutting down database {0} because the tenant database has been updated or removed", dbName);
-                Cleanup(dbName, skipIfActiveInDuration: null, notificationType: notification.Type);
+				Cleanup(dbName, skipIfActiveInDuration: null, notificationType: notification.Type);
             };
         }
 
@@ -453,81 +413,81 @@
             return dbTask != null && dbTask.Status == TaskStatus.RanToCompletion;
         }
 
-        private void DocumentDatabaseDisposingStarted(object documentDatabase, EventArgs args)
-        {
-            try
-            {
-                var database = documentDatabase as DocumentDatabase;
-                if (database == null)
-                {
-                    return;
-                }
-
-                ResourcesStoresCache.Set(database.Name, (dbName) =>
-                {
-                    var tcs = new TaskCompletionSource<DocumentDatabase>();
-                    tcs.SetException(new ObjectDisposedException(database.Name, "Database named " + database.Name + " is being disposed right now and cannot be accessed.\r\n" +
-                                                                 "Access will be available when the dispose process will end")
-                    {
-                        Data =
-                        {
-                            {"Raven/KeepInResourceStore", "true"}
-                        }
-                    });
-                    // we need to observe this task exception in case no one is actually looking at it during disposal
-                    GC.KeepAlive(tcs.Task.Exception);
-                    return tcs.Task;
-                });
-            }
-            catch (Exception ex)
-            {
-                Logger.WarnException("Failed to substitute database task with temporary place holder. This should not happen", ex);
-            }
-        }
-
-        private void DocumentDatabaseDisposingEnded(object documentDatabase, EventArgs args)
-        {
-            try
-            {
-                var database = documentDatabase as DocumentDatabase;
-                if (database == null)
-                {
-                    return;
-                }
-
-                ResourcesStoresCache.Remove(database.Name);
-            }
-            catch (Exception ex)
-            {
-                Logger.ErrorException("Failed to remove database at the end of the disposal. This should not happen", ex);
-            }
-        }
-
-        private void UnloadDatabaseOnStorageInaccessible(object documentDatabase, EventArgs eventArgs)
-        {
-            try
-            {
-                var database = documentDatabase as DocumentDatabase;
-                if (database == null)
-                {
-                    return;
-                }
-
-                Task.Run(() =>
-                {
-                    Thread.Sleep(2000); // let the exception thrown by the storage to be propagated into the client
-
-                    Logger.Warn("Shutting down database {0} because its storage has become inaccessible", database.Name);
-
-                    Cleanup(database.Name, skipIfActiveInDuration: null, shouldSkip: x => false);
-                });
-
-            }
-            catch (Exception ex)
-            {
-                Logger.ErrorException("Failed to cleanup database that storage is inaccessible. This should not happen", ex);
-            }
-
-        }
+		private void DocumentDatabaseDisposingStarted(object documentDatabase, EventArgs args)
+		{
+			try
+			{
+				var database = documentDatabase as DocumentDatabase;
+				if (database == null)
+				{
+					return;
+				}
+
+				ResourcesStoresCache.Set(database.Name, (dbName) =>
+				{
+					var tcs = new TaskCompletionSource<DocumentDatabase>();
+					tcs.SetException(new ObjectDisposedException(database.Name, "Database named " + database.Name + " is being disposed right now and cannot be accessed.\r\n" +
+																 "Access will be available when the dispose process will end")
+					{
+						Data =
+						{
+							{"Raven/KeepInResourceStore", "true"}
+						}
+					});
+					// we need to observe this task exception in case no one is actually looking at it during disposal
+					GC.KeepAlive(tcs.Task.Exception);
+					return tcs.Task;
+				});
+			}
+			catch (Exception ex)
+			{
+				Logger.WarnException("Failed to substitute database task with temporary place holder. This should not happen", ex);
+			}
+		}
+
+		private void DocumentDatabaseDisposingEnded(object documentDatabase, EventArgs args)
+		{
+			try
+			{
+				var database = documentDatabase as DocumentDatabase;
+				if (database == null)
+				{
+					return;
+				}
+
+				ResourcesStoresCache.Remove(database.Name);
+			}
+			catch (Exception ex)
+			{
+				Logger.ErrorException("Failed to remove database at the end of the disposal. This should not happen", ex);
+			}
+		}
+
+		private void UnloadDatabaseOnStorageInaccessible(object documentDatabase, EventArgs eventArgs)
+		{
+			try
+			{
+				var database = documentDatabase as DocumentDatabase;
+				if (database == null)
+				{
+					return;
+				}
+
+				Task.Run(() =>
+				{
+					Thread.Sleep(2000); // let the exception thrown by the storage to be propagated into the client
+
+					Logger.Warn("Shutting down database {0} because its storage has become inaccessible", database.Name);
+
+					Cleanup(database.Name, skipIfActiveInDuration: null, shouldSkip: x => false);
+				});
+
+			}
+			catch (Exception ex)
+			{
+				Logger.ErrorException("Failed to cleanup database that storage is inaccessible. This should not happen", ex);
+			}
+
+		}
     }
 }