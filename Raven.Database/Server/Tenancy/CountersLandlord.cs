// -----------------------------------------------------------------------
//  <copyright file="CountersLandlord.cs" company="Hibernating Rhinos LTD">
//      Copyright (c) Hibernating Rhinos LTD. All rights reserved.
//  </copyright>
// -----------------------------------------------------------------------
using Raven.Abstractions;
using Raven.Abstractions.Counters;
using Raven.Abstractions.Data;
using Raven.Abstractions.Extensions;
using Raven.Abstractions.Logging;
using Raven.Database.Commercial;
using Raven.Database.Config;
using Raven.Database.Counters;
using Raven.Database.Extensions;
using Raven.Database.Server.Connections;
using System;
using System.Collections.Generic;
using System.Collections.Specialized;
using System.Linq;
using System.Security.Cryptography;
using System.Text;
using System.Threading;
using System.Threading.Tasks;
using Raven.Abstractions.Exceptions;

namespace Raven.Database.Server.Tenancy
{
    public class CountersLandlord : AbstractLandlord<CounterStorage>
    {
        private bool initialized;

        private const string COUNTERS_PREFIX = "Raven/Counters/";
        public override string ResourcePrefix { get { return COUNTERS_PREFIX; } }

        public event Action<InMemoryRavenConfiguration> SetupTenantConfiguration = delegate { };

        public CountersLandlord(DocumentDatabase systemDatabase) : base(systemDatabase)
        {
<<<<<<< HEAD
            Enabled = systemDatabase.Documents.Get("Raven/Counters/Enabled",null) != null;
=======
            Enabled = systemDatabase.Documents.Get("Raven/Counters/Enabled", null) != null;
>>>>>>> 2c1332ab
            Init();
        }

        public bool Enabled { get; set; }

        public InMemoryRavenConfiguration SystemConfiguration { get { return systemDatabase.Configuration; } }

        public void Init()
        {
            if (initialized)
                return;
            initialized = true;
            systemDatabase.Notifications.OnDocumentChange += (database, notification, doc) =>
            {
                if (notification.Id == null)
                    return;
                const string ravenDbPrefix = "Raven/Counters/";
                if (notification.Id.StartsWith(ravenDbPrefix, StringComparison.InvariantCultureIgnoreCase) == false)
                    return;
                var dbName = notification.Id.Substring(ravenDbPrefix.Length);
                Logger.Info("Shutting down counters {0} because the tenant counter document has been updated or removed", dbName);
                Cleanup(dbName, skipIfActiveInDuration: null, notificationType: notification.Type);
            };
        }

        public InMemoryRavenConfiguration CreateTenantConfiguration(string tenantId)
        {
            if (string.IsNullOrWhiteSpace(tenantId))
                throw new ArgumentException("tenantId");
            var document = GetTenantDatabaseDocument(tenantId);
            if (document == null)
                return null;

<<<<<<< HEAD
            return CreateConfiguration(tenantId, document, "Raven/Counters/DataDir", systemDatabase.Configuration);		
=======
            return CreateConfiguration(tenantId, document, "Raven/Counters/DataDir", systemDatabase.Configuration);
>>>>>>> 2c1332ab
        }


        protected InMemoryRavenConfiguration CreateConfiguration(
                        string tenantId,
                        CountersDocument document,
                        string folderPropName,
                        InMemoryRavenConfiguration parentConfiguration)
        {
            var config = new InMemoryRavenConfiguration
            {
                Settings = new NameValueCollection(parentConfiguration.Settings),
            };

            SetupTenantConfiguration(config);

            config.CustomizeValuesForDatabaseTenant(tenantId);

            config.Settings["Raven/StorageEngine"] = parentConfiguration.DefaultStorageTypeName;
            config.Settings["Raven/Counters/Storage"] = parentConfiguration.FileSystem.DefaultStorageTypeName;

            foreach (var setting in document.Settings)
            {
                config.Settings[setting.Key] = setting.Value;
            }
            Unprotect(document);

            foreach (var securedSetting in document.SecuredSettings)
            {
                config.Settings[securedSetting.Key] = securedSetting.Value;
            }

            config.Settings[folderPropName] = config.Settings[folderPropName].ToFullPath(parentConfiguration.DataDirectory);
            config.Settings["Raven/Esent/LogsPath"] = config.Settings["Raven/Esent/LogsPath"].ToFullPath(parentConfiguration.DataDirectory);
            config.Settings[Constants.RavenTxJournalPath] = config.Settings[Constants.RavenTxJournalPath].ToFullPath(parentConfiguration.DataDirectory);

            config.Settings["Raven/VirtualDir"] = config.Settings["Raven/VirtualDir"] + "/" + tenantId;

            config.CountersDatabaseName = tenantId;

            config.Initialize();
            config.CopyParentSettings(parentConfiguration);
            return config;
        }



        private CountersDocument GetTenantDatabaseDocument(string tenantId)
        {
            JsonDocument jsonDocument;
            using (systemDatabase.DisableAllTriggersForCurrentThread())
                jsonDocument = systemDatabase.Documents.Get("Raven/Counters/" + tenantId, null);
            if (jsonDocument == null ||
                jsonDocument.Metadata == null ||
                jsonDocument.Metadata.Value<bool>(Constants.RavenDocumentDoesNotExists) ||
                jsonDocument.Metadata.Value<bool>(Constants.RavenDeleteMarker))
                return null;

            var document = jsonDocument.DataAsJson.JsonDeserialization<CountersDocument>();
            if (document.Settings.Keys.Contains("Raven/Counters/DataDir") == false)
                throw new InvalidOperationException("Could not find Raven/Counters/DataDir");

            if (document.Disabled)
                throw new InvalidOperationException("The database has been disabled.");

            return document;
        }



        public bool TryGetOrCreateResourceStore(string tenantId, out Task<CounterStorage> counter)
        {
            if (Locks.Contains(DisposingLock))
                throw new ObjectDisposedException("CountersLandlord", "Server is shutting down, can't access any counters");

            if (Enabled == false)
            {
                throw new InvalidOperationException("Counters are an experimental feature that is not enabled");
            }

            if (Locks.Contains(tenantId))
                throw new InvalidOperationException("Counters '" + tenantId + "' is currently locked and cannot be accessed");

            ManualResetEvent cleanupLock;
            if (Cleanups.TryGetValue(tenantId, out cleanupLock) && cleanupLock.WaitOne(MaxSecondsForTaskToWaitForDatabaseToLoad * 1000) == false)
                throw new InvalidOperationException(string.Format("Counters '{0}' are currently being restarted and cannot be accessed. We already waited {1} seconds.", tenantId, MaxSecondsForTaskToWaitForDatabaseToLoad));

            if (ResourcesStoresCache.TryGetValue(tenantId, out counter))
            {
                if (counter.IsFaulted || counter.IsCanceled)
                {
                    ResourcesStoresCache.TryRemove(tenantId, out counter);
                    DateTime time;
                    LastRecentlyUsed.TryRemove(tenantId, out time);
                    // and now we will try creating it again
                }
                else
                {
                    return true;
                }
            }

            var config = CreateTenantConfiguration(tenantId);
            if (config == null)
                return false;

            var hasAcquired = false;
            try
            {
<<<<<<< HEAD
                if (!ResourceSemaphore.Wait(ConcurrentResourceLoadTimeout))
=======
                if (!ResourceSemaphore.Wait(ConcurrentDatabaseLoadTimeout))
>>>>>>> 2c1332ab
                    throw new ConcurrentLoadTimeoutException("Too much counters loading concurrently, timed out waiting for them to load.");

                hasAcquired = true;
                counter = ResourcesStoresCache.GetOrAdd(tenantId, __ => Task.Factory.StartNew(() =>
                {
                    var transportState = ResourseTransportStates.GetOrAdd(tenantId, s => new TransportState());
                    var cs = new CounterStorage(systemDatabase.ServerUrl, tenantId, config, transportState);
                    AssertLicenseParameters();

                    // if we have a very long init process, make sure that we reset the last idle time for this db.
                    LastRecentlyUsed.AddOrUpdate(tenantId, SystemTime.UtcNow, (_, time) => SystemTime.UtcNow);
                    return cs;
                }).ContinueWith(task =>
                {
                    if (task.Status == TaskStatus.Faulted) // this observes the task exception
                    {
                        Logger.WarnException("Failed to create counters " + tenantId, task.Exception);
                    }
                    return task;
                }).Unwrap());
                return true;
            }
            finally
            {
                if (hasAcquired)
                    ResourceSemaphore.Release();
            }
        }

        public void Unprotect(CountersDocument configDocument)
        {
            if (configDocument.SecuredSettings == null)
            {
                configDocument.SecuredSettings = new Dictionary<string, string>(StringComparer.OrdinalIgnoreCase);
                return;
            }

            foreach (var prop in configDocument.SecuredSettings.ToList())
            {
                if (prop.Value == null)
                    continue;
                var bytes = Convert.FromBase64String(prop.Value);
                var entrophy = Encoding.UTF8.GetBytes(prop.Key);
                try
                {
                    var unprotectedValue = ProtectedData.Unprotect(bytes, entrophy, DataProtectionScope.CurrentUser);
                    configDocument.SecuredSettings[prop.Key] = Encoding.UTF8.GetString(unprotectedValue);
                }
                catch (Exception e)
                {
                    Logger.WarnException("Could not unprotect secured db data " + prop.Key + " setting the value to '<data could not be decrypted>'", e);
                    configDocument.SecuredSettings[prop.Key] = Constants.DataCouldNotBeDecrypted;
                }
            }
        }

        public void Protect(CountersDocument configDocument)
        {
            if (configDocument.SecuredSettings == null)
            {
                configDocument.SecuredSettings = new Dictionary<string, string>(StringComparer.OrdinalIgnoreCase);
                return;
            }

            foreach (var prop in configDocument.SecuredSettings.ToList())
            {
                if (prop.Value == null)
                    continue;
                var bytes = Encoding.UTF8.GetBytes(prop.Value);
                var entrophy = Encoding.UTF8.GetBytes(prop.Key);
                var protectedValue = ProtectedData.Protect(bytes, entrophy, DataProtectionScope.CurrentUser);
                configDocument.SecuredSettings[prop.Key] = Convert.ToBase64String(protectedValue);
            }
        }

        private void AssertLicenseParameters()
        {
            string maxDatabases;
            if (ValidateLicense.CurrentLicense.Attributes.TryGetValue("numberOfCounters", out maxDatabases))
            {
                if (string.Equals(maxDatabases, "unlimited", StringComparison.OrdinalIgnoreCase) == false)
                {
                    var numberOfAllowedFileSystems = int.Parse(maxDatabases);

                    int nextPageStart = 0;
                    var databases =
                        systemDatabase.Documents.GetDocumentsWithIdStartingWith("Raven/Counters/", null, null, 0,
                            numberOfAllowedFileSystems, CancellationToken.None, ref nextPageStart).ToList();
                    if (databases.Count >= numberOfAllowedFileSystems)
                        throw new InvalidOperationException(
                            "You have reached the maximum number of counters that you can have according to your license: " +
                            numberOfAllowedFileSystems + Environment.NewLine +
                            "You can either upgrade your RavenDB license or delete a counter from the server");
                }
            }
        }


        public async Task<CounterStorage> GetCounterInternal(string name)
        {
            Task<CounterStorage> db;
            if (TryGetOrCreateResourceStore(name, out db))
                return await db;
            return null;
        }

        public void ForAllCounters(Action<CounterStorage> action)
        {
            foreach (var value in ResourcesStoresCache
                .Select(db => db.Value)
                .Where(value => value.Status == TaskStatus.RanToCompletion))
            {
                action(value.Result);
            }
        }

        protected override DateTime LastWork(CounterStorage resource)
        {
            return resource.LastWrite;
        }
    }
}<|MERGE_RESOLUTION|>--- conflicted
+++ resolved
@@ -36,11 +36,7 @@
 
         public CountersLandlord(DocumentDatabase systemDatabase) : base(systemDatabase)
         {
-<<<<<<< HEAD
-            Enabled = systemDatabase.Documents.Get("Raven/Counters/Enabled",null) != null;
-=======
             Enabled = systemDatabase.Documents.Get("Raven/Counters/Enabled", null) != null;
->>>>>>> 2c1332ab
             Init();
         }
 
@@ -74,11 +70,7 @@
             if (document == null)
                 return null;
 
-<<<<<<< HEAD
-            return CreateConfiguration(tenantId, document, "Raven/Counters/DataDir", systemDatabase.Configuration);		
-=======
             return CreateConfiguration(tenantId, document, "Raven/Counters/DataDir", systemDatabase.Configuration);
->>>>>>> 2c1332ab
         }
 
 
@@ -188,11 +180,7 @@
             var hasAcquired = false;
             try
             {
-<<<<<<< HEAD
                 if (!ResourceSemaphore.Wait(ConcurrentResourceLoadTimeout))
-=======
-                if (!ResourceSemaphore.Wait(ConcurrentDatabaseLoadTimeout))
->>>>>>> 2c1332ab
                     throw new ConcurrentLoadTimeoutException("Too much counters loading concurrently, timed out waiting for them to load.");
 
                 hasAcquired = true;
