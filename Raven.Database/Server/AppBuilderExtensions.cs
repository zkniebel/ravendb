﻿using System;
using System.Collections.Generic;
using System.Linq;
using System.Net.Http;
using System.Reflection;
using System.Threading;
using System.Threading.Tasks;
using System.Web.Http;
using System.Web.Http.Dispatcher;
using System.Web.Http.Hosting;
using System.Web.UI;
using Microsoft.Owin;
using Raven.Abstractions.Connection;
using Raven.Abstractions.Logging;
using Raven.Database.Config;
using Raven.Database.Server;
using Raven.Database.Server.Connections;
using Raven.Database.Server.Controllers;
using Raven.Database.Server.RavenFS.Util;
using Raven.Database.Server.Security;
using Raven.Database.Server.Tenancy;
using Raven.Database.Server.WebApi;
using Raven.Database.Server.WebApi.Filters;
using Raven.Database.Server.WebApi.Handlers;
using System.Net;

// ReSharper disable once CheckNamespace
namespace Owin
{
	public static class AppBuilderExtensions
	{
	    private const string HostOnAppDisposing = "host.OnAppDisposing";

	    public static IAppBuilder UseRavenDB(this IAppBuilder app)
		{
			return UseRavenDB(app, new RavenConfiguration());
		}

		public static IAppBuilder UseRavenDB(this IAppBuilder app, InMemoryRavenConfiguration configuration)
		{
			return UseRavenDB(app, new RavenDBOptions(configuration));
		}

		private static IAppBuilder UseInterceptor(this IAppBuilder app)
		{
			return app.Use(typeof(InterceptMiddleware));
		}


		public static IAppBuilder UseRavenDB(this IAppBuilder app, RavenDBOptions options)
		{
			if (options == null)
			{
				throw new ArgumentNullException("options");
			}

			if (app.Properties.ContainsKey(HostOnAppDisposing))
			{
				// This is a katana specific key (i.e. not a standard OWIN key) to be notified
				// when the host in being shut down. Works both in HttpListener and SystemWeb hosting
				// Until owin spec is officially updated, there is no other way to know the host
 				// is shutting down / disposing
				var appDisposing = app.Properties[HostOnAppDisposing] as CancellationToken?;
				if (appDisposing.HasValue)
				{
					appDisposing.Value.Register(options.Dispose);
				}
			}

            AssemblyExtractor.ExtractEmbeddedAssemblies();

#if DEBUG
			app.UseInterceptor();
#endif

            app.Use((context, func) => UpgradeToWebSockets(options, context, func));
            
            app.UseWebApi(CreateHttpCfg(options));


			return app;
		}

        private static async Task UpgradeToWebSockets(RavenDBOptions options, IOwinContext context, Func<Task> next)
        {
            var accept = context.Get<Action<IDictionary<string, object>, Func<IDictionary<string, object>, Task>>>("websocket.Accept");
            if (accept == null)
            {
                // Not a websocket request
                await next();
                return;
            }
            
            WebSocketsTransport webSocketsTrasport = WebSocketTransportFactory.CreateWebSocketTransport(options, context);
            
            if (webSocketsTrasport != null)
            {
<<<<<<< HEAD
=======
                var webSocketsTrasport = new WebSocketsTransport(options, context, (resourceName, currentWebsocketTransport, user) =>
                {
                    try
                    {
                        var oneTimetokenPrincipal = user as MixedModeRequestAuthorizer.OneTimetokenPrincipal;

                        if ((oneTimetokenPrincipal == null || !oneTimetokenPrincipal.IsAdministratorInAnonymouseMode) &&
                            options.SystemDatabase.Configuration.AnonymousUserAccessMode != AnonymousUserAccessMode.Admin)
                        {
                            context.Response.StatusCode = 403;
                            context.Response.ReasonPhrase = "Forbidden";
                            context.Response.Write("{'Error': 'Administrator user is required in order to trace the whole server' }");
                            return false;
                        }

                        var logTarget = LogManager.GetTarget<OnDemandLogTarget>();
                        logTarget.Register(currentWebsocketTransport);
                        return true;
                    }
                    catch 
                    {

                        return false;
                    }
                    
                }, (message) =>
                {
                    var typedMessage = message as LogEventInfo;
                    if (typedMessage != null)
                    {
                        var formattedMessage = new LogEventInfoFormatted(typedMessage);
                        return formattedMessage;
                    }
                    return message;
                    
                });
>>>>>>> 8681ad72
                if (await webSocketsTrasport.TrySetupRequest())
                    accept(null, webSocketsTrasport.Run);
            }
        }
        

		private static HttpConfiguration CreateHttpCfg(RavenDBOptions options)
		{
			var cfg = new HttpConfiguration();
			cfg.Properties[typeof(DatabasesLandlord)] = options.DatabaseLandlord;
            cfg.Properties[typeof(FileSystemsLandlord)] = options.FileSystemLandlord;
			cfg.Properties[typeof(CountersLandlord)] = options.CountersLandlord;
			cfg.Properties[typeof(MixedModeRequestAuthorizer)] = options.MixedModeRequestAuthorizer;
			cfg.Properties[typeof(RequestManager)] = options.RequestManager;
			cfg.Formatters.Remove(cfg.Formatters.XmlFormatter);
			cfg.Formatters.JsonFormatter.SerializerSettings.Converters.Add(new NaveValueCollectionJsonConverterOnlyForConfigFormatters());

			cfg.Services.Replace(typeof(IAssembliesResolver), new MyAssemblyResolver());
			cfg.Filters.Add(new RavenExceptionFilterAttribute());
			cfg.MapHttpAttributeRoutes();

			cfg.Routes.MapHttpRoute(
				"RavenFs", "fs/{controller}/{action}",
				new {id = RouteParameter.Optional});

			cfg.Routes.MapHttpRoute(
				"API Default", "{controller}/{action}",
				new { id = RouteParameter.Optional });

			cfg.Routes.MapHttpRoute(
				"Database Route", "databases/{databaseName}/{controller}/{action}",
				new { id = RouteParameter.Optional });

			cfg.MessageHandlers.Add(new GZipToJsonAndCompressHandler());

			cfg.Services.Replace(typeof(IHostBufferPolicySelector), new SelectiveBufferPolicySelector());
			cfg.EnsureInitialized();
			return cfg;
		}

        

		private class MyAssemblyResolver : IAssembliesResolver
		{
			public ICollection<Assembly> GetAssemblies()
			{
				return AppDomain.CurrentDomain.GetAssemblies().ToList(); ;
			}
		}

		public class SelectiveBufferPolicySelector : IHostBufferPolicySelector
		{
			public bool UseBufferedInputStream(object hostContext)
			{
				var context = hostContext as IOwinContext;

				if (context != null)
				{
					if (context.Request.Uri.LocalPath.EndsWith("bulkInsert", StringComparison.OrdinalIgnoreCase) ||
                        context.Request.Uri.LocalPath.EndsWith("studio-tasks/loadCsvFile", StringComparison.OrdinalIgnoreCase) ||
						context.Request.Uri.LocalPath.EndsWith("studio-tasks/import", StringComparison.OrdinalIgnoreCase) ||
						context.Request.Uri.LocalPath.EndsWith("replication/replicateDocs", StringComparison.OrdinalIgnoreCase) ||
						context.Request.Uri.LocalPath.EndsWith("replication/replicateAttachments", StringComparison.OrdinalIgnoreCase))
						return false;
				}

				return true;
			}

			public bool UseBufferedOutputStream(HttpResponseMessage response)
			{
                var content = response.Content;
			    var compressedContent = content as GZipToJsonAndCompressHandler.CompressedContent;
			    if (compressedContent != null && response.StatusCode != HttpStatusCode.NoContent)
                    return ShouldBuffer(compressedContent.OriginalContent);
			    return ShouldBuffer(content);
			}

		    private bool ShouldBuffer(HttpContent content)
		    {
		        return (content is IEventsTransport ||
		                content is StreamsController.StreamQueryContent ||
		                content is StreamContent ||
		                content is PushStreamContent ||
		                content is JsonContent ||
		                content is MultiGetController.MultiGetContent) == false;
		    }
		}

		private class InterceptMiddleware : OwinMiddleware
		{
			public InterceptMiddleware(OwinMiddleware next) : base(next)
			{
			}

			public override async Task Invoke(IOwinContext context)
			{
				// Pre request stuff
				await Next.Invoke(context);
				// Post request stuff
			}
		}
	}
}<|MERGE_RESOLUTION|>--- conflicted
+++ resolved
@@ -95,45 +95,6 @@
             
             if (webSocketsTrasport != null)
             {
-<<<<<<< HEAD
-=======
-                var webSocketsTrasport = new WebSocketsTransport(options, context, (resourceName, currentWebsocketTransport, user) =>
-                {
-                    try
-                    {
-                        var oneTimetokenPrincipal = user as MixedModeRequestAuthorizer.OneTimetokenPrincipal;
-
-                        if ((oneTimetokenPrincipal == null || !oneTimetokenPrincipal.IsAdministratorInAnonymouseMode) &&
-                            options.SystemDatabase.Configuration.AnonymousUserAccessMode != AnonymousUserAccessMode.Admin)
-                        {
-                            context.Response.StatusCode = 403;
-                            context.Response.ReasonPhrase = "Forbidden";
-                            context.Response.Write("{'Error': 'Administrator user is required in order to trace the whole server' }");
-                            return false;
-                        }
-
-                        var logTarget = LogManager.GetTarget<OnDemandLogTarget>();
-                        logTarget.Register(currentWebsocketTransport);
-                        return true;
-                    }
-                    catch 
-                    {
-
-                        return false;
-                    }
-                    
-                }, (message) =>
-                {
-                    var typedMessage = message as LogEventInfo;
-                    if (typedMessage != null)
-                    {
-                        var formattedMessage = new LogEventInfoFormatted(typedMessage);
-                        return formattedMessage;
-                    }
-                    return message;
-                    
-                });
->>>>>>> 8681ad72
                 if (await webSocketsTrasport.TrySetupRequest())
                     accept(null, webSocketsTrasport.Run);
             }
