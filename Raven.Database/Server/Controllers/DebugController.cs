﻿using System;
using System.Collections.Generic;
using System.Linq;
using System.Net.Http;
using System.Security.Principal;
using System.Threading.Tasks;
using System.Web;
using System.Web.Http;
using Raven.Abstractions.Data;
using Raven.Database.Extensions;
using Raven.Database.Linq;
using Raven.Database.Linq.Ast;
using Raven.Database.Server.Abstractions;
using Raven.Database.Storage;
using Raven.Json.Linq;

namespace Raven.Database.Server.Controllers
{
	[RoutePrefix("")]
	public class DebugController : RavenApiController
	{
		[HttpGet("debug/changes")]
		[HttpGet("databases/{databaseName}/debug/changes")]
		public HttpResponseMessage Changes()
		{
			return GetMessageWithObject(Database.TransportState.DebugStatuses);
		}

		[HttpGet("debug/config")]
		[HttpGet("databases/{databaseName}/debug/config")]
		public HttpResponseMessage Config()
		{
			var cfg = RavenJObject.FromObject(Database.Configuration);
			cfg["OAuthTokenKey"] = "<not shown>";
			var changesAllowed = Database.Configuration.Settings["Raven/Versioning/ChangesToRevisionsAllowed"];
			if (string.IsNullOrWhiteSpace(changesAllowed) == false)
				cfg["Raven/Versioning/ChangesToRevisionsAllowed"] = changesAllowed;

			return GetMessageWithObject(cfg);
		}

		[HttpGet("debug/docrefs")]
		[HttpGet("databases/{databaseName}/debug/docrefs")]
		public HttpResponseMessage Docrefs(string id)
		{
			var totalCount = -1;
			List<string> results = null;
			Database.TransactionalStorage.Batch(accessor =>
			{
				totalCount = accessor.Indexing.GetCountOfDocumentsReferencing(id);
				results =
					accessor.Indexing.GetDocumentsReferencing(id)
							.Skip(GetStart())
							.Take(GetPageSize(Database.Configuration.MaxPageSize))
							.ToList();
			});

			return GetMessageWithObject(new
			{
				TotalCount = totalCount,
				Results = results
			});
		}

<<<<<<< HEAD
		[HttpGet][Route("debug/index-fields")]
=======
		[HttpGet("debug/index-fields")]
		[HttpGet("databases/{databaseName}/debug/index-fields")]
>>>>>>> 6b02cbb4
		public async Task<HttpResponseMessage> IndexFields()
		{
			var indexStr = await ReadStringAsync();
			var mapDefinition = indexStr.Trim().StartsWith("from")
				? QueryParsingUtils.GetVariableDeclarationForLinqQuery(indexStr, true)
				: QueryParsingUtils.GetVariableDeclarationForLinqMethods(indexStr, true);

			var captureSelectNewFieldNamesVisitor = new CaptureSelectNewFieldNamesVisitor();
			mapDefinition.AcceptVisitor(captureSelectNewFieldNamesVisitor, null);

			return GetMessageWithObject(new { captureSelectNewFieldNamesVisitor.FieldNames });
		}

		[HttpGet("debug/list")]
		[HttpGet("databases/{databaseName}/debug/list")]
		public HttpResponseMessage List(string id)
		{
			var listName = id;
			var key = InnerRequest.RequestUri.ParseQueryString()["key"];
			if (key == null)
				throw new ArgumentException("Key query string variable is mandatory");

			ListItem listItem = null;
			Database.TransactionalStorage.Batch(accessor =>
			{
				listItem = accessor.Lists.Read(listName, key);
				if (listItem == null)
					throw new HttpException(400, "Not found");

			});

			if (listItem == null)
				throw new HttpException(400, "Not found");

			return GetMessageWithObject(listItem);
		}

		[HttpGet("debug/queries")]
		[HttpGet("databases/{databaseName}/debug/queries")]
		public HttpResponseMessage Queries()
		{
			return GetMessageWithObject(Database.WorkContext.CurrentlyRunningQueries);
		}

<<<<<<< HEAD
		[HttpGet]
		[Route("user-info")]
		[Route("user-info")]
		[HttpPost]
		[Route("databases/{databaseName}/user-info")]
		[Route("databases/{databaseName}/user-info")]
=======
		[HttpGet("debug/user-info")]
		[HttpPost("debug/user-info")]
		[HttpGet("databases/{databaseName}/debug/user-info")]
		[HttpPost("databases/{databaseName}/debug/user-info")]
>>>>>>> 6b02cbb4
		public HttpResponseMessage UserInfo()
		{
			var principal = User;
			if (principal == null || principal.Identity == null || principal.Identity.IsAuthenticated == false)
			{
				var anonymous = new UserInfo
				{
					Remark = "Using anonymous user",
					IsAdminGlobal = DatabasesLandlord.SystemConfiguration.AnonymousUserAccessMode == AnonymousUserAccessMode.Admin
				};
				return GetMessageWithObject(anonymous);
			}

			var windowsPrincipal = principal as WindowsPrincipal;
			if (windowsPrincipal != null)
			{
				var windowsUser = new UserInfo
				{
					Remark = "Using windows auth",
					User = windowsPrincipal.Identity.Name,
					IsAdminGlobal =
						windowsPrincipal.IsAdministrator(DatabasesLandlord.SystemConfiguration.AnonymousUserAccessMode)
				};

				return GetMessageWithObject(windowsUser);
			}

			var principalWithDatabaseAccess = principal as PrincipalWithDatabaseAccess;
			if (principalWithDatabaseAccess != null)
			{
				var windowsUserWithDatabase = new UserInfo
				{
					Remark = "Using windows auth",
					User = principalWithDatabaseAccess.Identity.Name,
					IsAdminGlobal =
						principalWithDatabaseAccess.IsAdministrator(
							DatabasesLandlord.SystemConfiguration.AnonymousUserAccessMode),
					IsAdminCurrentDb = principalWithDatabaseAccess.IsAdministrator(Database),
					Databases =
						principalWithDatabaseAccess.AdminDatabases.Concat(
							principalWithDatabaseAccess.ReadOnlyDatabases)
												   .Concat(principalWithDatabaseAccess.ReadWriteDatabases)
												   .Select(db => new DatabaseInfo
												   {
													   Database = db,
													   IsAdmin = principal.IsAdministrator(db)
												   }).ToList(),
					AdminDatabases = principalWithDatabaseAccess.AdminDatabases,
					ReadOnlyDatabases = principalWithDatabaseAccess.ReadOnlyDatabases,
					ReadWriteDatabases = principalWithDatabaseAccess.ReadWriteDatabases
				};

				return GetMessageWithObject(windowsUserWithDatabase);
			}

			var oAuthPrincipal = principal as OAuthPrincipal;
			if (oAuthPrincipal != null)
			{
				var oAuth = new UserInfo
				{
					Remark = "Using OAuth",
					User = oAuthPrincipal.Name,
					IsAdminGlobal = oAuthPrincipal.IsAdministrator(DatabasesLandlord.SystemConfiguration.AnonymousUserAccessMode),
					IsAdminCurrentDb = oAuthPrincipal.IsAdministrator(Database),
					Databases = oAuthPrincipal.TokenBody.AuthorizedDatabases
											  .Select(db => new DatabaseInfo
											  {
												  Database = db.TenantId,
												  IsAdmin = principal.IsAdministrator(db.TenantId)
											  }).ToList(),
					AccessTokenBody = oAuthPrincipal.TokenBody,
				};

				return GetMessageWithObject(oAuth);
			}

			var unknown = new UserInfo
			{
				Remark = "Unknown auth",
				Principal = principal
			};

			return GetMessageWithObject(unknown);
		}
	}
}<|MERGE_RESOLUTION|>--- conflicted
+++ resolved
@@ -19,15 +19,17 @@
 	[RoutePrefix("")]
 	public class DebugController : RavenApiController
 	{
-		[HttpGet("debug/changes")]
-		[HttpGet("databases/{databaseName}/debug/changes")]
+		[HttpGet]
+		[Route("debug/changes")]
+		[Route("databases/{databaseName}/debug/changes")]
 		public HttpResponseMessage Changes()
 		{
 			return GetMessageWithObject(Database.TransportState.DebugStatuses);
 		}
 
-		[HttpGet("debug/config")]
-		[HttpGet("databases/{databaseName}/debug/config")]
+		[HttpGet]
+		[Route("debug/config")]
+		[Route("databases/{databaseName}/debug/config")]
 		public HttpResponseMessage Config()
 		{
 			var cfg = RavenJObject.FromObject(Database.Configuration);
@@ -39,8 +41,9 @@
 			return GetMessageWithObject(cfg);
 		}
 
-		[HttpGet("debug/docrefs")]
-		[HttpGet("databases/{databaseName}/debug/docrefs")]
+		[HttpGet]
+		[Route("debug/docrefs")]
+		[Route("databases/{databaseName}/debug/docrefs")]
 		public HttpResponseMessage Docrefs(string id)
 		{
 			var totalCount = -1;
@@ -62,12 +65,9 @@
 			});
 		}
 
-<<<<<<< HEAD
-		[HttpGet][Route("debug/index-fields")]
-=======
-		[HttpGet("debug/index-fields")]
-		[HttpGet("databases/{databaseName}/debug/index-fields")]
->>>>>>> 6b02cbb4
+		[HttpGet]
+		[Route("debug/index-fields")]
+		[Route("databases/{databaseName}/debug/index-fields")]
 		public async Task<HttpResponseMessage> IndexFields()
 		{
 			var indexStr = await ReadStringAsync();
@@ -81,8 +81,9 @@
 			return GetMessageWithObject(new { captureSelectNewFieldNamesVisitor.FieldNames });
 		}
 
-		[HttpGet("debug/list")]
-		[HttpGet("databases/{databaseName}/debug/list")]
+		[HttpGet]
+		[Route("debug/list")]
+		[Route("databases/{databaseName}/debug/list")]
 		public HttpResponseMessage List(string id)
 		{
 			var listName = id;
@@ -105,26 +106,18 @@
 			return GetMessageWithObject(listItem);
 		}
 
-		[HttpGet("debug/queries")]
-		[HttpGet("databases/{databaseName}/debug/queries")]
+		[HttpGet]
+		[Route("debug/queries")]
+		[Route("databases/{databaseName}/debug/queries")]
 		public HttpResponseMessage Queries()
 		{
 			return GetMessageWithObject(Database.WorkContext.CurrentlyRunningQueries);
 		}
 
-<<<<<<< HEAD
-		[HttpGet]
-		[Route("user-info")]
-		[Route("user-info")]
+		[HttpGet]
 		[HttpPost]
-		[Route("databases/{databaseName}/user-info")]
-		[Route("databases/{databaseName}/user-info")]
-=======
-		[HttpGet("debug/user-info")]
-		[HttpPost("debug/user-info")]
-		[HttpGet("databases/{databaseName}/debug/user-info")]
-		[HttpPost("databases/{databaseName}/debug/user-info")]
->>>>>>> 6b02cbb4
+		[Route("debug/user-info")]
+		[Route("databases/{databaseName}/debug/user-info")]
 		public HttpResponseMessage UserInfo()
 		{
 			var principal = User;
