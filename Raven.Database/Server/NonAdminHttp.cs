//-----------------------------------------------------------------------
// <copyright file="NonAdminHttp.cs" company="Hibernating Rhinos LTD">
//     Copyright (c) Hibernating Rhinos LTD. All rights reserved.
// </copyright>
//-----------------------------------------------------------------------
using System;
using System.Diagnostics;
using System.Net;
using System.Security.Principal;

namespace Raven.Database.Server
{
	public static class NonAdminHttp
	{
		public static void EnsureCanListenToWhenInNonAdminContext(int port)
		{
			if (CanStartHttpListener(port))
				return;

<<<<<<< HEAD
			switch (errorCode)
			{
				case 5:		// access denied
					grantCode = TryGrantingHttpPrivileges(port, useSsl);
					RebindCertificates(port, useSsl, sslCertificatePath, sslCertificatePassword);
					break;
				case 32: // already in use, try resetting that
				case 183:	// conflict
					unregisterCode = TryUnregisterHttpPort(port, useSsl);
					grantCode = TryGrantingHttpPrivileges(port, useSsl);
					RebindCertificates(port, useSsl, sslCertificatePath, sslCertificatePassword);
					break;
				default:
					throw new InvalidOperationException("Could not listen to port " + port, listenerException);
			}
=======
			var exit = TryGrantingHttpPrivileges(port);
>>>>>>> ce07991c

			if (CanStartHttpListener(port) == false)
				Console.WriteLine("Failed to grant rights for listening to http, exit code: " + exit);
		}

		private static void GetArgsForHttpAclCmd(int port, out string args, out string cmd)
		{
			if (Environment.OSVersion.Version.Major > 5)
			{
				cmd = "netsh";
				args = string.Format(@"http add urlacl url=http://+:{0}/ user=""{1}""", port,
				                     WindowsIdentity.GetCurrent().Name);
			}
			else
			{
				cmd = "httpcfg";
				args = string.Format(@"set urlacl /u http://+:{0}/ /a D:(A;;GX;;;""{1}"")", port,
				                     WindowsIdentity.GetCurrent().User);
			}
		}

	
		private static bool CanStartHttpListener(int port)
		{
			try
			{
				var httpListener = new HttpListener();
				httpListener.Prefixes.Add("http://+:" + port + "/");
				httpListener.Start();
				httpListener.Stop();
				return true;
			}
			catch (HttpListenerException e)
			{
				if (e.ErrorCode != 5) //access denies
					throw new InvalidOperationException("Could not listen to port " + port, e);
			}
			return false;
		}

		private static int TryGrantingHttpPrivileges(int port)
		{
			string args;
			string cmd;
			GetArgsForHttpAclCmd(port, out args, out cmd);

			Console.WriteLine("Trying to grant rights for http.sys");
			try
			{
				Console.WriteLine("runas {0} {1}", cmd, args);
				var process = Process.Start(new ProcessStartInfo
				{
					Verb = "runas",
					Arguments = args,
					FileName = cmd,
				});
				process.WaitForExit();
				return process.ExitCode;
			}
			catch (Exception)
			{
				return -144;
			}
		}
	}
}<|MERGE_RESOLUTION|>--- conflicted
+++ resolved
@@ -17,25 +17,7 @@
 			if (CanStartHttpListener(port))
 				return;
 
-<<<<<<< HEAD
-			switch (errorCode)
-			{
-				case 5:		// access denied
-					grantCode = TryGrantingHttpPrivileges(port, useSsl);
-					RebindCertificates(port, useSsl, sslCertificatePath, sslCertificatePassword);
-					break;
-				case 32: // already in use, try resetting that
-				case 183:	// conflict
-					unregisterCode = TryUnregisterHttpPort(port, useSsl);
-					grantCode = TryGrantingHttpPrivileges(port, useSsl);
-					RebindCertificates(port, useSsl, sslCertificatePath, sslCertificatePassword);
-					break;
-				default:
-					throw new InvalidOperationException("Could not listen to port " + port, listenerException);
-			}
-=======
 			var exit = TryGrantingHttpPrivileges(port);
->>>>>>> ce07991c
 
 			if (CanStartHttpListener(port) == false)
 				Console.WriteLine("Failed to grant rights for listening to http, exit code: " + exit);
