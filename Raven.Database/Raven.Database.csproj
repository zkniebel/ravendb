﻿<?xml version="1.0" encoding="utf-8"?>
<Project ToolsVersion="12.0" DefaultTargets="Build" xmlns="http://schemas.microsoft.com/developer/msbuild/2003">
  <PropertyGroup>
    <Configuration Condition=" '$(Configuration)' == '' ">Debug</Configuration>
    <Platform Condition=" '$(Platform)' == '' ">AnyCPU</Platform>
    <ProductVersion>9.0.30729</ProductVersion>
    <SchemaVersion>2.0</SchemaVersion>
    <ProjectGuid>{212823CD-25E1-41AC-92D1-D6DF4D53FC85}</ProjectGuid>
    <OutputType>Library</OutputType>
    <AppDesignerFolder>Properties</AppDesignerFolder>
    <RootNamespace>Raven.Database</RootNamespace>
    <AssemblyName>Raven.Database</AssemblyName>
    <TargetFrameworkVersion>v4.5.1</TargetFrameworkVersion>
    <FileAlignment>512</FileAlignment>
    <FileUpgradeFlags>
    </FileUpgradeFlags>
    <OldToolsVersion>3.5</OldToolsVersion>
    <UpgradeBackupLocation />
    <PublishUrl>publish\</PublishUrl>
    <Install>true</Install>
    <InstallFrom>Disk</InstallFrom>
    <UpdateEnabled>false</UpdateEnabled>
    <UpdateMode>Foreground</UpdateMode>
    <UpdateInterval>7</UpdateInterval>
    <UpdateIntervalUnits>Days</UpdateIntervalUnits>
    <UpdatePeriodically>false</UpdatePeriodically>
    <UpdateRequired>false</UpdateRequired>
    <MapFileExtensions>true</MapFileExtensions>
    <ApplicationRevision>0</ApplicationRevision>
    <ApplicationVersion>1.0.0.%2a</ApplicationVersion>
    <IsWebBootstrapper>false</IsWebBootstrapper>
    <UseApplicationTrust>false</UseApplicationTrust>
    <BootstrapperEnabled>true</BootstrapperEnabled>
    <TargetFrameworkProfile />
    <SolutionDir Condition="$(SolutionDir) == '' Or $(SolutionDir) == '*Undefined*'">..\</SolutionDir>
    <RestorePackages>true</RestorePackages>
    <NuGetPackageImportStamp>7003453f</NuGetPackageImportStamp>
  </PropertyGroup>
  <PropertyGroup Condition=" '$(Configuration)|$(Platform)' == 'Debug|AnyCPU' ">
    <DebugSymbols>true</DebugSymbols>
    <DebugType>full</DebugType>
    <Optimize>false</Optimize>
    <OutputPath>bin\Debug\</OutputPath>
    <DefineConstants>TRACE;DEBUG;NET_4_0</DefineConstants>
    <OutputPath>bin\Debug\</OutputPath>
    <DefineConstants>TRACE;DEBUG;NET_4_0 NET45</DefineConstants>
    <ErrorReport>prompt</ErrorReport>
    <WarningLevel>4</WarningLevel>
    <NoWarn>1607, 1591</NoWarn>
    <CodeAnalysisRuleSet>AllRules.ruleset</CodeAnalysisRuleSet>
    <DocumentationFile>
    </DocumentationFile>
    <Prefer32Bit>false</Prefer32Bit>
  </PropertyGroup>
  <PropertyGroup Condition=" '$(Configuration)|$(Platform)' == 'Release|AnyCPU' ">
    <DebugType>pdbonly</DebugType>
    <Optimize>true</Optimize>
    <OutputPath>bin\Release\</OutputPath>
    <DefineConstants>TRACE;NET_4_0</DefineConstants>
    <ErrorReport>prompt</ErrorReport>
    <WarningLevel>4</WarningLevel>
    <CodeAnalysisRuleSet>AllRules.ruleset</CodeAnalysisRuleSet>
    <StyleCopTreatErrorsAsWarnings>false</StyleCopTreatErrorsAsWarnings>
    <DocumentationFile>
    </DocumentationFile>
    <NoWarn>1607, 1591</NoWarn>
    <Prefer32Bit>false</Prefer32Bit>
  </PropertyGroup>
  <PropertyGroup>
    <SignAssembly>true</SignAssembly>
  </PropertyGroup>
  <PropertyGroup>
    <AssemblyOriginatorKeyFile>RavenDB.snk</AssemblyOriginatorKeyFile>
  </PropertyGroup>
  <ItemGroup>
    <Reference Include="Esent.Interop">
      <HintPath>..\SharedLibs\Esent.Interop.dll</HintPath>
    </Reference>
    <Reference Include="GeoAPI, Version=1.6.4448.22541, Culture=neutral, PublicKeyToken=a1a0da7def465678, processorArchitecture=MSIL">
      <SpecificVersion>False</SpecificVersion>
      <HintPath>..\SharedLibs\GeoAPI.dll</HintPath>
    </Reference>
    <Reference Include="ICSharpCode.NRefactory, Version=5.0.0.0, Culture=neutral, PublicKeyToken=d4bfe873e7598c49, processorArchitecture=MSIL">
      <SpecificVersion>False</SpecificVersion>
      <HintPath>..\packages\ICSharpCode.NRefactory.5.3.0\lib\Net40\ICSharpCode.NRefactory.dll</HintPath>
    </Reference>
    <Reference Include="ICSharpCode.NRefactory.CSharp, Version=5.0.0.0, Culture=neutral, PublicKeyToken=d4bfe873e7598c49, processorArchitecture=MSIL">
      <SpecificVersion>False</SpecificVersion>
      <HintPath>..\packages\ICSharpCode.NRefactory.5.3.0\lib\Net40\ICSharpCode.NRefactory.CSharp.dll</HintPath>
    </Reference>
    <Reference Include="ICSharpCode.NRefactory.Xml, Version=5.0.0.0, Culture=neutral, PublicKeyToken=d4bfe873e7598c49, processorArchitecture=MSIL">
      <SpecificVersion>False</SpecificVersion>
      <HintPath>..\packages\ICSharpCode.NRefactory.5.3.0\lib\Net40\ICSharpCode.NRefactory.Xml.dll</HintPath>
    </Reference>
    <Reference Include="Jint, Version=2.1.0.0, Culture=neutral, PublicKeyToken=2e92ba9c8d81157f, processorArchitecture=MSIL">
      <SpecificVersion>False</SpecificVersion>
      <HintPath>..\SharedLibs\Jint.dll</HintPath>
    </Reference>
    <Reference Include="Lucene.Net, Version=2.3.2.1, Culture=neutral, processorArchitecture=MSIL">
      <SpecificVersion>False</SpecificVersion>
      <HintPath>..\SharedLibs\Lucene.Net.dll</HintPath>
    </Reference>
    <Reference Include="Lucene.Net.Contrib.FastVectorHighlighter">
      <HintPath>..\SharedLibs\Lucene.Net.Contrib.FastVectorHighlighter.dll</HintPath>
    </Reference>
    <Reference Include="Lucene.Net.Contrib.Spatial.NTS">
      <HintPath>..\SharedLibs\Lucene.Net.Contrib.Spatial.NTS.dll</HintPath>
    </Reference>
    <Reference Include="metrics">
      <HintPath>..\SharedLibs\metrics.dll</HintPath>
    </Reference>
    <Reference Include="Microsoft.CSharp" />
    <Reference Include="Microsoft.Owin, Version=2.1.0.0, Culture=neutral, PublicKeyToken=31bf3856ad364e35, processorArchitecture=MSIL">
      <SpecificVersion>False</SpecificVersion>
      <HintPath>..\packages\Microsoft.Owin.2.1.0\lib\net45\Microsoft.Owin.dll</HintPath>
    </Reference>
    <Reference Include="Microsoft.Owin.Host.HttpListener">
      <HintPath>..\packages\Microsoft.Owin.Host.HttpListener.2.1.0\lib\net45\Microsoft.Owin.Host.HttpListener.dll</HintPath>
    </Reference>
    <Reference Include="Microsoft.Owin.Hosting, Version=2.1.0.0, Culture=neutral, PublicKeyToken=31bf3856ad364e35, processorArchitecture=MSIL">
      <SpecificVersion>False</SpecificVersion>
      <HintPath>..\packages\Microsoft.Owin.Hosting.2.1.0\lib\net45\Microsoft.Owin.Hosting.dll</HintPath>
    </Reference>
    <Reference Include="Microsoft.VisualBasic" />
    <Reference Include="Mono.Cecil, Version=0.9.5.0, Culture=neutral, PublicKeyToken=0738eb9f132ed756, processorArchitecture=MSIL">
      <SpecificVersion>False</SpecificVersion>
      <HintPath>..\packages\Mono.Cecil.0.9.5.4\lib\net40\Mono.Cecil.dll</HintPath>
    </Reference>
    <Reference Include="Mono.Cecil.Mdb, Version=0.9.5.0, Culture=neutral, PublicKeyToken=0738eb9f132ed756, processorArchitecture=MSIL">
      <SpecificVersion>False</SpecificVersion>
      <HintPath>..\packages\Mono.Cecil.0.9.5.4\lib\net40\Mono.Cecil.Mdb.dll</HintPath>
    </Reference>
    <Reference Include="Mono.Cecil.Pdb, Version=0.9.5.0, Culture=neutral, PublicKeyToken=0738eb9f132ed756, processorArchitecture=MSIL">
      <SpecificVersion>False</SpecificVersion>
      <HintPath>..\packages\Mono.Cecil.0.9.5.4\lib\net40\Mono.Cecil.Pdb.dll</HintPath>
    </Reference>
    <Reference Include="Mono.Cecil.Rocks, Version=0.9.5.0, Culture=neutral, PublicKeyToken=0738eb9f132ed756, processorArchitecture=MSIL">
      <SpecificVersion>False</SpecificVersion>
      <HintPath>..\packages\Mono.Cecil.0.9.5.4\lib\net40\Mono.Cecil.Rocks.dll</HintPath>
    </Reference>
    <Reference Include="NetTopologySuite">
      <HintPath>..\SharedLibs\NetTopologySuite.dll</HintPath>
    </Reference>
    <Reference Include="Newtonsoft.Json, Version=4.5.0.0, Culture=neutral, PublicKeyToken=30ad4fe6b2a6aeed, processorArchitecture=MSIL">
      <HintPath>..\packages\Newtonsoft.Json.5.0.8\lib\net45\Newtonsoft.Json.dll</HintPath>
    </Reference>
    <Reference Include="NLog">
      <HintPath>..\packages\NLog.2.1.0\lib\net45\NLog.dll</HintPath>
    </Reference>
    <Reference Include="Owin">
      <HintPath>..\packages\Owin.1.0\lib\net40\Owin.dll</HintPath>
    </Reference>
    <Reference Include="Spatial4n.Core.NTS">
      <HintPath>..\SharedLibs\Spatial4n.Core.NTS.dll</HintPath>
    </Reference>
    <Reference Include="System" />
    <Reference Include="System.ComponentModel.Composition" />
    <Reference Include="System.configuration" />
    <Reference Include="System.Core">
      <RequiredTargetFramework>3.5</RequiredTargetFramework>
    </Reference>
    <Reference Include="System.Data.Services.Client" />
    <Reference Include="System.DirectoryServices" />
    <Reference Include="System.DirectoryServices.AccountManagement" />
    <Reference Include="System.IO.Compression" />
    <Reference Include="System.IO.Compression.FileSystem" />
    <Reference Include="System.Management" />
    <Reference Include="System.Net" />
    <Reference Include="System.Net.Http" />
    <Reference Include="System.Net.Http.Formatting, Version=5.1.0.0, Culture=neutral, PublicKeyToken=31bf3856ad364e35, processorArchitecture=MSIL">
      <SpecificVersion>False</SpecificVersion>
      <HintPath>..\packages\Microsoft.AspNet.WebApi.Client.5.1.2\lib\net45\System.Net.Http.Formatting.dll</HintPath>
    </Reference>
    <Reference Include="System.Net.Http.WebRequest" />
    <Reference Include="System.Reactive.Core, Version=2.2.0.0, Culture=neutral, PublicKeyToken=31bf3856ad364e35, processorArchitecture=MSIL">
      <SpecificVersion>False</SpecificVersion>
      <HintPath>..\packages\Rx-Core.2.2.2\lib\net45\System.Reactive.Core.dll</HintPath>
    </Reference>
    <Reference Include="System.Reactive.Interfaces, Version=2.2.0.0, Culture=neutral, PublicKeyToken=31bf3856ad364e35, processorArchitecture=MSIL">
      <SpecificVersion>False</SpecificVersion>
      <HintPath>..\packages\Rx-Interfaces.2.2.2\lib\net45\System.Reactive.Interfaces.dll</HintPath>
    </Reference>
    <Reference Include="System.Reactive.Linq, Version=2.2.0.0, Culture=neutral, PublicKeyToken=31bf3856ad364e35, processorArchitecture=MSIL">
      <SpecificVersion>False</SpecificVersion>
      <HintPath>..\packages\Rx-Linq.2.2.2\lib\net45\System.Reactive.Linq.dll</HintPath>
    </Reference>
    <Reference Include="System.Reactive.PlatformServices">
      <HintPath>..\packages\Rx-PlatformServices.2.2.3\lib\net45\System.Reactive.PlatformServices.dll</HintPath>
    </Reference>
    <Reference Include="System.Runtime.Caching" />
    <Reference Include="System.Security" />
    <Reference Include="System.ServiceModel" />
    <Reference Include="System.Transactions" />
    <Reference Include="System.Data" />
    <Reference Include="System.Web">
      <EmbedInteropTypes>False</EmbedInteropTypes>
    </Reference>
    <Reference Include="System.Web.Http, Version=5.1.0.0, Culture=neutral, PublicKeyToken=31bf3856ad364e35, processorArchitecture=MSIL">
      <SpecificVersion>False</SpecificVersion>
      <HintPath>..\packages\Microsoft.AspNet.WebApi.Core.5.1.2\lib\net45\System.Web.Http.dll</HintPath>
    </Reference>
    <Reference Include="System.Web.Http.Owin">
      <HintPath>..\packages\Microsoft.AspNet.WebApi.Owin.5.1.2\lib\net45\System.Web.Http.Owin.dll</HintPath>
    </Reference>
    <Reference Include="System.Xml" />
    <Reference Include="System.Xml.Linq" />
  </ItemGroup>
  <ItemGroup>
    <Compile Include="..\CommonAssemblyInfo.cs">
      <Link>Properties\CommonAssemblyInfo.cs</Link>
    </Compile>
    <Compile Include="Actions\ActionsBase.cs" />
    <Compile Include="Actions\AttachmentActions.cs" />
    <Compile Include="Actions\MaintenanceActions.cs" />
    <Compile Include="Actions\DocumentActions.cs" />
    <Compile Include="Actions\IndexActions.cs" />
    <Compile Include="Actions\NotificationActions.cs" />
    <Compile Include="Actions\PatchActions.cs" />
    <Compile Include="Actions\QueryActions.cs" />
    <Compile Include="Actions\TaskActions.cs" />
    <Compile Include="Actions\TransformerActions.cs" />
    <Compile Include="Backup\ProgressNotifier.cs" />
    <Compile Include="Bundles\PeriodicBackups\Triggers\AttachmentAncestryPutTrigger.cs" />
    <Compile Include="Bundles\PeriodicBackups\Triggers\VirtualAttachmentDeleteTrigger.cs" />
    <Compile Include="Bundles\Replication\Plugins\LatestDocumentReplicationConflictResolver.cs" />
    <Compile Include="Bundles\Replication\Plugins\LocalAttachmentReplicationConflictResolver.cs" />
    <Compile Include="Bundles\Replication\Plugins\RemoteAttachmentReplicationConflictResolver.cs" />
    <Compile Include="Bundles\Replication\Plugins\RemoteDocumentReplicationConflictResolver.cs" />
    <Compile Include="Bundles\Replication\Plugins\LocalDocumentReplicationConflictResolver.cs" />
    <Compile Include="Bundles\PeriodicBackups\Controllers\AdminPeriodicBackupController.cs" />
    <Compile Include="Bundles\PeriodicBackups\Triggers\AncestryPutTrigger.cs" />
    <Compile Include="Bundles\PeriodicBackups\Triggers\VirtualDeleteTrigger.cs" />
    <Compile Include="Client\Aws\RavenAwsClient.cs" />
    <Compile Include="Client\Aws\RavenAwsHelper.cs" />
    <Compile Include="Client\EmbeddableDocumentStore.cs" />
    <Compile Include="Client\EmbeddedDocumentStore.cs" />
<<<<<<< HEAD
    <Compile Include="Client\RavenAzureClient.cs" />
=======
    <Compile Include="Client\Aws\RavenAwsGlacierClient.cs" />
    <Compile Include="Client\Aws\RavenAwsS3Client.cs" />
    <Compile Include="Client\Azure\RavenAzureClient.cs" />
    <Compile Include="Client\RavenStorageClient.cs" />
>>>>>>> 698ef5c7
    <Compile Include="Counters\Controllers\CounterReplicationController.cs" />
    <Compile Include="Counters\Controllers\RavenCounterReplication.cs" />
    <Compile Include="Counters\Controllers\RavenCountersApiController.cs" />
    <Compile Include="Counters\ReplicationMessage.cs" />
    <Compile Include="Counters\Counter.cs" />
    <Compile Include="Counters\CounterStorage.cs" />
    <Compile Include="Config\Settings\NullableIntegerSetting.cs" />
    <Compile Include="Embedded\ResponseStream.cs" />
    <Compile Include="Impl\DTC\DtcNotSupportedTransactionalState.cs" />
    <Compile Include="Indexing\IndexMerging\ChangeRootReferenceVisitor.cs" />
    <Compile Include="Indexing\IndexMerging\IndexData.cs" />
    <Compile Include="Indexing\IndexMerging\IndexMerger.cs" />
    <Compile Include="Indexing\IndexMerging\IndexVisitor.cs" />
    <Compile Include="Indexing\IndexMerging\MergeProposal.cs" />
    <Compile Include="Indexing\PrecomputedIndexing.cs" />
    <Compile Include="Embedded\OwinEmbeddedHost.cs" />
    <Compile Include="Embedded\OwinClientHandler.cs" />
    <Compile Include="Bundles\ScriptedIndexResults\ScriptedIndexResultsJsonPatcherScope.cs" />
    <Compile Include="Json\JintOperationScope.cs" />
    <Compile Include="Json\ScriptedJsonPatcherOperationScope.cs" />
    <Compile Include="Bundles\SqlReplication\SqlReplicationScriptedJsonPatcherOperationScope.cs" />
    <Compile Include="Plugins\Builtins\ReadOnlyDeleteTrigger.cs" />
    <Compile Include="Plugins\Builtins\ReadOnlyPutTrigger.cs" />
    <Compile Include="Linq\Ast\TransformDynamicInvocationExpressions.cs" />
    <Compile Include="Counters\Controllers\CountersController.cs" />
    <Compile Include="Server\RavenDbServer.cs" />
    <Compile Include="Server\AppBuilderExtensions.cs" />
    <Compile Include="Backup\DirectoryBackup.cs" />
    <Compile Include="Bundles\PeriodicBackups\PeriodicBackupTask.cs" />
    <Compile Include="Backup\RemoveBackupDocumentStartupTask.cs" />
    <Compile Include="Bundles\Compression\Plugin\DocumentCompression.cs" />
    <Compile Include="Bundles\Compression\Streams\CompressStream.cs" />
    <Compile Include="Bundles\Compression\Streams\DecompressStream.cs" />
    <Compile Include="Bundles\Compression\Streams\StreamReaderWithUnread.cs" />
    <Compile Include="Bundles\Encryption\Codec.cs" />
    <Compile Include="Bundles\Encryption\Plugin\DocumentEncryption.cs" />
    <Compile Include="Bundles\Encryption\Plugin\EncryptionSettingsDeleteTrigger.cs" />
    <Compile Include="Bundles\Encryption\Plugin\EncryptionSettingsPutTrigger.cs" />
    <Compile Include="Bundles\Encryption\Plugin\IndexEncryption.cs" />
    <Compile Include="Bundles\Encryption\Settings\EncryptionSettings.cs" />
    <Compile Include="Bundles\Encryption\Settings\EncryptionSettingsManager.cs" />
    <Compile Include="Bundles\Encryption\Streams\BlockReaderWriter.cs" />
    <Compile Include="Bundles\Encryption\Streams\EncryptedFile.cs" />
    <Compile Include="Bundles\Encryption\Streams\SeekableCryptoStream.cs" />
    <Compile Include="Bundles\Encryption\Streams\StructConverter.cs" />
    <Compile Include="Bundles\Expiration\ExpirationReadTrigger.cs" />
    <Compile Include="Bundles\Expiration\ExpiredDocumentsCleaner.cs" />
    <Compile Include="Bundles\MoreLikeThis\MoreLikeThis.cs" />
    <Compile Include="Bundles\Replication\Controllers\AdminReplicationController.cs" />
    <Compile Include="Bundles\Replication\Controllers\ReplicationController.cs" />
    <Compile Include="Bundles\Replication\Impl\Historian.cs" />
    <Compile Include="Bundles\Replication\Impl\ReplicationData.cs" />
    <Compile Include="Bundles\Replication\Plugins\DefaultAttachmentReplicationConflictResolver.cs" />
    <Compile Include="Bundles\Replication\Plugins\DefaultDocumentReplicationConflictResolver.cs" />
    <Compile Include="Bundles\Replication\Responders\Behaviors\AttachmentReplicationBehavior.cs" />
    <Compile Include="Bundles\Replication\Responders\Behaviors\DocumentReplicationBehavior.cs" />
    <Compile Include="Bundles\Replication\Responders\Behaviors\SingleItemReplicationBehavior.cs" />
    <Compile Include="Bundles\Replication\Tasks\ReplicationStrategy.cs" />
    <Compile Include="Bundles\Replication\Triggers\RemoveConflictOnAttachmentDeleteTrigger.cs" />
    <Compile Include="Bundles\Replication\Triggers\RemoveConflictOnDeleteTrigger.cs" />
    <Compile Include="Bundles\ScriptedIndexResults\ScriptedIndexResultsIndexTrigger.cs" />
    <Compile Include="Bundles\SqlReplication\ConversionScriptResult.cs" />
    <Compile Include="Bundles\SqlReplication\ItemToReplicate.cs" />
    <Compile Include="Bundles\SqlReplication\RelationalDatabaseWriter.cs" />
    <Compile Include="Bundles\SqlReplication\SqlReplicationScriptedJsonPatcher.cs" />
    <Compile Include="Bundles\SqlReplication\SqlReplicationStatistics.cs" />
    <Compile Include="Extensions\StringExtensions.cs" />
    <Compile Include="Extensions\CancellationTokenSource.cs" />
    <Compile Include="Impl\DTC\EsentInFlightTransactionalState.cs" />
    <Compile Include="Impl\DTC\EsentTransactionContext.cs" />
    <Compile Include="Impl\PutSerialLock.cs" />
    <Compile Include="Indexing\IndependentBatchSizeAutoTuner.cs" />
    <Compile Include="Indexing\IndexReaderWarmersWrapper.cs" />
    <Compile Include="Actions\LastCollectionEtags.cs" />
    <Compile Include="Linq\AttachmentForIndexing.cs" />
    <Compile Include="Plugins\AbstractIndexReaderWarmer.cs" />
    <Compile Include="Linq\Ast\ThrowOnInvalidMethodCallsInReduce.cs" />
    <Compile Include="Linq\Ast\TransformFromClauses.cs" />
    <Compile Include="Plugins\Builtins\ActiveBundlesProtection.cs" />
    <Compile Include="Prefetching\ConcurrentJsonDocumentSortedList.cs" />
    <Compile Include="Prefetching\Prefetcher.cs" />
    <Compile Include="Prefetching\PrefetchingUser.cs" />
    <Compile Include="Server\AssemblyExtractor.cs" />
    <Compile Include="Server\Controllers\AdminBundlesApiController.cs" />
    <Compile Include="Server\Controllers\Admin\AdminController.cs" />
    <Compile Include="Server\Controllers\BundlesApiController.cs" />
    <Compile Include="Server\Controllers\StudioTasksController.cs" />
    <Compile Include="Server\Controllers\RavenBaseApiController.cs" />
    <Compile Include="Server\Contents\StaticHeadContent.cs" />
    <Compile Include="Server\Controllers\StudioController.cs" />
    <Compile Include="Server\RavenDBOptions.cs" />
    <Compile Include="Server\Connections\IEventsTransport.cs" />
    <Compile Include="Server\Connections\ChangesPushContent.cs" />
    <Compile Include="Server\Controllers\Admin\AdminDatabasesController.cs" />
    <Compile Include="Server\Controllers\Admin\BaseAdminController.cs" />
    <Compile Include="Server\Controllers\BuildController.cs" />
    <Compile Include="Server\Controllers\BulkInsertController.cs" />
    <Compile Include="Server\Controllers\ChangesController.cs" />
    <Compile Include="Server\Controllers\DatabasesController.cs" />
    <Compile Include="Server\Controllers\DebugController.cs" />
    <Compile Include="Server\Controllers\DocumentsBatchController.cs" />
    <Compile Include="Server\Controllers\DocumentsController.cs" />
    <Compile Include="Server\Controllers\FacetsController.cs" />
    <Compile Include="Server\Controllers\HardRouteController.cs" />
    <Compile Include="Server\Controllers\IdentityController.cs" />
    <Compile Include="Server\Controllers\IndexController.cs" />
    <Compile Include="Server\Controllers\LicensingController.cs" />
    <Compile Include="Server\Controllers\LogsController.cs" />
    <Compile Include="Server\Controllers\MoreLikeThisController.cs" />
    <Compile Include="Server\Controllers\MultiGetController.cs" />
    <Compile Include="Server\Controllers\OAuthController.cs" />
    <Compile Include="Server\Controllers\OperationsController.cs" />
    <Compile Include="Server\Controllers\PluginController.cs" />
    <Compile Include="Server\Controllers\QueriesController.cs" />
    <Compile Include="Server\Controllers\RavenDbApiController.cs" />
    <Compile Include="Server\Controllers\SilverlightController.cs" />
    <Compile Include="Server\Controllers\SingleAuthTokenController.cs" />
    <Compile Include="Server\Controllers\StaticController.cs" />
    <Compile Include="Server\Controllers\StatisticsController.cs" />
    <Compile Include="Server\Controllers\StreamsController.cs" />
    <Compile Include="Server\Controllers\SuggestionController.cs" />
    <Compile Include="Server\Controllers\TermsController.cs" />
    <Compile Include="Server\Controllers\TransactionController.cs" />
    <Compile Include="Server\Controllers\TransformersController.cs" />
    <Compile Include="Server\OwinHttpServer.cs" />
    <Compile Include="Server\RavenFS\Config\ServerUrlUtil.cs" />
    <Compile Include="Server\RavenFS\Controllers\AdminFileSystemController.cs" />
    <Compile Include="Server\RavenFS\Controllers\ConfigController.cs" />
    <Compile Include="Server\RavenFS\Controllers\FilesController.cs" />
    <Compile Include="Server\RavenFS\Controllers\FoldersController.cs" />
    <Compile Include="Server\RavenFS\Controllers\RavenFsApiController.cs" />
    <Compile Include="Server\RavenFS\Controllers\RdcController.cs" />
    <Compile Include="Server\RavenFS\Controllers\SearchController.cs" />
    <Compile Include="Server\RavenFS\Controllers\StaticFSController.cs" />
    <Compile Include="Server\RavenFS\Controllers\StatsController.cs" />
    <Compile Include="Server\RavenFS\Controllers\StorageController.cs" />
    <Compile Include="Server\RavenFS\Controllers\SynchronizationController.cs" />
    <Compile Include="Server\RavenFS\Controllers\FileSystemsController.cs" />
    <Compile Include="Server\RavenFS\Extensions\ByteExtensions.cs" />
    <Compile Include="Server\RavenFS\Extensions\ConfigurationExtension.cs" />
    <Compile Include="Server\RavenFS\Extensions\EnumExtensions.cs" />
    <Compile Include="Server\RavenFS\Extensions\IOExtensions.cs" />
    <Compile Include="Server\RavenFS\Extensions\MetadataExtensions.cs" />
    <Compile Include="Server\RavenFS\Extensions\StreamExtensions.cs" />
    <Compile Include="Server\RavenFS\Infrastructure\CachePreventingHandler.cs" />
    <Compile Include="Server\RavenFS\Infrastructure\Connections\ConnectionState.cs" />
    <Compile Include="Server\RavenFS\Infrastructure\Connections\EventsTransport.cs" />
    <Compile Include="Server\RavenFS\Infrastructure\Connections\TimeSensitiveStore.cs" />
    <Compile Include="Server\RavenFS\Infrastructure\Connections\TransportState.cs" />
    <Compile Include="Server\RavenFS\Infrastructure\DelegateDependencyResolver.cs" />
    <Compile Include="Server\RavenFS\Infrastructure\Historian.cs" />
    <Compile Include="Server\RavenFS\Infrastructure\LimitedStream.cs" />
    <Compile Include="Server\RavenFS\Infrastructure\NoBufferPolicySelector.cs" />
    <Compile Include="Server\RavenFS\Infrastructure\SequenceActions.cs" />
    <Compile Include="Server\RavenFS\Infrastructure\StorageOperationsTask.cs" />
    <Compile Include="Server\RavenFS\Infrastructure\TempDirectoryTools.cs" />
    <Compile Include="Server\RavenFS\Infrastructure\UuidGenerator.cs" />
    <Compile Include="Server\RavenFS\Notifications\INotificationPublisher.cs" />
    <Compile Include="Server\RavenFS\Notifications\NotificationPublisher.cs" />
    <Compile Include="Server\RavenFS\Notifications\TypeHidingJsonSerializer.cs" />
    <Compile Include="Server\RavenFS\RavenFileSystem.cs" />
    <Compile Include="Server\RavenFS\Search\IndexSearcherHolder.cs" />
    <Compile Include="Server\RavenFS\Search\IndexStorage.cs" />
    <Compile Include="Server\RavenFS\Search\RavenQueryParser.cs" />
    <Compile Include="Server\RavenFS\Storage\DeleteFileOperation.cs" />
    <Compile Include="Server\RavenFS\Storage\Esent\EsentExtension.cs" />
    <Compile Include="Server\RavenFS\Storage\Exceptions\FileExistsException.cs" />
    <Compile Include="Server\RavenFS\Storage\IStorageActionsAccessor.cs" />
    <Compile Include="Server\RavenFS\Storage\ITransactionalStorage.cs" />
    <Compile Include="Server\RavenFS\Storage\FileAndPages.cs" />
    <Compile Include="Server\RavenFS\Storage\FileHeader.cs" />
    <Compile Include="Server\RavenFS\Storage\PageInformation.cs" />
    <Compile Include="Server\RavenFS\Storage\RenameFileOperation.cs" />
    <Compile Include="Server\RavenFS\Storage\Esent\SchemaCreator.cs" />
    <Compile Include="Server\RavenFS\Storage\SearchResults.cs" />
    <Compile Include="Server\RavenFS\Storage\SignatureReadOnlyStream.cs" />
    <Compile Include="Server\RavenFS\Storage\Esent\StorageActionsAccessor.cs" />
    <Compile Include="Server\RavenFS\Storage\Esent\StorageConfigurator.cs" />
    <Compile Include="Server\RavenFS\Storage\StorageConstants.cs" />
    <Compile Include="Server\RavenFS\Storage\Esent\TableColumnsCache.cs" />
    <Compile Include="Server\RavenFS\Storage\Esent\TransactionalStorage.cs" />
    <Compile Include="Server\RavenFS\Storage\Voron\IdGenerator.cs" />
    <Compile Include="Server\RavenFS\Storage\Voron\Impl\Index.cs" />
    <Compile Include="Server\RavenFS\Storage\Voron\Impl\Table.cs" />
    <Compile Include="Server\RavenFS\Storage\Voron\Impl\TableBase.cs" />
    <Compile Include="Server\RavenFS\Storage\Voron\Impl\Tables.cs" />
    <Compile Include="Server\RavenFS\Storage\Voron\Impl\TableStorage.cs" />
    <Compile Include="Server\RavenFS\Storage\Voron\Schema\SchemaCreator.cs" />
    <Compile Include="Server\RavenFS\Storage\Voron\Schema\ISchemaUpdate.cs" />
    <Compile Include="Server\RavenFS\Storage\Voron\Schema\Updates\SchemaUpdateBase.cs" />
    <Compile Include="Server\RavenFS\Storage\Voron\StorageActionsAccessor.cs" />
    <Compile Include="Server\RavenFS\Storage\Voron\StorageActionsBase.cs" />
    <Compile Include="Server\RavenFS\Storage\Voron\TransactionalStorage.cs" />
    <Compile Include="Server\RavenFS\Synchronization\Conflictuality\ConflictArtifactManager.cs" />
    <Compile Include="Server\RavenFS\Synchronization\Conflictuality\ConflictDetector.cs" />
    <Compile Include="Server\RavenFS\Synchronization\Conflictuality\ConflictResolution.cs" />
    <Compile Include="Server\RavenFS\Synchronization\Conflictuality\ConflictResolver.cs" />
    <Compile Include="Server\RavenFS\Synchronization\ContentUpdateWorkItem.cs" />
    <Compile Include="Server\RavenFS\Synchronization\DataInfo.cs" />
    <Compile Include="Server\RavenFS\Synchronization\DeleteWorkItem.cs" />
    <Compile Include="Server\RavenFS\Synchronization\FileHeaderNameEqualityComparer.cs" />
    <Compile Include="Server\RavenFS\Synchronization\FileLockManager.cs" />
    <Compile Include="Server\RavenFS\Synchronization\MetadataUpdateWorkItem.cs" />
    <Compile Include="Server\RavenFS\Synchronization\Multipart\MultipartSyncStreamProvider.cs" />
    <Compile Include="Server\RavenFS\Synchronization\Multipart\SeedFilePart.cs" />
    <Compile Include="Server\RavenFS\Synchronization\Multipart\SourceFilePart.cs" />
    <Compile Include="Server\RavenFS\Synchronization\Multipart\SynchronizationMultipartRequest.cs" />
    <Compile Include="Server\RavenFS\Synchronization\NoSyncReason.cs" />
    <Compile Include="Server\RavenFS\Synchronization\Rdc\IPartialDataAccess.cs" />
    <Compile Include="Server\RavenFS\Synchronization\Rdc\LocalRdcManager.cs" />
    <Compile Include="Server\RavenFS\Synchronization\Rdc\NeedListParser.cs" />
    <Compile Include="Server\RavenFS\Synchronization\Rdc\RemoteRdcManager.cs" />
    <Compile Include="Server\RavenFS\Synchronization\Rdc\RemoteSignaturePartialAccess.cs" />
    <Compile Include="Server\RavenFS\Synchronization\Rdc\SignatureLevels.cs" />
    <Compile Include="Server\RavenFS\Synchronization\Rdc\SignaturePartialAccess.cs" />
    <Compile Include="Server\RavenFS\Synchronization\Rdc\Wrapper\ISignatureRepository.cs" />
    <Compile Include="Server\RavenFS\Synchronization\Rdc\Wrapper\NeedListGenerator.cs" />
    <Compile Include="Server\RavenFS\Synchronization\Rdc\Wrapper\RdcException.cs" />
    <Compile Include="Server\RavenFS\Synchronization\Rdc\Wrapper\RdcFileReader.cs" />
    <Compile Include="Server\RavenFS\Synchronization\Rdc\Wrapper\RdcNeed.cs" />
    <Compile Include="Server\RavenFS\Synchronization\Rdc\Wrapper\RdcNeedType.cs" />
    <Compile Include="Server\RavenFS\Synchronization\Rdc\Wrapper\RdcVersion.cs" />
    <Compile Include="Server\RavenFS\Synchronization\Rdc\Wrapper\RdcVersionChecker.cs" />
    <Compile Include="Server\RavenFS\Synchronization\Rdc\Wrapper\SigGenerator.cs" />
    <Compile Include="Server\RavenFS\Synchronization\Rdc\Wrapper\SignatureInfo.cs" />
    <Compile Include="Server\RavenFS\Synchronization\Rdc\Wrapper\StorageSignatureRepository.cs" />
    <Compile Include="Server\RavenFS\Synchronization\Rdc\Wrapper\Unmanaged\GeneratorParametersType.cs" />
    <Compile Include="Server\RavenFS\Synchronization\Rdc\Wrapper\Unmanaged\IRdcComparator.cs" />
    <Compile Include="Server\RavenFS\Synchronization\Rdc\Wrapper\Unmanaged\IRdcFileReader.cs" />
    <Compile Include="Server\RavenFS\Synchronization\Rdc\Wrapper\Unmanaged\IRdcGenerator.cs" />
    <Compile Include="Server\RavenFS\Synchronization\Rdc\Wrapper\Unmanaged\IRdcGeneratorFilterMaxParameters.cs" />
    <Compile Include="Server\RavenFS\Synchronization\Rdc\Wrapper\Unmanaged\IRdcGeneratorParameters.cs" />
    <Compile Include="Server\RavenFS\Synchronization\Rdc\Wrapper\Unmanaged\IRdcLibrary.cs" />
    <Compile Include="Server\RavenFS\Synchronization\Rdc\Wrapper\Unmanaged\IRdcSignatureReader.cs" />
    <Compile Include="Server\RavenFS\Synchronization\Rdc\Wrapper\Unmanaged\IRdcSimilarityGenerator.cs" />
    <Compile Include="Server\RavenFS\Synchronization\Rdc\Wrapper\Unmanaged\Msrdc.cs" />
    <Compile Include="Server\RavenFS\Synchronization\Rdc\Wrapper\Unmanaged\RdcBufferPointer.cs" />
    <Compile Include="Server\RavenFS\Synchronization\Rdc\Wrapper\Unmanaged\RdcBufferTools.cs" />
    <Compile Include="Server\RavenFS\Synchronization\Rdc\Wrapper\Unmanaged\RdcError.cs" />
    <Compile Include="Server\RavenFS\Synchronization\Rdc\Wrapper\Unmanaged\RdcLibrary.cs" />
    <Compile Include="Server\RavenFS\Synchronization\Rdc\Wrapper\Unmanaged\RdcNeedPointer.cs" />
    <Compile Include="Server\RavenFS\Synchronization\Rdc\Wrapper\Unmanaged\RdcSignature.cs" />
    <Compile Include="Server\RavenFS\Synchronization\Rdc\Wrapper\Unmanaged\RdcSignaturePointer.cs" />
    <Compile Include="Server\RavenFS\Synchronization\Rdc\Wrapper\Unmanaged\SimilarityData.cs" />
    <Compile Include="Server\RavenFS\Synchronization\Rdc\Wrapper\VolatileSignatureRepository.cs" />
    <Compile Include="Server\RavenFS\Synchronization\RenameWorkItem.cs" />
    <Compile Include="Server\RavenFS\Synchronization\SynchronizationHiLo.cs" />
    <Compile Include="Server\RavenFS\Synchronization\SynchronizationLock.cs" />
    <Compile Include="Server\RavenFS\Synchronization\SynchronizationQueue.cs" />
    <Compile Include="Server\RavenFS\Synchronization\SynchronizationStrategy.cs" />
    <Compile Include="Server\RavenFS\Synchronization\SynchronizationTask.cs" />
    <Compile Include="Server\RavenFS\Synchronization\SynchronizationWorkItem.cs" />
    <Compile Include="Server\RavenFS\Util\AwaitableQueue.cs" />
    <Compile Include="Server\RavenFS\Util\CombinedStream.cs" />
    <Compile Include="Server\RavenFS\Util\ConcurrencyAwareExecutor.cs" />
    <Compile Include="Server\RavenFS\Util\FilePathTools.cs" />
    <Compile Include="Server\RavenFS\Util\HashKey.cs" />
    <Compile Include="Server\RavenFS\Util\NameValueCollectionJsonConverter.cs" />
    <Compile Include="Server\RavenFS\Util\NarrowedStream.cs" />
    <Compile Include="Server\RavenFS\Util\NaveValueCollectionJsonConverterOnlyForConfigFormatters.cs" />
    <Compile Include="Server\RavenFS\Util\RabinKarpHasher.cs" />
    <Compile Include="Server\RavenFS\Util\RavenFileNameHelper.cs" />
    <Compile Include="Server\RavenFS\Util\StorageStream.cs" />
    <Compile Include="Server\RavenFS\Util\StorageStreamAccess.cs" />
    <Compile Include="Server\RavenFS\Util\SynchronizingFileStream.cs" />
    <Compile Include="Data\AddIncludesCommand.cs" />
    <Compile Include="Data\ExecutingQueryInfo.cs" />
    <Compile Include="Server\Security\Authentication.cs" />
    <Compile Include="Server\Security\AuthenticationForCommercialUseOnly.cs" />
    <Compile Include="Extensions\ConcurrentQueueExtensions.cs" />
    <Compile Include="Extensions\DocDbExtensions.cs" />
    <Compile Include="Extensions\TaskExtensions.cs" />
    <Compile Include="Impl\DTC\InFlightTransactionalState.cs" />
    <Compile Include="Imports\Lucene.Net\FastVectorHightlighter\BaseFragmentsBuilder.cs" />
    <Compile Include="Imports\Lucene.Net\FastVectorHightlighter\FastVectorHighlighter.cs" />
    <Compile Include="Imports\Lucene.Net\FastVectorHightlighter\FieldFragList.cs" />
    <Compile Include="Imports\Lucene.Net\FastVectorHightlighter\FieldPhraseList.cs" />
    <Compile Include="Imports\Lucene.Net\FastVectorHightlighter\FieldQuery.cs" />
    <Compile Include="Imports\Lucene.Net\FastVectorHightlighter\FieldTermStack.cs" />
    <Compile Include="Imports\Lucene.Net\FastVectorHightlighter\FragListBuilder.cs" />
    <Compile Include="Imports\Lucene.Net\FastVectorHightlighter\FragmentsBuilder.cs" />
    <Compile Include="Imports\Lucene.Net\FastVectorHightlighter\ScoreOrderFragmentsBuilder.cs" />
    <Compile Include="Imports\Lucene.Net\FastVectorHightlighter\SimpleFragListBuilder.cs" />
    <Compile Include="Imports\Lucene.Net\FastVectorHightlighter\SimpleFragmentsBuilder.cs" />
    <Compile Include="Imports\Lucene.Net\FastVectorHightlighter\StringUtils.cs" />
    <Compile Include="Imports\Lucene.Net\FastVectorHightlighter\Support.cs" />
    <Compile Include="Imports\Lucene.Net\FastVectorHightlighter\VectorHighlightMapper.cs" />
    <Compile Include="Imports\Lucene.Net\SpellChecker\IDictionary.cs" />
    <Compile Include="Imports\Lucene.Net\SpellChecker\JaroWinklerDistance.cs" />
    <Compile Include="Imports\Lucene.Net\SpellChecker\LevenshteinDistance.cs" />
    <Compile Include="Imports\Lucene.Net\SpellChecker\LuceneDictionary.cs" />
    <Compile Include="Imports\Lucene.Net\SpellChecker\NGramDistance.cs" />
    <Compile Include="Imports\Lucene.Net\SpellChecker\PlainTextDictionary.cs" />
    <Compile Include="Imports\Lucene.Net\SpellChecker\SpellChecker.cs" />
    <Compile Include="Imports\Lucene.Net\SpellChecker\StringDistance.cs" />
    <Compile Include="Imports\Lucene.Net\SpellChecker\SuggestWord.cs" />
    <Compile Include="Imports\Lucene.Net\SpellChecker\SuggestWordQueue.cs" />
    <Compile Include="Imports\Lucene.Net\SpellChecker\TRStringDistance.cs" />
    <Compile Include="Bundles\SqlReplication\LastReplicatedEtag.cs" />
    <Compile Include="Bundles\SqlReplication\SqlReplicationConfig.cs" />
    <Compile Include="Bundles\SqlReplication\SqlReplicationStatus.cs" />
    <Compile Include="Bundles\SqlReplication\SqlReplicationTask.cs" />
    <Compile Include="Bundles\Versioning\Data\VersioningConfiguration.cs" />
    <Compile Include="Bundles\Versioning\Triggers\HideVersionedDocumentsFromIndexingTrigger.cs" />
    <Compile Include="Bundles\Versioning\Triggers\VersioningDeleteTrigger.cs" />
    <Compile Include="Bundles\Versioning\Triggers\VersioningPutTrigger.cs" />
    <Compile Include="Bundles\Versioning\VersioningUtil.cs" />
    <Compile Include="Config\StronglyTypedRavenSettings.cs" />
    <Compile Include="Config\Settings\BooleanSetting.cs" />
    <Compile Include="Config\Settings\IntegerSetting.cs" />
    <Compile Include="Config\Settings\IntegerSettingWithMin.cs" />
    <Compile Include="Config\Settings\MultipliedIntegerSetting.cs" />
    <Compile Include="Config\Settings\Setting.cs" />
    <Compile Include="Config\Settings\StringSetting.cs" />
    <Compile Include="Config\Settings\TimeSpanSetting.cs" />
    <Compile Include="Data\TouchedDocumentInfo.cs" />
    <Compile Include="Extensions\RoleFinder.cs" />
    <Compile Include="Extensions\WhoIsLocking.cs" />
    <Compile Include="Indexing\CurrentIndexingScope.cs" />
    <Compile Include="Indexing\CurrentTransformationScope.cs" />
    <Compile Include="Indexing\IndexCommitPoint.cs" />
    <Compile Include="Indexing\IndexCommitPointDirectory.cs" />
    <Compile Include="Indexing\DynamicLuceneOrDocumntObject.cs" />
    <Compile Include="Indexing\IndexedTerms.cs" />
    <Compile Include="Indexing\FilteredDocument.cs" />
    <Compile Include="Indexing\IndexingBatch.cs" />
    <Compile Include="Indexing\IndexedItemsInfo.cs" />
    <Compile Include="Indexing\IndexingUtil.cs" />
    <Compile Include="Indexing\IndexSegmentsInfo.cs" />
    <Compile Include="Indexing\Analyzers\LowerCaseKeywordTokenizer.cs" />
    <Compile Include="Indexing\Analyzers\LowerCaseWhitespaceAnalyzer.cs" />
    <Compile Include="Indexing\Analyzers\LowerCaseWhitespaceTokenizer.cs" />
    <Compile Include="Indexing\LuceneIntegration\TermsMatchQuery.cs" />
    <Compile Include="Prefetching\PrefetchingBehavior.cs" />
    <Compile Include="Indexing\RavenIndexWriter.cs" />
    <Compile Include="Indexing\RavenPerFieldAnalyzerWrapper.cs" />
    <Compile Include="Indexing\Spatial\BBoxStrategyThatSupportsAllShapes.cs" />
    <Compile Include="Indexing\Spatial\RecursivePrefixTreeStrategyThatSupportsWithin.cs" />
    <Compile Include="Indexing\Spatial\ShapeStringReadWriter.cs" />
    <Compile Include="Indexing\Spatial\ShapeStringConverter.cs" />
    <Compile Include="Json\ScriptsCache.cs" />
    <Compile Include="Linq\AbstractTransformer.cs" />
    <Compile Include="Linq\Ast\TransformGroupByExtensionMethodTransformer.cs" />
    <Compile Include="Linq\Ast\ThrowOnInvalidMethodCallsForTransformResults.cs" />
    <Compile Include="Linq\Ast\TransformObsoleteMethods.cs" />
    <Compile Include="Linq\CodeVerifier.cs" />
    <Compile Include="Linq\DynamicCompilerBase.cs" />
    <Compile Include="Linq\DynamicTransofrmerCompiler.cs" />
    <Compile Include="Linq\Mono.Reflection\BackingFieldResolver.cs" />
    <Compile Include="Linq\Mono.Reflection\ByteBuffer.cs" />
    <Compile Include="Linq\Mono.Reflection\Disassembler.cs" />
    <Compile Include="Linq\Mono.Reflection\ILPattern.cs" />
    <Compile Include="Linq\Mono.Reflection\Image.cs" />
    <Compile Include="Linq\Mono.Reflection\Instruction.cs" />
    <Compile Include="Linq\Mono.Reflection\MethodBodyReader.cs" />
    <Compile Include="Linq\PrivateExtensions\DynamicEnumerable.cs" />
    <Compile Include="Linq\StringLiteralExpression.cs" />
    <Compile Include="Plugins\ILicenseProvider.cs" />
    <Compile Include="Plugins\PluginsStatus.cs" />
    <Compile Include="Queries\MoreLikeThisQueryRunner.cs" />
    <Compile Include="Queries\MoreLikeThisQueryExtensions.cs" />
    <Compile Include="Queries\MatchNoDocsQuery.cs" />
    <Compile Include="Server\Abstractions\PrincipalWithDatabaseAccess.cs" />
    <Compile Include="Server\BeforeRequestEventArgs.cs" />
    <Compile Include="Server\Connections\ConnectionState.cs" />
    <Compile Include="Server\Connections\EventsTransport.cs" />
    <Compile Include="Server\LogContext.cs" />
    <Compile Include="Bundles\MoreLikeThis\RavenMoreLikeThis.cs" />
    <Compile Include="Bundles\Quotas\Documents\DocQuotaConfiguration.cs" />
    <Compile Include="Bundles\Quotas\Documents\Triggers\DatabaseCountDocumentDeleteTrigger.cs" />
    <Compile Include="Bundles\Quotas\Documents\Triggers\DatabaseCountQuotaForDocumentsPutTrigger.cs" />
    <Compile Include="Bundles\Quotas\Size\SizeQuotaConfiguration.cs" />
    <Compile Include="Bundles\Quotas\Size\Triggers\DatabaseSizeAttachmentDeleteTrigger.cs" />
    <Compile Include="Bundles\Quotas\Size\Triggers\DatabaseSizeDocumentDeleteTrigger.cs" />
    <Compile Include="Bundles\Quotas\Size\Triggers\DatabaseSizeQuotaForAttachmentsPutTrigger.cs" />
    <Compile Include="Bundles\Quotas\Size\Triggers\DatabaseSizeQuotaForDocumentsPutTrigger.cs" />
    <Compile Include="Bundles\Replication\Data\DestinationFailureInformation.cs" />
    <Compile Include="Bundles\Replication\Data\SourceReplicationInformation.cs" />
    <Compile Include="Bundles\Replication\Impl\ReplicationHiLo.cs" />
    <Compile Include="Bundles\Replication\Plugins\AbstractAttachmentReplicationConflictResolver.cs" />
    <Compile Include="Bundles\Replication\Plugins\AbstractDocumentReplicationConflictResolver.cs" />
    <Compile Include="Bundles\Replication\Tasks\ReplicationTask.cs" />
    <Compile Include="Bundles\Replication\Triggers\AncestryPutTrigger.cs" />
    <Compile Include="Bundles\Replication\Triggers\AttachmentAncestryPutTrigger.cs" />
    <Compile Include="Bundles\Replication\Triggers\HideVirtuallyDeletedAttachmentsReadTrigger.cs" />
    <Compile Include="Bundles\Replication\Triggers\HideVirtuallyDeletedDocumentsReadTrigger.cs" />
    <Compile Include="Bundles\Replication\Triggers\PreventConflictDocumentsPutTrigger.cs" />
    <Compile Include="Bundles\Replication\Triggers\PreventIndexingConflictDocumentsReadTrigger.cs" />
    <Compile Include="Bundles\Replication\Triggers\RemoveConflictOnAttachmentPutTrigger.cs" />
    <Compile Include="Bundles\Replication\Triggers\RemoveConflictOnPutTrigger.cs" />
    <Compile Include="Bundles\Replication\Triggers\VirtualAttachmentDeleteTrigger.cs" />
    <Compile Include="Bundles\Replication\Triggers\VirtualDeleteTrigger.cs" />
    <Compile Include="Commercial\ValidateLicense.cs" />
    <Compile Include="Config\ConfigOptionDocs.cs" />
    <Compile Include="Config\MemoryStatistics.cs" />
    <Compile Include="Extensions\DateTimeExtensions.cs" />
    <Compile Include="Data\QueryResultWithIncludes.cs" />
    <Compile Include="Impl\Clustering\ClusterInspecter.cs" />
    <Compile Include="Impl\Clustering\ClusterResourceState.cs" />
    <Compile Include="Impl\Clustering\ErrorCodes.cs" />
    <Compile Include="Impl\Clustering\NodeClusterState.cs" />
    <Compile Include="Impl\Clustering\RegSam.cs" />
    <Compile Include="Impl\ExceptionAggregator.cs" />
    <Compile Include="Indexing\BaseBatchSizeAutoTuner.cs" />
    <Compile Include="Indexing\LuceneCodecDirectory.cs" />
    <Compile Include="Indexing\ReduceBatchSizeAutoTuner.cs" />
    <Compile Include="Indexing\DefaultBackgroundTaskExecuter.cs" />
    <Compile Include="Indexing\IBackgroundTaskExecuter.cs" />
    <Compile Include="Indexing\BackgroundTaskExecuter.cs" />
    <Compile Include="Indexing\IIndexingScheduler.cs" />
    <Compile Include="Indexing\IndexBatchSizeAutoTuner.cs" />
    <Compile Include="Indexing\FairIndexingSchedulerWithNewIndexesBias.cs" />
    <Compile Include="Indexing\IndexingWorkStats.cs" />
    <Compile Include="Indexing\IndexToWorkOn.cs" />
    <Compile Include="Indexing\IntersectionCollector.cs" />
    <Compile Include="Indexing\NotForQueryingAttribute.cs" />
    <Compile Include="Indexing\Sorting\RandomFieldComparatorSource.cs" />
    <Compile Include="Indexing\Sorting\RandomFieldComparator.cs" />
    <Compile Include="Indexing\Sorting\RandomSortField.cs" />
    <Compile Include="Indexing\Sorting\SpatialDistanceFieldComparatorSource.cs">
      <SubType>Code</SubType>
    </Compile>
    <Compile Include="Json\ScriptedJsonPatcher.cs" />
    <Compile Include="Linq\Ast\TransformDynamicLambdaExpressions.cs" />
    <Compile Include="Linq\RecursiveFunction.cs" />
    <Compile Include="Plugins\Builtins\InvalidDocumentNames.cs" />
    <Compile Include="Plugins\Catalogs\BuiltinFilteringCatalog.cs" />
    <Compile Include="Plugins\AbstractIndexCodec.cs" />
    <Compile Include="Plugins\Catalogs\BundlesFilteredCatalog.cs" />
    <Compile Include="Plugins\Catalogs\FilteredCatalog.cs" />
    <Compile Include="Rhino.Licensing\AbstractLicenseValidator.cs" />
    <Compile Include="Rhino.Licensing\Discovery\DiscoveryClient.cs" />
    <Compile Include="Rhino.Licensing\Discovery\DiscoveryHost.cs" />
    <Compile Include="Rhino.Licensing\FloatingLicenseNotAvailableException.cs" />
    <Compile Include="Rhino.Licensing\ILicensingService.cs" />
    <Compile Include="Rhino.Licensing\InvalidationType.cs" />
    <Compile Include="Rhino.Licensing\ISubscriptionLicensingService.cs" />
    <Compile Include="Rhino.Licensing\LicenseExpiredException.cs" />
    <Compile Include="Rhino.Licensing\LicenseFileNotFoundException.cs" />
    <Compile Include="Rhino.Licensing\LicenseGenerator.cs" />
    <Compile Include="Rhino.Licensing\LicenseNotFoundException.cs" />
    <Compile Include="Rhino.Licensing\LicenseType.cs" />
    <Compile Include="Rhino.Licensing\LicenseValidator.cs" />
    <Compile Include="Rhino.Licensing\LicensingService.cs" />
    <Compile Include="Rhino.Licensing\RhinoLicensingException.cs" />
    <Compile Include="Rhino.Licensing\CorruptLicenseFileException.cs" />
    <Compile Include="Rhino.Licensing\SntpClient.cs" />
    <Compile Include="Rhino.Licensing\StringLicenseValidator.cs" />
    <Compile Include="Linq\Ast\DynamicExtensionMethodsTranslator.cs" />
    <Compile Include="Linq\PrivateExtensions\DynamicExtensionMethods.cs" />
    <Compile Include="Plugins\AbstractIndexQueryTrigger.cs" />
    <Compile Include="Server\Abstractions\HttpContextAdapter.cs" />
    <Compile Include="Server\Abstractions\HttpListenerContextAdpater.cs" />
    <Compile Include="Server\Abstractions\HttpListenerRequestAdapter.cs" />
    <Compile Include="Server\Abstractions\HttpListenerResponseAdapter.cs" />
    <Compile Include="Server\Abstractions\HttpRequestAdapter.cs" />
    <Compile Include="Server\Abstractions\HttpResponseAdapter.cs" />
    <Compile Include="Server\Abstractions\IHttpContext.cs" />
    <Compile Include="Server\Abstractions\IHttpRequest.cs" />
    <Compile Include="Server\Abstractions\IHttpResponse.cs" />
    <Compile Include="Server\Abstractions\UrlExtension.cs" />
    <Compile Include="Server\AnonymousUserAccessMode.cs" />
    <Compile Include="Server\CurrentOperationContext.cs" />
    <Compile Include="Extensions\HttpExtensions.cs" />
    <Compile Include="Server\HttpEndpointRegistration.cs" />
    <Compile Include="Server\LogHttpRequestStatsParams.cs" />
    <Compile Include="Server\NonAdminHttp.cs" />
    <Compile Include="Plugins\ISilverlightRequestedAware.cs" />
    <Compile Include="Server\Security\AbstractRequestAuthorizer.cs" />
    <Compile Include="Server\Security\IgnoreDb.cs" />
    <Compile Include="Server\Security\MixedModeRequestAuthorizer.cs" />
    <Compile Include="Server\Security\NeverSecret.cs" />
    <Compile Include="Server\Security\OAuth\AccessToken.cs" />
    <Compile Include="Server\Security\OAuth\OAuthRequestAuthorizer.cs" />
    <Compile Include="Server\Security\OAuth\OAuthServerHelper.cs" />
    <Compile Include="Server\Security\Triggers\OAuthPutTrigger.cs" />
    <Compile Include="Server\Security\Triggers\WindowsAuthDeleteTrigger.cs" />
    <Compile Include="Server\Security\Triggers\WindowsAuthPutTrigger.cs" />
    <Compile Include="Server\Security\Windows\WindowsAuthDocument.cs" />
    <Compile Include="Server\Security\Windows\WindowsAuthConfigureHttpListener.cs" />
    <Compile Include="Server\Security\Windows\WindowsRequestAuthorizer.cs" />
    <Compile Include="Impl\CachedDocument.cs" />
    <Compile Include="Impl\DatabaseBulkOperations.cs" />
    <Compile Include="Data\DynamicQueryMapping.cs" />
    <Compile Include="Data\DynamicQueryMappingItem.cs" />
    <Compile Include="Impl\DocumentCacher.cs" />
    <Compile Include="Impl\DocumentRetriever.cs" />
    <Compile Include="Impl\IDocumentCacher.cs" />
    <Compile Include="Indexing\AbstractIndexingExecuter.cs" />
    <Compile Include="Indexing\ErrorLoggingConcurrentMergeScheduler.cs" />
    <Compile Include="Indexing\FieldsToFetch.cs" />
    <Compile Include="Indexing\IIndexExtension.cs" />
    <Compile Include="Indexing\IndexSearcherHolder.cs" />
    <Compile Include="Indexing\ReducingExecuter.cs" />
    <Compile Include="Linq\Ast\CaptureQueryParameterNamesVisitor.cs" />
    <Compile Include="Linq\Ast\ThrowOnInvalidMethodCalls.cs" />
    <Compile Include="Linq\Ast\TransformNullCoalescingOperatorTransformer.cs" />
    <Compile Include="Plugins\AbstractAnalyzerGenerator.cs" />
    <Compile Include="Plugins\Builtins\CreateSilverlightIndexes.cs" />
    <Compile Include="Plugins\IAlterConfiguration.cs" />
    <Compile Include="Queries\FacetedQueryRunner.cs" />
    <Compile Include="Queries\FacetedQueryRunnerExtensions.cs" />
    <Compile Include="Queries\DynamicQueryExtensions.cs" />
    <Compile Include="Queries\DynamicQueryOptimizer.cs" />
    <Compile Include="Queries\DynamicQueryRunner.cs" />
    <Compile Include="Extensions\CommandExtensions.cs" />
    <Compile Include="Extensions\GuidExtensions.cs" />
    <Compile Include="Extensions\HttpContextExtensions.cs" />
    <Compile Include="Extensions\IndexingExtensions.cs" />
    <Compile Include="Extensions\MonoHttpEncoder.cs">
      <SubType>Code</SubType>
    </Compile>
    <Compile Include="Extensions\MonoHttpUtility.cs" />
    <Compile Include="Extensions\IOExtensions.cs" />
    <Compile Include="Impl\DummyUuidGenerator.cs" />
    <Compile Include="Indexing\Collation\AbstractCultureCollationAnalyzer.cs" />
    <Compile Include="Indexing\Collation\CollationKeyFilter.cs" />
    <Compile Include="Indexing\Collation\CollationAnalyzer.cs" />
    <Compile Include="Indexing\Collation\Cultures\AfCollationAnalyzer.cs" />
    <Compile Include="Indexing\Collation\Cultures\AmCollationAnalyzer.cs" />
    <Compile Include="Indexing\Collation\Cultures\ArCollationAnalyzer.cs" />
    <Compile Include="Indexing\Collation\Cultures\ArnCollationAnalyzer.cs" />
    <Compile Include="Indexing\Collation\Cultures\AsCollationAnalyzer.cs" />
    <Compile Include="Indexing\Collation\Cultures\AzCollationAnalyzer.cs" />
    <Compile Include="Indexing\Collation\Cultures\BaCollationAnalyzer.cs" />
    <Compile Include="Indexing\Collation\Cultures\BeCollationAnalyzer.cs" />
    <Compile Include="Indexing\Collation\Cultures\BgCollationAnalyzer.cs" />
    <Compile Include="Indexing\Collation\Cultures\BnCollationAnalyzer.cs" />
    <Compile Include="Indexing\Collation\Cultures\BoCollationAnalyzer.cs" />
    <Compile Include="Indexing\Collation\Cultures\BrCollationAnalyzer.cs" />
    <Compile Include="Indexing\Collation\Cultures\BsCollationAnalyzer.cs" />
    <Compile Include="Indexing\Collation\Cultures\CaCollationAnalyzer.cs" />
    <Compile Include="Indexing\Collation\Cultures\CoCollationAnalyzer.cs" />
    <Compile Include="Indexing\Collation\Cultures\CsCollationAnalyzer.cs" />
    <Compile Include="Indexing\Collation\Cultures\CyCollationAnalyzer.cs" />
    <Compile Include="Indexing\Collation\Cultures\DaCollationAnalyzer.cs" />
    <Compile Include="Indexing\Collation\Cultures\DeCollationAnalyzer.cs" />
    <Compile Include="Indexing\Collation\Cultures\DsbCollationAnalyzer.cs" />
    <Compile Include="Indexing\Collation\Cultures\DvCollationAnalyzer.cs" />
    <Compile Include="Indexing\Collation\Cultures\ElCollationAnalyzer.cs" />
    <Compile Include="Indexing\Collation\Cultures\EnCollationAnalyzer.cs" />
    <Compile Include="Indexing\Collation\Cultures\EsCollationAnalyzer.cs" />
    <Compile Include="Indexing\Collation\Cultures\EtCollationAnalyzer.cs" />
    <Compile Include="Indexing\Collation\Cultures\EuCollationAnalyzer.cs" />
    <Compile Include="Indexing\Collation\Cultures\FaCollationAnalyzer.cs" />
    <Compile Include="Indexing\Collation\Cultures\FiCollationAnalyzer.cs" />
    <Compile Include="Indexing\Collation\Cultures\FilCollationAnalyzer.cs" />
    <Compile Include="Indexing\Collation\Cultures\FoCollationAnalyzer.cs" />
    <Compile Include="Indexing\Collation\Cultures\FrCollationAnalyzer.cs" />
    <Compile Include="Indexing\Collation\Cultures\FyCollationAnalyzer.cs" />
    <Compile Include="Indexing\Collation\Cultures\GaCollationAnalyzer.cs" />
    <Compile Include="Indexing\Collation\Cultures\GdCollationAnalyzer.cs" />
    <Compile Include="Indexing\Collation\Cultures\GlCollationAnalyzer.cs" />
    <Compile Include="Indexing\Collation\Cultures\GswCollationAnalyzer.cs" />
    <Compile Include="Indexing\Collation\Cultures\GuCollationAnalyzer.cs" />
    <Compile Include="Indexing\Collation\Cultures\HaCollationAnalyzer.cs" />
    <Compile Include="Indexing\Collation\Cultures\HeCollationAnalyzer.cs" />
    <Compile Include="Indexing\Collation\Cultures\HiCollationAnalyzer.cs" />
    <Compile Include="Indexing\Collation\Cultures\HrCollationAnalyzer.cs" />
    <Compile Include="Indexing\Collation\Cultures\HsbCollationAnalyzer.cs" />
    <Compile Include="Indexing\Collation\Cultures\HuCollationAnalyzer.cs" />
    <Compile Include="Indexing\Collation\Cultures\HyCollationAnalyzer.cs" />
    <Compile Include="Indexing\Collation\Cultures\IdCollationAnalyzer.cs" />
    <Compile Include="Indexing\Collation\Cultures\IgCollationAnalyzer.cs" />
    <Compile Include="Indexing\Collation\Cultures\IiCollationAnalyzer.cs" />
    <Compile Include="Indexing\Collation\Cultures\IsCollationAnalyzer.cs" />
    <Compile Include="Indexing\Collation\Cultures\ItCollationAnalyzer.cs" />
    <Compile Include="Indexing\Collation\Cultures\IuCollationAnalyzer.cs" />
    <Compile Include="Indexing\Collation\Cultures\IvCollationAnalyzer.cs" />
    <Compile Include="Indexing\Collation\Cultures\JaCollationAnalyzer.cs" />
    <Compile Include="Indexing\Collation\Cultures\KaCollationAnalyzer.cs" />
    <Compile Include="Indexing\Collation\Cultures\KkCollationAnalyzer.cs" />
    <Compile Include="Indexing\Collation\Cultures\KlCollationAnalyzer.cs" />
    <Compile Include="Indexing\Collation\Cultures\KmCollationAnalyzer.cs" />
    <Compile Include="Indexing\Collation\Cultures\KnCollationAnalyzer.cs" />
    <Compile Include="Indexing\Collation\Cultures\KoCollationAnalyzer.cs" />
    <Compile Include="Indexing\Collation\Cultures\KokCollationAnalyzer.cs" />
    <Compile Include="Indexing\Collation\Cultures\KyCollationAnalyzer.cs" />
    <Compile Include="Indexing\Collation\Cultures\LbCollationAnalyzer.cs" />
    <Compile Include="Indexing\Collation\Cultures\LoCollationAnalyzer.cs" />
    <Compile Include="Indexing\Collation\Cultures\LtCollationAnalyzer.cs" />
    <Compile Include="Indexing\Collation\Cultures\LvCollationAnalyzer.cs" />
    <Compile Include="Indexing\Collation\Cultures\MiCollationAnalyzer.cs" />
    <Compile Include="Indexing\Collation\Cultures\MkCollationAnalyzer.cs" />
    <Compile Include="Indexing\Collation\Cultures\MlCollationAnalyzer.cs" />
    <Compile Include="Indexing\Collation\Cultures\MnCollationAnalyzer.cs" />
    <Compile Include="Indexing\Collation\Cultures\MohCollationAnalyzer.cs" />
    <Compile Include="Indexing\Collation\Cultures\MrCollationAnalyzer.cs" />
    <Compile Include="Indexing\Collation\Cultures\MsCollationAnalyzer.cs" />
    <Compile Include="Indexing\Collation\Cultures\MtCollationAnalyzer.cs" />
    <Compile Include="Indexing\Collation\Cultures\NbCollationAnalyzer.cs" />
    <Compile Include="Indexing\Collation\Cultures\NeCollationAnalyzer.cs" />
    <Compile Include="Indexing\Collation\Cultures\NlCollationAnalyzer.cs" />
    <Compile Include="Indexing\Collation\Cultures\NnCollationAnalyzer.cs" />
    <Compile Include="Indexing\Collation\Cultures\NsoCollationAnalyzer.cs" />
    <Compile Include="Indexing\Collation\Cultures\OcCollationAnalyzer.cs" />
    <Compile Include="Indexing\Collation\Cultures\OrCollationAnalyzer.cs" />
    <Compile Include="Indexing\Collation\Cultures\PaCollationAnalyzer.cs" />
    <Compile Include="Indexing\Collation\Cultures\PlCollationAnalyzer.cs" />
    <Compile Include="Indexing\Collation\Cultures\PrsCollationAnalyzer.cs" />
    <Compile Include="Indexing\Collation\Cultures\PsCollationAnalyzer.cs" />
    <Compile Include="Indexing\Collation\Cultures\PtCollationAnalyzer.cs" />
    <Compile Include="Indexing\Collation\Cultures\QutCollationAnalyzer.cs" />
    <Compile Include="Indexing\Collation\Cultures\QuzCollationAnalyzer.cs" />
    <Compile Include="Indexing\Collation\Cultures\RmCollationAnalyzer.cs" />
    <Compile Include="Indexing\Collation\Cultures\RoCollationAnalyzer.cs" />
    <Compile Include="Indexing\Collation\Cultures\RuCollationAnalyzer.cs" />
    <Compile Include="Indexing\Collation\Cultures\RwCollationAnalyzer.cs" />
    <Compile Include="Indexing\Collation\Cultures\SaCollationAnalyzer.cs" />
    <Compile Include="Indexing\Collation\Cultures\SahCollationAnalyzer.cs" />
    <Compile Include="Indexing\Collation\Cultures\SeCollationAnalyzer.cs" />
    <Compile Include="Indexing\Collation\Cultures\SiCollationAnalyzer.cs" />
    <Compile Include="Indexing\Collation\Cultures\SkCollationAnalyzer.cs" />
    <Compile Include="Indexing\Collation\Cultures\SlCollationAnalyzer.cs" />
    <Compile Include="Indexing\Collation\Cultures\SmaCollationAnalyzer.cs" />
    <Compile Include="Indexing\Collation\Cultures\SmjCollationAnalyzer.cs" />
    <Compile Include="Indexing\Collation\Cultures\SmnCollationAnalyzer.cs" />
    <Compile Include="Indexing\Collation\Cultures\SmsCollationAnalyzer.cs" />
    <Compile Include="Indexing\Collation\Cultures\SqCollationAnalyzer.cs" />
    <Compile Include="Indexing\Collation\Cultures\SrCollationAnalyzer.cs" />
    <Compile Include="Indexing\Collation\Cultures\SvCollationAnalyzer.cs" />
    <Compile Include="Indexing\Collation\Cultures\SwCollationAnalyzer.cs" />
    <Compile Include="Indexing\Collation\Cultures\SyrCollationAnalyzer.cs" />
    <Compile Include="Indexing\Collation\Cultures\TaCollationAnalyzer.cs" />
    <Compile Include="Indexing\Collation\Cultures\TeCollationAnalyzer.cs" />
    <Compile Include="Indexing\Collation\Cultures\TgCollationAnalyzer.cs" />
    <Compile Include="Indexing\Collation\Cultures\ThCollationAnalyzer.cs" />
    <Compile Include="Indexing\Collation\Cultures\TkCollationAnalyzer.cs" />
    <Compile Include="Indexing\Collation\Cultures\TnCollationAnalyzer.cs" />
    <Compile Include="Indexing\Collation\Cultures\TrCollationAnalyzer.cs" />
    <Compile Include="Indexing\Collation\Cultures\TtCollationAnalyzer.cs" />
    <Compile Include="Indexing\Collation\Cultures\TzmCollationAnalyzer.cs" />
    <Compile Include="Indexing\Collation\Cultures\UgCollationAnalyzer.cs" />
    <Compile Include="Indexing\Collation\Cultures\UkCollationAnalyzer.cs" />
    <Compile Include="Indexing\Collation\Cultures\UrCollationAnalyzer.cs" />
    <Compile Include="Indexing\Collation\Cultures\UzCollationAnalyzer.cs" />
    <Compile Include="Indexing\Collation\Cultures\ViCollationAnalyzer.cs" />
    <Compile Include="Indexing\Collation\Cultures\WoCollationAnalyzer.cs" />
    <Compile Include="Indexing\Collation\Cultures\XhCollationAnalyzer.cs" />
    <Compile Include="Indexing\Collation\Cultures\YoCollationAnalyzer.cs" />
    <Compile Include="Indexing\Collation\Cultures\ZhCollationAnalyzer.cs" />
    <Compile Include="Indexing\Collation\Cultures\ZuCollationAnalyzer.cs" />
    <Compile Include="Indexing\Collation\IndexableBinaryStringTools_UsingArrays.cs" />
    <Compile Include="Indexing\GatherAllCollector.cs" />
    <Compile Include="Indexing\Analyzers\LowerCaseKeywordAnalyzer.cs" />
    <Compile Include="Indexing\RangeQueryParser.cs" />
    <Compile Include="Indexing\RobustEnumerator.cs" />
    <Compile Include="Indexing\SpatialField.cs" />
    <Compile Include="Indexing\SimpleQueryParser.cs" />
    <Compile Include="Config\InMemoryRavenConfiguration.cs" />
    <Compile Include="Impl\IUuidGenerator.cs" />
    <Compile Include="Linq\Ast\CaptureSelectNewFieldNamesVisitor.cs" />
    <Compile Include="Plugins\AbstractAttachmentDeleteTrigger.cs" />
    <Compile Include="Plugins\AbstractAttachmentPutTrigger.cs" />
    <Compile Include="Plugins\AbstractAttachmentReadTrigger.cs" />
    <Compile Include="Plugins\IStartupTask.cs" />
    <Compile Include="Data\LinearQuery.cs" />
    <Compile Include="Linq\GroupByKeyFunc.cs" />
    <Compile Include="Linq\ITranslatorDatabaseAccessor.cs" />
    <Compile Include="Linq\PrivateExtensions\MetadataExtensions.cs" />
    <Compile Include="Linq\TranslatorFunc.cs" />
    <Compile Include="Plugins\AbstractBackgroundTask.cs" />
    <Compile Include="Plugins\AbstractDocumentCodec.cs" />
    <Compile Include="Plugins\AbstractDynamicCompilationExtension.cs" />
    <Compile Include="Plugins\Builtins\CreateFolderIcon.cs" />
    <Compile Include="Plugins\Builtins\DeleteRemovedIndexes.cs" />
    <Compile Include="Plugins\Builtins\FilterRavenInternalDocumentsReadTrigger.cs" />
    <Compile Include="Plugins\AbstractIndexUpdateTrigger.cs" />
    <Compile Include="Plugins\AbstractReadTrigger.cs" />
    <Compile Include="Plugins\Builtins\SpatialDynamicCompilationExtension.cs" />
    <Compile Include="Plugins\AbstractIndexUpdateTriggerBatcher.cs" />
    <Compile Include="Plugins\ReadOperation.cs" />
    <Compile Include="Plugins\ReadVetoResult.cs" />
    <Compile Include="Data\QueryResults.cs" />
    <Compile Include="Data\CommandDataFactory.cs" />
    <Compile Include="Data\IndexQueryResult.cs" />
    <Compile Include="Extensions\EnumerableExtensions.cs" />
    <Compile Include="Indexing\MapReduceIndex.cs" />
    <Compile Include="Indexing\QueryBuilder.cs" />
    <Compile Include="Indexing\SimpleIndex.cs" />
    <Compile Include="Plugins\AbstractDeleteTrigger.cs" />
    <Compile Include="Plugins\AbstractPutTrigger.cs" />
    <Compile Include="Plugins\IRequiresDocumentDatabaseInitialization.cs" />
    <Compile Include="DocumentDatabase.cs" />
    <Compile Include="Indexing\Index.cs" />
    <Compile Include="Indexing\AnonymousObjectToLuceneDocumentConverter.cs" />
    <Compile Include="Indexing\StatefulEnumerableWrapper.cs" />
    <Compile Include="Indexing\IndexingExecuter.cs" />
    <Compile Include="Indexing\WorkContext.cs" />
    <Compile Include="Json\DynamicObjectExtensions.cs" />
    <Compile Include="Json\JsonPatcher.cs" />
    <Compile Include="Json\JsonToExpando.cs" />
    <Compile Include="Linq\AbstractViewGenerator.cs" />
    <Compile Include="Linq\QueryParsingUtils.cs" />
    <Compile Include="Linq\DynamicViewCompiler.cs" />
    <Compile Include="Linq\IndexingFunc.cs" />
    <Compile Include="Linq\PrivateExtensions\LinqOnDynamic.cs" />
    <Compile Include="Plugins\VetoResult.cs" />
    <Compile Include="Config\RavenConfiguration.cs" />
    <Compile Include="Queries\SuggestionQueryExtensions.cs" />
    <Compile Include="Queries\SuggestionQueryIndexExtension.cs" />
    <Compile Include="Queries\TermsQueryRunner.cs" />
    <Compile Include="Queries\TermsQueryRunnerExtensions.cs" />
    <Compile Include="Server\Connections\TransportState.cs" />
    <Compile Include="Server\Connections\TimeSensitiveStore.cs" />
    <Compile Include="Server\Startup.cs" />
    <Compile Include="Server\Tenancy\AbstractLandlord.cs" />
    <Compile Include="Server\Tenancy\CountersLandlord.cs" />
    <Compile Include="Server\Tenancy\DatabaseLandlord.cs" />
    <Compile Include="Server\Tenancy\FileSystemsLandlord.cs" />
    <Compile Include="Server\WebApi\Attributes\HttpEvalAttribute.cs" />
    <Compile Include="Server\WebApi\Attributes\HttpResetAttribute.cs" />
    <Compile Include="Server\WebApi\Filters\RavenExceptionFilterAttribute.cs" />
    <Compile Include="Server\WebApi\IRavenServer.cs" />
    <Compile Include="Server\WebApi\Handlers\GZipToJsonAndCompressHandler.cs" />
    <Compile Include="Server\WebApi\RequestManager.cs" />
    <Compile Include="Smuggler\DataDumper.cs" />
    <Compile Include="Storage\BaseBackupOperation.cs" />
    <Compile Include="Storage\BaseRestoreOperation.cs" />
    <Compile Include="Storage\DatabaseSizeInformation.cs" />
    <Compile Include="Storage\DocumentInTransactionData.cs" />
    <Compile Include="Storage\Esent\Backup\BackupOperation.cs" />
    <Compile Include="Storage\Esent\Backup\EsentBackup.cs" />
    <Compile Include="Storage\Esent\Backup\RestoreOperation.cs" />
    <Compile Include="Storage\Esent\Debug\StorageSizes.cs" />
    <Compile Include="Storage\Esent\EsentExtension.cs" />
    <Compile Include="Storage\Esent\SchemaCreator.cs" />
    <Compile Include="Storage\Esent\SchemaUpdates\ISchemaUpdate.cs" />
    <Compile Include="Storage\Esent\SchemaUpdates\SchemaUpdaterHelper.cs" />
    <Compile Include="Storage\Esent\SchemaUpdates\Updates\From42To43.cs" />
    <Compile Include="Storage\Esent\SchemaUpdates\Updates\From41To42.cs" />
    <Compile Include="Storage\Esent\SchemaUpdates\Updates\From39To40.cs" />
    <Compile Include="Storage\Esent\SchemaUpdates\Updates\From38To39.cs" />
    <Compile Include="Storage\Esent\SchemaUpdates\Updates\From36To37.cs" />
    <Compile Include="Storage\Esent\SchemaUpdates\Updates\From37To38.cs" />
    <Compile Include="Storage\Esent\SchemaUpdates\Updates\From40To41.cs" />
    <Compile Include="Storage\Esent\SchemaUpdates\Updates\From43To44.cs" />
    <Compile Include="Storage\Esent\SchemaUpdates\Updates\From44To45.cs" />
    <Compile Include="Storage\Esent\SchemaUpdates\Updates\From45To46.cs" />
    <Compile Include="Storage\Esent\SchemaUpdates\Updates\From46To47.cs" />
    <Compile Include="Storage\Esent\SchemaUpdates\Updates\From47To48.cs">
      <SubType>Code</SubType>
    </Compile>
    <Compile Include="Storage\Esent\StorageActionsAccessor.cs" />
    <Compile Include="Storage\Esent\StorageActions\Documents.cs" />
    <Compile Include="Storage\Esent\StorageActions\Attachments.cs" />
    <Compile Include="Storage\Esent\Debug\EsentUtil.cs" />
    <Compile Include="Storage\Esent\StorageActions\General.cs" />
    <Compile Include="Storage\Esent\StorageActions\Indexing.cs" />
    <Compile Include="Storage\Esent\StorageActions\Lists.cs" />
    <Compile Include="Storage\Esent\StorageActions\MappedResults.cs" />
    <Compile Include="Storage\Esent\StorageActions\OptimizedDeleter.cs" />
    <Compile Include="Storage\Esent\StorageActions\OptimizedIndexReader.cs" />
    <Compile Include="Storage\Esent\StorageActions\Queue.cs" />
    <Compile Include="Storage\Esent\StorageActions\Staleness.cs" />
    <Compile Include="Storage\Esent\StorageActions\TableProperties.cs" />
    <Compile Include="Storage\Esent\StorageActions\Tasks.cs" />
    <Compile Include="Storage\Esent\StorageActions\Util.cs" />
    <Compile Include="Storage\Esent\TableColumnsCache.cs" />
    <Compile Include="Storage\Esent\TransactionalStorage.cs" />
    <Compile Include="Storage\Esent\TransactionalStorageConfigurator.cs" />
    <Compile Include="Storage\IAttachmentsStorageActions.cs" />
    <Compile Include="Storage\IDocumentStorageActions.cs" />
    <Compile Include="Storage\IGeneralStorageActions.cs" />
    <Compile Include="Storage\IIndexingStorageActions.cs" />
    <Compile Include="Storage\IListsStorageActions.cs" />
    <Compile Include="Storage\IMappedResultsStorageAction.cs" />
    <Compile Include="Storage\IndexCreationOptions.cs" />
    <Compile Include="Storage\IndexDefinitionStorage.cs" />
    <Compile Include="Storage\IQueueStorageActions.cs" />
    <Compile Include="Storage\IStalenessStorageActions.cs" />
    <Compile Include="Storage\IStorageActionsAccessor.cs" />
    <Compile Include="Storage\ITasksStorageActions.cs" />
    <Compile Include="Storage\ITransactionalStorage.cs" />
    <Compile Include="Queries\SuggestionQueryRunner.cs" />
    <Compile Include="Storage\Voron\Backup\BackupOperation.cs" />
    <Compile Include="Storage\Voron\Backup\RestoreOperation.cs" />
    <Compile Include="Storage\Voron\Schema\SchemaCreator.cs" />
    <Compile Include="Storage\Voron\Schema\ISchemaUpdate.cs" />
    <Compile Include="Storage\Voron\Schema\Updates\SchemaUpdateBase.cs" />
    <Compile Include="Storage\Voron\StorageActions\DocumentsStorageActions.cs" />
    <Compile Include="Storage\Voron\StorageActions\AttachmentsStorageActions.cs" />
    <Compile Include="Storage\Voron\Impl\Index.cs" />
    <Compile Include="Storage\Voron\StorageActions\GeneralStorageActions.cs" />
    <Compile Include="Storage\Voron\StorageActions\IndexingStorageActions.cs" />
    <Compile Include="Storage\Voron\Impl\Table.cs" />
    <Compile Include="Storage\Voron\StorageActions\ListsStorageActions.cs" />
    <Compile Include="Storage\Voron\StorageActions\MappedResultsStorageActions.cs" />
    <Compile Include="Storage\Voron\StorageActions\QueueStorageActions.cs" />
    <Compile Include="Storage\Voron\StorageActions\StalenessStorageActions.cs" />
    <Compile Include="Storage\Voron\StorageActionsAccessor.cs" />
    <Compile Include="Storage\Voron\Impl\TableBase.cs" />
    <Compile Include="Storage\Voron\Impl\Tables.cs" />
    <Compile Include="Storage\Voron\Impl\TableStorage.cs" />
    <Compile Include="Storage\Voron\StorageActions\StorageActionsBase.cs" />
    <Compile Include="Storage\Voron\StorageActions\TasksStorageActions.cs" />
    <Compile Include="Storage\Voron\TransactionalStorage.cs" />
    <Compile Include="Storage\Voron\UndisposableStream.cs" />
    <Compile Include="Tasks\RemoveFromIndexTask.cs" />
    <Compile Include="Tasks\DatabaseTask.cs" />
    <Compile Include="Indexing\IndexStorage.cs" />
    <Compile Include="Tasks\TaskMetadata.cs" />
    <Compile Include="Tasks\TouchMissingReferenceDocumentTask.cs" />
    <Compile Include="Util\ActiveEnumerable.cs" />
    <Compile Include="Util\CompositeDisposable.cs" />
    <Compile Include="Util\DatabaseMemoryTarget.cs" />
    <Compile Include="Util\IPerformanceCounter.cs" />
    <Compile Include="Util\MetricsCountersManager.cs" />
    <Compile Include="Util\NoOpPerformanceCounter.cs" />
    <Compile Include="Util\OutputTicker.cs" />
    <Compile Include="Util\PerformanceCounterAttribute.cs" />
    <Compile Include="Util\PerformanceCountersUtils.cs" />
    <Compile Include="Util\PerformanceCounterWrapper.cs" />
    <Compile Include="Util\PortUtil.cs" />
    <Compile Include="Util\SequentialUuidGenerator.cs" />
    <Compile Include="Util\SizeHelper.cs" />
    <Compile Include="Util\SortedKeyList.cs" />
    <Compile Include="Util\Streams\BufferPoolStream.cs" />
    <Compile Include="Util\Streams\PartialStream.cs" />
    <Compile Include="Util\Streams\BufferPoolMemoryStream.cs" />
    <Compile Include="Util\WildcardMatcher.cs" />
  </ItemGroup>
  <ItemGroup>
    <BootstrapperPackage Include="Microsoft.Net.Client.3.5">
      <Visible>False</Visible>
      <ProductName>.NET Framework 3.5 SP1 Client Profile</ProductName>
      <Install>false</Install>
    </BootstrapperPackage>
    <BootstrapperPackage Include="Microsoft.Net.Framework.3.5.SP1">
      <Visible>False</Visible>
      <ProductName>.NET Framework 3.5 SP1</ProductName>
      <Install>true</Install>
    </BootstrapperPackage>
    <BootstrapperPackage Include="Microsoft.Windows.Installer.3.1">
      <Visible>False</Visible>
      <ProductName>Windows Installer 3.1</ProductName>
      <Install>true</Install>
    </BootstrapperPackage>
  </ItemGroup>
  <ItemGroup>
    <EmbeddedResource Include="Server\WebUI\raven-data.ico" />
    <EmbeddedResource Include="Server\WebUI\studio.html" />
    <EmbeddedResource Include="Server\WebUI\studio_not_found.html" />
    <EmbeddedResource Include="Server\WebUI\Raven.Studio.xap" />
    <EmbeddedResource Include="Json\ToJson.js" />
    <EmbeddedResource Include="Json\RavenDB.js" />
    <EmbeddedResource Include="Json\lodash.js" />
    <EmbeddedResource Include="Client\Aws\Amazon.AWS.endpoints.xml" />
    <Content Include="FodyWeavers.xml" />
  </ItemGroup>
  <ItemGroup>
    <EmbeddedResource Include="Commercial\RavenDB.public" />
    <None Include="App.config">
      <SubType>Designer</SubType>
    </None>
    <None Include="packages.config" />
    <None Include="RavenDB.snk" />
    <EmbeddedResource Include="Server\Assets\EmbeddedData\Northwind.dump" />
  </ItemGroup>
  <ItemGroup>
    <ProjectReference Include="..\Raven.Abstractions\Raven.Abstractions.csproj">
      <Project>{41AC479E-1EB2-4D23-AAF2-E4C8DF1BC2BA}</Project>
      <Name>Raven.Abstractions</Name>
    </ProjectReference>
    <ProjectReference Include="..\Raven.Client.Lightweight\Raven.Client.Lightweight.csproj">
      <Project>{4E087ECB-E7CA-4891-AC3C-3C76702715B6}</Project>
      <Name>Raven.Client.Lightweight</Name>
    </ProjectReference>
    <ProjectReference Include="..\Raven.Voron\Voron\Voron.csproj">
      <Project>{ff83c7c2-bc7b-4dcc-a782-49ef9bbd9390}</Project>
      <Name>Voron</Name>
    </ProjectReference>
  </ItemGroup>
  <ItemGroup />
  <Import Project="$(MSBuildToolsPath)\Microsoft.CSharp.targets" />
  <Import Project="$(MSBuildProjectDirectory)\..\Tools\StyleCop\StyleCop.Targets" />
  <Target Name="BeforeBuild">
  </Target>
  <Import Project="$(SolutionDir)\.nuget\nuget.targets" />
  <Import Project="..\Imports\Fody\Fody.targets" Condition="$(Configuration) == 'Release'" />
</Project><|MERGE_RESOLUTION|>--- conflicted
+++ resolved
@@ -234,14 +234,10 @@
     <Compile Include="Client\Aws\RavenAwsHelper.cs" />
     <Compile Include="Client\EmbeddableDocumentStore.cs" />
     <Compile Include="Client\EmbeddedDocumentStore.cs" />
-<<<<<<< HEAD
-    <Compile Include="Client\RavenAzureClient.cs" />
-=======
     <Compile Include="Client\Aws\RavenAwsGlacierClient.cs" />
     <Compile Include="Client\Aws\RavenAwsS3Client.cs" />
     <Compile Include="Client\Azure\RavenAzureClient.cs" />
     <Compile Include="Client\RavenStorageClient.cs" />
->>>>>>> 698ef5c7
     <Compile Include="Counters\Controllers\CounterReplicationController.cs" />
     <Compile Include="Counters\Controllers\RavenCounterReplication.cs" />
     <Compile Include="Counters\Controllers\RavenCountersApiController.cs" />
