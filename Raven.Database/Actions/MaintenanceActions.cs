// -----------------------------------------------------------------------
//  <copyright file="MaintenanceActions.cs" company="Hibernating Rhinos LTD">
//      Copyright (c) Hibernating Rhinos LTD. All rights reserved.
//  </copyright>
// -----------------------------------------------------------------------
using System;
using System.Collections.Generic;
using System.IO;
using System.Linq;

using Raven.Abstractions;
using Raven.Abstractions.Data;
using Raven.Abstractions.Extensions;
using Raven.Abstractions.Logging;
using Raven.Database.Config;
using Raven.Database.Data;
using Raven.Database.Extensions;
using Raven.Database.Impl;
using Raven.Database.Storage;
using Raven.Database.Util;
using Raven.Json.Linq;

using Voron.Impl.Backup;

namespace Raven.Database.Actions
{
    public class MaintenanceActions : ActionsBase
    {
        public MaintenanceActions(DocumentDatabase database, SizeLimitedConcurrentDictionary<string, TouchedDocumentInfo> recentTouches, IUuidGenerator uuidGenerator, ILog log)
            : base(database, recentTouches, uuidGenerator, log)
        {
        }

        internal static string FindDatabaseDocument(string rootBackupPath)
        {
            // try to find newest database document in incremental backups first - to have the most recent version (if available)

            var backupPath = Directory.GetDirectories(rootBackupPath, "Inc*")
                                       .OrderByDescending(dir => dir)
                                       .Select(dir => Path.Combine(dir, Constants.DatabaseDocumentFilename))
                                       .FirstOrDefault();

            return backupPath ?? Path.Combine(rootBackupPath, Constants.DatabaseDocumentFilename);
        }

        public static void Restore(RavenConfiguration configuration, DatabaseRestoreRequest restoreRequest, Action<string> output)
        {
            var databaseDocumentPath = FindDatabaseDocument(restoreRequest.BackupLocation);
            if (File.Exists(databaseDocumentPath) == false)
            {
                throw new InvalidOperationException("Cannot restore when the Database.Document file is missing in the backup folder: " + restoreRequest.BackupLocation);
            }

            var databaseDocumentText = File.ReadAllText(databaseDocumentPath);
            var databaseDocument = RavenJObject.Parse(databaseDocumentText).JsonDeserialization<DatabaseDocument>();

            string storage;
            if (databaseDocument.Settings.TryGetValue("Raven/StorageTypeName", out storage) == false)
            {
                if (File.Exists(Path.Combine(restoreRequest.BackupLocation, BackupMethods.Filename))) 
                    storage = InMemoryRavenConfiguration.VoronTypeName;
                else if (Directory.Exists(Path.Combine(restoreRequest.BackupLocation, "new")))
                    storage = InMemoryRavenConfiguration.EsentTypeName;
                else
                    storage = InMemoryRavenConfiguration.EsentTypeName;
            }

            if (!string.IsNullOrWhiteSpace(restoreRequest.DatabaseLocation))
            {
                configuration.DataDirectory = restoreRequest.DatabaseLocation;
            }

            using (var transactionalStorage = configuration.CreateTransactionalStorage(storage, () => { }, () => { }))
            {
                transactionalStorage.Restore(restoreRequest, output);
            }
        }

        public void StartBackup(string backupDestinationDirectory, bool incrementalBackup, DatabaseDocument databaseDocument)
        {
            if (databaseDocument == null) throw new ArgumentNullException("databaseDocument");
            var document = Database.Documents.Get(BackupStatus.RavenBackupStatusDocumentKey, null);
            if (document != null)
            {
                var backupStatus = document.DataAsJson.JsonDeserialization<BackupStatus>();
                if (backupStatus.IsRunning)
                {
                    throw new InvalidOperationException("Backup is already running");
                }
            }

            bool enableIncrementalBackup;
            if (incrementalBackup &&
                TransactionalStorage is Raven.Storage.Esent.TransactionalStorage &&
                (bool.TryParse(Database.Configuration.Settings[Constants.Esent.CircularLog], out enableIncrementalBackup) == false || enableIncrementalBackup))
            {
                throw new InvalidOperationException("In order to run incremental backups using Esent you must have circular logging disabled");
            }

            if (incrementalBackup &&
                TransactionalStorage is Raven.Storage.Voron.TransactionalStorage &&
                Database.Configuration.Storage.Voron.AllowIncrementalBackups == false)
            {
                throw new InvalidOperationException("In order to run incremental backups using Voron you must have the appropriate setting key (Raven/Voron/AllowIncrementalBackups) set to true");
            }

            Database.Documents.Put(BackupStatus.RavenBackupStatusDocumentKey, null, RavenJObject.FromObject(new BackupStatus
            {
                Started = SystemTime.UtcNow,
                IsRunning = true,
            }), new RavenJObject(), null);
            Database.IndexStorage.FlushMapIndexes();
            Database.IndexStorage.FlushReduceIndexes();

            if (databaseDocument.Settings.ContainsKey("Raven/StorageTypeName") == false)
                databaseDocument.Settings["Raven/StorageTypeName"] = TransactionalStorage.FriendlyName ?? TransactionalStorage.GetType().AssemblyQualifiedName;

            TransactionalStorage.StartBackupOperation(Database, backupDestinationDirectory, incrementalBackup, databaseDocument);
        }

<<<<<<< HEAD
	    public void PurgeOutdatedTombstones()
	    {
		    var tomstoneLists = new[]
		    {
			    Constants.RavenPeriodicExportsAttachmentsTombstones,
			    Constants.RavenPeriodicExportsDocsTombstones,
			    Constants.RavenReplicationAttachmentsTombstones,
			    Constants.RavenReplicationDocsTombstones
		    };

			var olderThan = SystemTime.UtcNow.Subtract(Database.Configuration.TombstoneRetentionTime);

		    foreach (var listName in tomstoneLists)
		    {
			    string name = listName;
			    TransactionalStorage.Batch(accessor => accessor.Lists.RemoveAllOlderThan(name, olderThan));
		    }
	    }
        public void DeleteRemovedIndexes(Dictionary<int, DocumentDatabase.IndexFailDetails> reason)
        {
            TransactionalStorage.Batch(actions =>
            {
                foreach (var result in actions.Lists.Read("Raven/Indexes/PendingDeletion", Etag.Empty, null, 100))
                {
                    Database.Indexes.StartDeletingIndexDataAsync(result.Data.Value<int>("IndexId"), result.Data.Value<string>("IndexName"));
                }

                List<int> indexIds = actions.Indexing.GetIndexesStats().Select(x => x.Id).ToList();
                foreach (int id in indexIds)
                {
                    var index = IndexDefinitionStorage.GetIndexDefinition(id);
                    if (index != null)
                        continue;

                    // index is not found on disk, better kill for good
                    // Even though technically we are running into a situation that is considered to be corrupt data
                    // we can safely recover from it by removing the other parts of the index.
                    Database.IndexStorage.DeleteIndex(id);
                    actions.Indexing.DeleteIndex(id, WorkContext.CancellationToken);

                    string indexName;
                    string msg;
                    string ex;

                    DocumentDatabase.IndexFailDetails failDetails;
                    if (reason == null || reason.TryGetValue(id, out failDetails) == false)
                    {
                        indexName = "Unknown Name";
                        msg = string.Format("Index '{0}-({1})' couldn't be found or invalid", id, indexName);
                        ex = "";
                    }
                    else
                    {
                        indexName = failDetails.IndexName;
                        msg = failDetails.Reason;
                        ex = failDetails.Ex.ToString();
                    }

                    Database.AddAlert(new Alert
                    {
                        AlertLevel = AlertLevel.Error,
                        CreatedAt = SystemTime.UtcNow,
                        Message = msg,
                        Title = string.Format("Index '{0}-({1})' removed because it is not found or invalid", id, indexName),
                        Exception = ex,
                        UniqueKey = msg
                    });
                }
            });
=======
        public void PurgeOutdatedTombstones()
        {
            var tomstoneLists = new[]
            {
                Constants.RavenPeriodicExportsAttachmentsTombstones,
                Constants.RavenPeriodicExportsDocsTombstones,
                Constants.RavenReplicationAttachmentsTombstones,
                Constants.RavenReplicationDocsTombstones
            };

            var olderThan = SystemTime.UtcNow.Subtract(Database.Configuration.TombstoneRetentionTime);

            foreach (var listName in tomstoneLists)
            {
                string name = listName;
                TransactionalStorage.Batch(accessor => accessor.Lists.RemoveAllOlderThan(name, olderThan));
            }
>>>>>>> b19bf61a
        }
    }
}<|MERGE_RESOLUTION|>--- conflicted
+++ resolved
@@ -118,7 +118,6 @@
             TransactionalStorage.StartBackupOperation(Database, backupDestinationDirectory, incrementalBackup, databaseDocument);
         }
 
-<<<<<<< HEAD
 	    public void PurgeOutdatedTombstones()
 	    {
 		    var tomstoneLists = new[]
@@ -188,25 +187,6 @@
                     });
                 }
             });
-=======
-        public void PurgeOutdatedTombstones()
-        {
-            var tomstoneLists = new[]
-            {
-                Constants.RavenPeriodicExportsAttachmentsTombstones,
-                Constants.RavenPeriodicExportsDocsTombstones,
-                Constants.RavenReplicationAttachmentsTombstones,
-                Constants.RavenReplicationDocsTombstones
-            };
-
-            var olderThan = SystemTime.UtcNow.Subtract(Database.Configuration.TombstoneRetentionTime);
-
-            foreach (var listName in tomstoneLists)
-            {
-                string name = listName;
-                TransactionalStorage.Batch(accessor => accessor.Lists.RemoveAllOlderThan(name, olderThan));
-            }
->>>>>>> b19bf61a
         }
     }
 }