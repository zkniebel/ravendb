--- conflicted
+++ resolved
@@ -21,7 +21,6 @@
             {
                 var result = trigger.Value.AllowRead(name, metadata, operation);
 
-<<<<<<< HEAD
 				switch (result.Veto)
 				{
 					case ReadVetoResult.ReadAllow.Allow:
@@ -38,22 +37,6 @@
 						throw new ArgumentOutOfRangeException(result.Veto.ToString());
 				}
 			}
-=======
-                switch (result.Veto)
-                {
-                    case ReadVetoResult.ReadAllow.Allow:
-                        break;
-                    case ReadVetoResult.ReadAllow.Ignore:
-                        Log.Debug("Trigger {0} asked us to ignore {1}", trigger.Value, name);
-                        return false;
-                    case ReadVetoResult.ReadAllow.Deny:
-                        Log.Debug("Trigger {0} denied to read {1} because {2}", trigger.Value, name, result.Reason);
-                        return false;
-                    default:
-                        throw new ArgumentOutOfRangeException(result.Veto.ToString());
-                }
-            }
->>>>>>> b19bf61a
 
             return true;
         }
