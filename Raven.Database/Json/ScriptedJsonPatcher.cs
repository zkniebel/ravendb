//-----------------------------------------------------------------------
// <copyright file="ScriptedJsonPatcher.cs" company="Hibernating Rhinos LTD">
//     Copyright (c) Hibernating Rhinos LTD. All rights reserved.
// </copyright>
//-----------------------------------------------------------------------
using System;
using System.Collections.Generic;
using System.Globalization;
using System.IO;
using System.Reflection;
using System.Runtime.Serialization;
using System.Text;
using Jint;
using Jint.Native;
using Jint.Parser;
using Jint.Runtime;
using Jint.Runtime.Environments;

using Raven.Abstractions.Data;
using Raven.Abstractions.Exceptions;
using Raven.Database.Extensions;
using Raven.Json.Linq;

namespace Raven.Database.Json
{
<<<<<<< HEAD
	internal class ScriptedJsonPatcher
	{
		public enum OperationType
		{
			None,
			Put,
			Delete
		}

		public class Operation
		{
			public OperationType Type { get; set; }
			public string DocumentKey { get; set; }
			public JsonDocument Document { get; set; }
		}

		private static readonly ScriptsCache ScriptsCache = new ScriptsCache();

		public List<string> Debug = new List<string>();
		private readonly int maxSteps;
		private readonly int additionalStepsPerSize;

		private int totalScriptSteps;
		private readonly DocumentDatabase database;

		public ScriptedJsonPatcher(DocumentDatabase database = null)
		{
			this.database = database;
			if (database == null)
			{
				maxSteps = 10 * 1000;
				additionalStepsPerSize = 5;
			}
			else
			{
				maxSteps = database.Configuration.MaxStepsForScript;
				additionalStepsPerSize = database.Configuration.AdditionalStepsForScriptBasedOnDocumentSize;
			}

			totalScriptSteps = maxSteps;
		}

		public int TotalScriptSteps
		{
			get { return totalScriptSteps; }
		}

		public virtual RavenJObject Apply(ScriptedJsonPatcherOperationScope scope, RavenJObject document, ScriptedPatchRequest patch, int size = 0, string docId = null)
		{
			if (document == null)
				return null;

			if (string.IsNullOrEmpty(patch.Script))
				throw new InvalidOperationException("Patch script must be non-null and not empty");

			var resultDocument = ApplySingleScript(document, patch, size, docId, scope);
			if (resultDocument != null)
				document = resultDocument;

			return document;
		}

		private RavenJObject ApplySingleScript(RavenJObject doc, ScriptedPatchRequest patch, int size, string docId, ScriptedJsonPatcherOperationScope scope)
		{
			Engine jintEngine;
			var customFunctions = scope.CustomFunctions;
			try
			{
				jintEngine = ScriptsCache.CheckoutScript(CreateEngine, patch, customFunctions);
			}
			catch (NotSupportedException e)
			{
				throw new ParseException("Could not parse script", e);
			}
			catch (JavaScriptException e)
			{
				throw new ParseException("Could not parse script", e);
			}
			catch (Exception e)
			{
				throw new ParseException("Could not parse: " + Environment.NewLine + patch.Script, e);
			}

			try
			{
				PrepareEngine(patch, docId, size, scope, jintEngine);

				var jsObject = scope.ToJsObject(jintEngine, doc);
				scope.ActualPatchResult = jintEngine.Invoke("ExecutePatchScript", jsObject);

				CleanupEngine(patch, jintEngine, scope);

				OutputLog(jintEngine);
				if (scope.DebugMode)
					Debug.Add(string.Format("Statements executed: {0}", jintEngine.StatementsCount));

				ScriptsCache.CheckinScript(patch, jintEngine, customFunctions);

				return scope.ConvertReturnValue(jsObject);
			}
			catch (ConcurrencyException)
			{
				throw;
			}
			catch (Exception errorEx)
			{
				jintEngine.ResetStatementsCount();

				OutputLog(jintEngine);
				var errorMsg = "Unable to execute JavaScript: " + Environment.NewLine + patch.Script;
				var error = errorEx as JavaScriptException;
				if (error != null)
					errorMsg += Environment.NewLine + "Error: " + Environment.NewLine + string.Join(Environment.NewLine, error.Error);
				if (Debug.Count != 0)
					errorMsg += Environment.NewLine + "Debug information: " + Environment.NewLine +
								string.Join(Environment.NewLine, Debug);

				if (error != null)
					errorMsg += Environment.NewLine + "Stacktrace:" + Environment.NewLine + error.CallStack;

				var targetEx = errorEx as TargetInvocationException;
				if (targetEx != null && targetEx.InnerException != null)
					throw new InvalidOperationException(errorMsg, targetEx.InnerException);

				throw new InvalidOperationException(errorMsg, errorEx);
			}
		}

		private void CleanupEngine(ScriptedPatchRequest patch, Engine jintEngine, ScriptedJsonPatcherOperationScope scope)
		{
			foreach (var kvp in patch.Values)
				jintEngine.Global.Delete(kvp.Key, true);

			jintEngine.Global.Delete("__document_id", true);
			RemoveEngineCustomizations(jintEngine, scope);
		}

		private void PrepareEngine(ScriptedPatchRequest patch, string docId, int size, ScriptedJsonPatcherOperationScope scope, Engine jintEngine)
		{
			scope.AdditionalStepsPerSize = additionalStepsPerSize;
			scope.MaxSteps = maxSteps;


			if (size != 0)
			{
				totalScriptSteps = maxSteps + (size * additionalStepsPerSize);
				jintEngine.Options.MaxStatements(TotalScriptSteps);
			}

			jintEngine.Global.Delete("PutDocument", false);
			jintEngine.Global.Delete("LoadDocument", false);
			jintEngine.Global.Delete("DeleteDocument", false);
			jintEngine.Global.Delete("IncreaseNumberOfAllowedStepsBy", false);

			CustomizeEngine(jintEngine, scope);

			jintEngine.SetValue("PutDocument", (Func<string, object, object, string>)((key, document, metadata) => scope.PutDocument(key, document, metadata, jintEngine)));
			jintEngine.SetValue("LoadDocument", (Func<string, JsValue>)(key => scope.LoadDocument(key, jintEngine, ref totalScriptSteps)));
			jintEngine.SetValue("DeleteDocument", (Action<string>)(scope.DeleteDocument));
			jintEngine.SetValue("__document_id", docId);

			jintEngine.SetValue("IncreaseNumberOfAllowedStepsBy", (Action<int>)(number =>
			{
				if (database != null && database.Configuration.Patching.AllowScriptsToAdjustNumberOfSteps)
				{
					scope.MaxSteps += number;
					jintEngine.Options.MaxStatements(totalScriptSteps + number);

					return;
				}

				throw new InvalidOperationException("Cannot use 'IncreaseNumberOfAllowedStepsBy' method, because `Raven/AllowScriptsToAdjustNumberOfSteps` is set to false.");
			}));

			foreach (var kvp in patch.Values)
			{
				var token = kvp.Value as RavenJToken;
				if (token != null)
				{
					jintEngine.SetValue(kvp.Key, scope.ToJsInstance(jintEngine, token));
				}
				else
				{
					var rjt = RavenJToken.FromObject(kvp.Value);
					var jsInstance = scope.ToJsInstance(jintEngine, rjt);
					jintEngine.SetValue(kvp.Key, jsInstance);
				}
			}

			jintEngine.ResetStatementsCount();
		}

		private Engine CreateEngine(ScriptedPatchRequest patch)
		{
			var scriptWithProperLines = patch.Script.NormalizeLineEnding();
			// NOTE: we merged few first lines of wrapping script to make sure {0} is at line 0.
			// This will all us to show proper line number using user lines locations.
			var wrapperScript = string.Format(@"function ExecutePatchScript(docInner){{ (function(doc){{ {0} }}).apply(docInner); }};", scriptWithProperLines);

			var jintEngine = new Engine(cfg =>
			{
=======
    internal class ScriptedJsonPatcher
    {
        public enum OperationType
        {
            None,
            Put,
            Delete
        }

        public class Operation
        {
            public OperationType Type { get; set; }
            public string DocumentKey { get; set; }
            public JsonDocument Document { get; set; }
        }

        private static readonly ScriptsCache ScriptsCache = new ScriptsCache();

        public List<string> Debug = new List<string>();
        private readonly int maxSteps;
        private readonly int additionalStepsPerSize;

        private int totalScriptSteps;
        private readonly DocumentDatabase database;

        public ScriptedJsonPatcher(DocumentDatabase database = null)
        {
            this.database = database;
            if (database == null)
            {
                maxSteps = 10 * 1000;
                additionalStepsPerSize = 5;
            }
            else
            {
                maxSteps = database.Configuration.MaxStepsForScript;
                additionalStepsPerSize = database.Configuration.AdditionalStepsForScriptBasedOnDocumentSize;
            }

            totalScriptSteps = maxSteps;
        }

        public int TotalScriptSteps
        {
            get { return totalScriptSteps; }
        }

        public virtual RavenJObject Apply(ScriptedJsonPatcherOperationScope scope, RavenJObject document, ScriptedPatchRequest patch, int size = 0, string docId = null)
        {
            if (document == null)
                return null;

            if (string.IsNullOrEmpty(patch.Script))
                throw new InvalidOperationException("Patch script must be non-null and not empty");

            var resultDocument = ApplySingleScript(document, patch, size, docId, scope);
            if (resultDocument != null)
                document = resultDocument;

            return document;
        }

        private RavenJObject ApplySingleScript(RavenJObject doc, ScriptedPatchRequest patch, int size, string docId, ScriptedJsonPatcherOperationScope scope)
        {
            Engine jintEngine;
            var customFunctions = scope.CustomFunctions;
            try
            {
                jintEngine = ScriptsCache.CheckoutScript(CreateEngine, patch, customFunctions);
            }
            catch (NotSupportedException e)
            {
                throw new ParseException("Could not parse script", e);
            }
            catch (JavaScriptException e)
            {
                throw new ParseException("Could not parse script", e);
            }
            catch (Exception e)
            {
                throw new ParseException("Could not parse: " + Environment.NewLine + patch.Script, e);
            }

            try
            {
                PrepareEngine(patch, docId, size, scope, jintEngine);

                var jsObject = scope.ToJsObject(jintEngine, doc);
                scope.ActualPatchResult = jintEngine.Invoke("ExecutePatchScript", jsObject);

                CleanupEngine(patch, jintEngine, scope);

                OutputLog(jintEngine);
                if (scope.DebugMode)
                    Debug.Add(string.Format("Statements executed: {0}", jintEngine.StatementsCount));

                ScriptsCache.CheckinScript(patch, jintEngine, customFunctions);

                return scope.ConvertReturnValue(jsObject);
            }
            catch (ConcurrencyException)
            {
                throw;
            }
            catch (Exception errorEx)
            {
                jintEngine.ResetStatementsCount();

                OutputLog(jintEngine);
                var errorMsg = "Unable to execute JavaScript: " + Environment.NewLine + patch.Script;
                var error = errorEx as JavaScriptException;
                if (error != null)
                    errorMsg += Environment.NewLine + "Error: " + Environment.NewLine + string.Join(Environment.NewLine, error.Error);
                if (Debug.Count != 0)
                    errorMsg += Environment.NewLine + "Debug information: " + Environment.NewLine +
                                string.Join(Environment.NewLine, Debug);

                if (error != null)
                    errorMsg += Environment.NewLine + "Stacktrace:" + Environment.NewLine + error.CallStack;

                var targetEx = errorEx as TargetInvocationException;
                if (targetEx != null && targetEx.InnerException != null)
                    throw new InvalidOperationException(errorMsg, targetEx.InnerException);

                throw new InvalidOperationException(errorMsg, errorEx);
            }
        }

        private void CleanupEngine(ScriptedPatchRequest patch, Engine jintEngine, ScriptedJsonPatcherOperationScope scope)
        {
            foreach (var kvp in patch.Values)
                jintEngine.Global.Delete(kvp.Key, true);

            jintEngine.Global.Delete("__document_id", true);
            RemoveEngineCustomizations(jintEngine, scope);
        }

        private void PrepareEngine(ScriptedPatchRequest patch, string docId, int size, ScriptedJsonPatcherOperationScope scope, Engine jintEngine)
        {
            scope.AdditionalStepsPerSize = additionalStepsPerSize;
            scope.MaxSteps = maxSteps;


            if (size != 0)
            {
                totalScriptSteps = maxSteps + (size * additionalStepsPerSize);
                jintEngine.Options.MaxStatements(TotalScriptSteps);
            }

            jintEngine.Global.Delete("PutDocument", false);
            jintEngine.Global.Delete("LoadDocument", false);
            jintEngine.Global.Delete("DeleteDocument", false);
            jintEngine.Global.Delete("IncreaseNumberOfAllowedStepsBy", false);

            CustomizeEngine(jintEngine, scope);

            jintEngine.SetValue("PutDocument", (Func<string, object, object, string>)((key, document, metadata) => scope.PutDocument(key, document, metadata, jintEngine)));
            jintEngine.SetValue("LoadDocument", (Func<string, JsValue>)(key => scope.LoadDocument(key, jintEngine, ref totalScriptSteps)));
            jintEngine.SetValue("DeleteDocument", (Action<string>)(scope.DeleteDocument));
            jintEngine.SetValue("__document_id", docId);

            jintEngine.SetValue("IncreaseNumberOfAllowedStepsBy", (Action<int>)(number =>
            {
                if (database != null && database.Configuration.AllowScriptsToAdjustNumberOfSteps)
                {
                    scope.MaxSteps += number;
                    jintEngine.Options.MaxStatements(totalScriptSteps + number);

                    return;
                }

                throw new InvalidOperationException("Cannot use 'IncreaseNumberOfAllowedStepsBy' method, because `Raven/AllowScriptsToAdjustNumberOfSteps` is set to false.");
            }));

            foreach (var kvp in patch.Values)
            {
                var token = kvp.Value as RavenJToken;
                if (token != null)
                {
                    jintEngine.SetValue(kvp.Key, scope.ToJsInstance(jintEngine, token));
                }
                else
                {
                    var rjt = RavenJToken.FromObject(kvp.Value);
                    var jsInstance = scope.ToJsInstance(jintEngine, rjt);
                    jintEngine.SetValue(kvp.Key, jsInstance);
                }
            }

            jintEngine.ResetStatementsCount();
        }

        private Engine CreateEngine(ScriptedPatchRequest patch)
        {
            var scriptWithProperLines = patch.Script.NormalizeLineEnding();
            // NOTE: we merged few first lines of wrapping script to make sure {0} is at line 0.
            // This will all us to show proper line number using user lines locations.
            var wrapperScript = string.Format(@"function ExecutePatchScript(docInner){{ (function(doc){{ {0} }}).apply(docInner); }};", scriptWithProperLines);

            var jintEngine = new Engine(cfg =>
            {
>>>>>>> 68f1ca50
#if DEBUG
                cfg.AllowDebuggerStatement();
#else
                cfg.AllowDebuggerStatement(false);
#endif
                cfg.LimitRecursion(1024);
                cfg.NullPropagation();
                cfg.MaxStatements(int.MaxValue); // allow lodash to load
            });

            AddScript(jintEngine, "Raven.Database.Json.lodash.js");
            AddScript(jintEngine, "Raven.Database.Json.ToJson.js");
            AddScript(jintEngine, "Raven.Database.Json.RavenDB.js");

            jintEngine.Options.MaxStatements(maxSteps);

            jintEngine.Execute(wrapperScript, new ParserOptions
            {
                Source = "main.js"
            });

            return jintEngine;
        }

        private static void AddScript(Engine jintEngine, string ravenDatabaseJsonMapJs)
        {
            jintEngine.Execute(GetFromResources(ravenDatabaseJsonMapJs), new ParserOptions
            {
                Source = ravenDatabaseJsonMapJs
            });
        }

        protected virtual void CustomizeEngine(Engine engine, ScriptedJsonPatcherOperationScope scope)
        {
        }

        protected virtual void RemoveEngineCustomizations(Engine engine, ScriptedJsonPatcherOperationScope scope)
        {
        }

        private void OutputLog(Engine engine)
        {
            var arr = engine.GetValue("debug_outputs");
            if (arr == JsValue.Null || arr.IsArray() == false)
                return;

            foreach (var property in arr.AsArray().Properties)
            {
                if (property.Key == "length")
                    continue;

                var jsInstance = property.Value.Value;
                if (!jsInstance.HasValue)
                    continue;

                var value = jsInstance.Value;
                string output = null;
                switch (value.Type)
                {
                    case Types.Boolean:
                        output = value.AsBoolean().ToString();
                        break;
                    case Types.Null:
                    case Types.Undefined:
                        output = value.ToString();
                        break;
                    case Types.Number:
                        output = value.AsNumber().ToString(CultureInfo.InvariantCulture);
                        break;
                    case Types.String:
                        output = value.AsString();
                        break;
                }

                if (output != null)
                    Debug.Add(output);
            }

            engine.Invoke("clear_debug_outputs");
        }

        private static string GetFromResources(string resourceName)
        {
            Assembly assem = typeof(ScriptedJsonPatcher).Assembly;
            using (Stream stream = assem.GetManifestResourceStream(resourceName))
            {
                using (var reader = new StreamReader(stream))
                {
                    return reader.ReadToEnd();
                }
            }
        }
    }

    [Serializable]
    public class ParseException : Exception
    {
        public ParseException()
        {
        }

        public ParseException(string message)
            : base(message)
        {
        }

        public ParseException(string message, Exception inner)
            : base(message, inner)
        {
        }

        protected ParseException(
            SerializationInfo info,
            StreamingContext context)
            : base(info, context)
        {
        }
    }
}<|MERGE_RESOLUTION|>--- conflicted
+++ resolved
@@ -23,209 +23,6 @@
 
 namespace Raven.Database.Json
 {
-<<<<<<< HEAD
-	internal class ScriptedJsonPatcher
-	{
-		public enum OperationType
-		{
-			None,
-			Put,
-			Delete
-		}
-
-		public class Operation
-		{
-			public OperationType Type { get; set; }
-			public string DocumentKey { get; set; }
-			public JsonDocument Document { get; set; }
-		}
-
-		private static readonly ScriptsCache ScriptsCache = new ScriptsCache();
-
-		public List<string> Debug = new List<string>();
-		private readonly int maxSteps;
-		private readonly int additionalStepsPerSize;
-
-		private int totalScriptSteps;
-		private readonly DocumentDatabase database;
-
-		public ScriptedJsonPatcher(DocumentDatabase database = null)
-		{
-			this.database = database;
-			if (database == null)
-			{
-				maxSteps = 10 * 1000;
-				additionalStepsPerSize = 5;
-			}
-			else
-			{
-				maxSteps = database.Configuration.MaxStepsForScript;
-				additionalStepsPerSize = database.Configuration.AdditionalStepsForScriptBasedOnDocumentSize;
-			}
-
-			totalScriptSteps = maxSteps;
-		}
-
-		public int TotalScriptSteps
-		{
-			get { return totalScriptSteps; }
-		}
-
-		public virtual RavenJObject Apply(ScriptedJsonPatcherOperationScope scope, RavenJObject document, ScriptedPatchRequest patch, int size = 0, string docId = null)
-		{
-			if (document == null)
-				return null;
-
-			if (string.IsNullOrEmpty(patch.Script))
-				throw new InvalidOperationException("Patch script must be non-null and not empty");
-
-			var resultDocument = ApplySingleScript(document, patch, size, docId, scope);
-			if (resultDocument != null)
-				document = resultDocument;
-
-			return document;
-		}
-
-		private RavenJObject ApplySingleScript(RavenJObject doc, ScriptedPatchRequest patch, int size, string docId, ScriptedJsonPatcherOperationScope scope)
-		{
-			Engine jintEngine;
-			var customFunctions = scope.CustomFunctions;
-			try
-			{
-				jintEngine = ScriptsCache.CheckoutScript(CreateEngine, patch, customFunctions);
-			}
-			catch (NotSupportedException e)
-			{
-				throw new ParseException("Could not parse script", e);
-			}
-			catch (JavaScriptException e)
-			{
-				throw new ParseException("Could not parse script", e);
-			}
-			catch (Exception e)
-			{
-				throw new ParseException("Could not parse: " + Environment.NewLine + patch.Script, e);
-			}
-
-			try
-			{
-				PrepareEngine(patch, docId, size, scope, jintEngine);
-
-				var jsObject = scope.ToJsObject(jintEngine, doc);
-				scope.ActualPatchResult = jintEngine.Invoke("ExecutePatchScript", jsObject);
-
-				CleanupEngine(patch, jintEngine, scope);
-
-				OutputLog(jintEngine);
-				if (scope.DebugMode)
-					Debug.Add(string.Format("Statements executed: {0}", jintEngine.StatementsCount));
-
-				ScriptsCache.CheckinScript(patch, jintEngine, customFunctions);
-
-				return scope.ConvertReturnValue(jsObject);
-			}
-			catch (ConcurrencyException)
-			{
-				throw;
-			}
-			catch (Exception errorEx)
-			{
-				jintEngine.ResetStatementsCount();
-
-				OutputLog(jintEngine);
-				var errorMsg = "Unable to execute JavaScript: " + Environment.NewLine + patch.Script;
-				var error = errorEx as JavaScriptException;
-				if (error != null)
-					errorMsg += Environment.NewLine + "Error: " + Environment.NewLine + string.Join(Environment.NewLine, error.Error);
-				if (Debug.Count != 0)
-					errorMsg += Environment.NewLine + "Debug information: " + Environment.NewLine +
-								string.Join(Environment.NewLine, Debug);
-
-				if (error != null)
-					errorMsg += Environment.NewLine + "Stacktrace:" + Environment.NewLine + error.CallStack;
-
-				var targetEx = errorEx as TargetInvocationException;
-				if (targetEx != null && targetEx.InnerException != null)
-					throw new InvalidOperationException(errorMsg, targetEx.InnerException);
-
-				throw new InvalidOperationException(errorMsg, errorEx);
-			}
-		}
-
-		private void CleanupEngine(ScriptedPatchRequest patch, Engine jintEngine, ScriptedJsonPatcherOperationScope scope)
-		{
-			foreach (var kvp in patch.Values)
-				jintEngine.Global.Delete(kvp.Key, true);
-
-			jintEngine.Global.Delete("__document_id", true);
-			RemoveEngineCustomizations(jintEngine, scope);
-		}
-
-		private void PrepareEngine(ScriptedPatchRequest patch, string docId, int size, ScriptedJsonPatcherOperationScope scope, Engine jintEngine)
-		{
-			scope.AdditionalStepsPerSize = additionalStepsPerSize;
-			scope.MaxSteps = maxSteps;
-
-
-			if (size != 0)
-			{
-				totalScriptSteps = maxSteps + (size * additionalStepsPerSize);
-				jintEngine.Options.MaxStatements(TotalScriptSteps);
-			}
-
-			jintEngine.Global.Delete("PutDocument", false);
-			jintEngine.Global.Delete("LoadDocument", false);
-			jintEngine.Global.Delete("DeleteDocument", false);
-			jintEngine.Global.Delete("IncreaseNumberOfAllowedStepsBy", false);
-
-			CustomizeEngine(jintEngine, scope);
-
-			jintEngine.SetValue("PutDocument", (Func<string, object, object, string>)((key, document, metadata) => scope.PutDocument(key, document, metadata, jintEngine)));
-			jintEngine.SetValue("LoadDocument", (Func<string, JsValue>)(key => scope.LoadDocument(key, jintEngine, ref totalScriptSteps)));
-			jintEngine.SetValue("DeleteDocument", (Action<string>)(scope.DeleteDocument));
-			jintEngine.SetValue("__document_id", docId);
-
-			jintEngine.SetValue("IncreaseNumberOfAllowedStepsBy", (Action<int>)(number =>
-			{
-				if (database != null && database.Configuration.Patching.AllowScriptsToAdjustNumberOfSteps)
-				{
-					scope.MaxSteps += number;
-					jintEngine.Options.MaxStatements(totalScriptSteps + number);
-
-					return;
-				}
-
-				throw new InvalidOperationException("Cannot use 'IncreaseNumberOfAllowedStepsBy' method, because `Raven/AllowScriptsToAdjustNumberOfSteps` is set to false.");
-			}));
-
-			foreach (var kvp in patch.Values)
-			{
-				var token = kvp.Value as RavenJToken;
-				if (token != null)
-				{
-					jintEngine.SetValue(kvp.Key, scope.ToJsInstance(jintEngine, token));
-				}
-				else
-				{
-					var rjt = RavenJToken.FromObject(kvp.Value);
-					var jsInstance = scope.ToJsInstance(jintEngine, rjt);
-					jintEngine.SetValue(kvp.Key, jsInstance);
-				}
-			}
-
-			jintEngine.ResetStatementsCount();
-		}
-
-		private Engine CreateEngine(ScriptedPatchRequest patch)
-		{
-			var scriptWithProperLines = patch.Script.NormalizeLineEnding();
-			// NOTE: we merged few first lines of wrapping script to make sure {0} is at line 0.
-			// This will all us to show proper line number using user lines locations.
-			var wrapperScript = string.Format(@"function ExecutePatchScript(docInner){{ (function(doc){{ {0} }}).apply(docInner); }};", scriptWithProperLines);
-
-			var jintEngine = new Engine(cfg =>
-			{
-=======
     internal class ScriptedJsonPatcher
     {
         public enum OperationType
@@ -389,7 +186,7 @@
 
             jintEngine.SetValue("IncreaseNumberOfAllowedStepsBy", (Action<int>)(number =>
             {
-                if (database != null && database.Configuration.AllowScriptsToAdjustNumberOfSteps)
+                if (database != null && database.Configuration.Patching.AllowScriptsToAdjustNumberOfSteps)
                 {
                     scope.MaxSteps += number;
                     jintEngine.Options.MaxStatements(totalScriptSteps + number);
@@ -427,7 +224,6 @@
 
             var jintEngine = new Engine(cfg =>
             {
->>>>>>> 68f1ca50
 #if DEBUG
                 cfg.AllowDebuggerStatement();
 #else
