--- conflicted
+++ resolved
@@ -28,239 +28,6 @@
 
 namespace Raven.Database.Raft.Storage
 {
-<<<<<<< HEAD
-	public class ClusterStateMachine : IRaftStateMachine
-	{
-		private readonly ILog log = LogManager.GetCurrentClassLogger();
-
-		private readonly PutSerialLock locker = new PutSerialLock();
-
-		private readonly DocumentDatabase database;
-
-		private readonly Dictionary<Type, CommandHandler> handlers = new Dictionary<Type, CommandHandler>();
-
-		private long lastAppliedIndex;
-
-		internal RaftEngine RaftEngine { get; set; } 
-
-		public ClusterStateMachine(DocumentDatabase systemDatabase, DatabasesLandlord databasesLandlord)
-		{
-			if (systemDatabase == null)
-				throw new ArgumentNullException("systemDatabase");
-
-			DatabaseHelper.AssertSystemDatabase(systemDatabase);
-
-			database = systemDatabase;
-
-			LastAppliedIndex = ReadLastAppliedIndex();
-
-			handlers.Add(typeof(ClusterConfigurationUpdateCommand), new ClusterConfigurationUpdateCommandHandler(systemDatabase, databasesLandlord));
-			handlers.Add(typeof(DatabaseDeletedCommand), new DatabaseDeletedCommandHandler(systemDatabase, databasesLandlord));
-			handlers.Add(typeof(DatabaseUpdateCommand), new DatabaseUpdateCommandHandler(systemDatabase, databasesLandlord));
-		}
-
-		private long ReadLastAppliedIndex()
-		{
-			long result = 0;
-			database.TransactionalStorage.Batch(accessor =>
-			{
-				var item = accessor.Lists.Read("Raven/Cluster", "Status");
-				if (item == null)
-					return;
-
-				result = item.Data["LastAppliedIndex"].Value<long>();
-			});
-
-			return result;
-		}
-
-		public void Dispose()
-		{
-		}
-
-		public long LastAppliedIndex
-		{
-			get
-			{
-				return lastAppliedIndex;
-			}
-
-			private set
-			{
-				Thread.VolatileWrite(ref lastAppliedIndex, value);
-			}
-		}
-
-		public void Apply(LogEntry entry, Command cmd)
-		{
-			try
-			{
-				using (locker.Lock())
-				{
-					database.TransactionalStorage.Batch(accessor =>
-					{
-						CommandHandler handler;
-						if (handlers.TryGetValue(cmd.GetType(), out handler))
-							handler.Handle(cmd);
-
-						UpdateLastAppliedIndex(cmd.AssignedIndex, accessor);
-					});
-				}
-			}
-			catch (Exception e)
-			{
-				log.ErrorException(string.Format("Could not apply command. Type: {0}. Index: {1}.", cmd.GetType(), cmd.AssignedIndex), e);
-				throw;
-			}
-		}
-
-		public bool SupportSnapshots
-		{
-			get
-			{
-				return database.Configuration.Core.RunInMemory == false;
-			}
-		}
-
-		public void CreateSnapshot(long index, long term, ManualResetEventSlim allowFurtherModifications)
-		{
-			//TODO: consider move this code to separate class - as RAFT usages will grow we might endup with lots of documents to export
-			var directoryPath = Path.Combine(database.Configuration.Core.DataDirectory ?? AppDomain.CurrentDomain.BaseDirectory, "Raft", "Snapshot");
-			if (Directory.Exists(directoryPath) == false)
-				Directory.CreateDirectory(directoryPath);
-			var filePath = Path.Combine(directoryPath, string.Format("Full-{0:D19}-{1:D19}.Snapshot", index, term));
-
-			using (var file = new FileStream(filePath, FileMode.Create))
-			using (var streamWriter = new StreamWriter(file))
-			using (var jsonTextWriter = new JsonTextWriter(streamWriter))
-			{
-				database.TransactionalStorage.Batch(accessor =>
-				{
-					allowFurtherModifications.Set();
-
-					jsonTextWriter.WriteStartObject();
-
-					jsonTextWriter.WritePropertyName(Constants.Cluster.ClusterConfigurationDocumentKey);
-
-					var clusterConfig = accessor.Documents.DocumentByKey(Constants.Cluster.ClusterConfigurationDocumentKey);
-					if (clusterConfig != null)
-					{
-						var json = clusterConfig.ToJson();
-						json.WriteTo(jsonTextWriter);
-					}
-					else
-					{
-						jsonTextWriter.WriteNull();
-					}
-
-					jsonTextWriter.WriteEndObject();
-
-				});
-			}
-		}
-
-		public ISnapshotWriter GetSnapshotWriter()
-		{
-			return new SnapshotWriter(database.Configuration.Core.DataDirectory ?? AppDomain.CurrentDomain.BaseDirectory);
-		}
-
-		public class SnapshotWriter : ISnapshotWriter
-		{
-			private readonly string fileName;
-
-			public SnapshotWriter(string dataDirectory)
-			{
-				var directoryPath = Path.Combine(dataDirectory, "Raft", "Snapshot");
-				fileName = Directory.GetFiles(directoryPath, "*.Snapshot").LastOrDefault();
-
-				if (fileName == null)
-					throw new InvalidOperationException("Could not find a full backup file to start the snapshot writing");
-
-				var last = Path.GetFileNameWithoutExtension(fileName);
-				Debug.Assert(last != null);
-				var parts = last.Split('-');
-				if (parts.Length != 3)
-					throw new InvalidOperationException("Invalid snapshot file name " + fileName + ", could not figure out index & term");
-
-				Index = long.Parse(parts[1]);
-				Term = long.Parse(parts[2]);
-			}
-
-			public long Index { get; private set; }
-			public long Term { get; private set; }
-			public void WriteSnapshot(Stream stream)
-			{
-				using (var f = File.OpenRead(fileName))
-				{
-					var writer = new BinaryWriter(stream);
-					writer.Write(f.Length);
-					writer.Flush();
-					f.CopyTo(stream);
-				}
-			}
-		}
-
-		public void ApplySnapshot(long term, long index, Stream stream)
-		{
-			var reader = new BinaryReader(stream);
-			
-			var len = reader.ReadInt64();
-			var buffer = new byte[16 * 1024];
-			var fileBuffer = new byte[len];
-			var memoryStream = new MemoryStream(fileBuffer);
-
-			var totalFileRead = 0;
-			while (totalFileRead < len)
-			{
-				var read = stream.Read(buffer, 0, (int)Math.Min(buffer.Length, len - totalFileRead));
-				if (read == 0)
-					throw new EndOfStreamException();
-				totalFileRead += read;
-				memoryStream.Write(buffer, 0, read);
-			}
-
-			memoryStream.Position = 0;
-
-			database.TransactionalStorage.Batch(accessor =>
-			{
-				using (var streamReader = new StreamReader(memoryStream))
-				using (var jsonReader = new JsonTextReader(streamReader))
-				{
-					if (jsonReader.Read() == false)
-						throw new InvalidDataException("StartObject was expected");
-					if (jsonReader.TokenType != JsonToken.StartObject)
-						throw new InvalidDataException("StartObject was expected");
-
-					while (jsonReader.Read() && jsonReader.TokenType != JsonToken.EndObject)
-					{
-						if (jsonReader.TokenType != JsonToken.PropertyName)
-							throw new InvalidDataException("PropertyName was expected");
-						var documentKey = jsonReader.Value.ToString();
-						if (jsonReader.Read() == false)
-							throw new InvalidDataException("StartObject was expected");
-						if (jsonReader.TokenType != JsonToken.StartObject)
-							throw new InvalidDataException("StartObject was expected");
-						var json = (RavenJObject) RavenJToken.ReadFrom(jsonReader);
-						var metadata = json.Value<RavenJObject>(Constants.Metadata) ?? new RavenJObject();
-						json.Remove(Constants.Metadata);
-						accessor.Documents.InsertDocument(documentKey, json, metadata, true);
-					}
-				}
-				UpdateLastAppliedIndex(index, accessor);
-				LastAppliedIndex = index;
-			});
-		}
-
-		private void UpdateLastAppliedIndex(long index, IStorageActionsAccessor accessor)
-		{
-			accessor.Lists.Set("Raven/Cluster", "Status", new RavenJObject
-			                                              {
-				                                              { "LastAppliedIndex", index }
-			                                              }, UuidType.DocumentReferences);
-			accessor.AfterStorageCommit += () => LastAppliedIndex = index;
-		}
-	}
-=======
     public class ClusterStateMachine : IRaftStateMachine
     {
         private readonly ILog log = LogManager.GetCurrentClassLogger();
@@ -350,14 +117,14 @@
         {
             get
             {
-                return database.Configuration.RunInMemory == false;
+                return database.Configuration.Core.RunInMemory == false;
             }
         }
 
         public void CreateSnapshot(long index, long term, ManualResetEventSlim allowFurtherModifications)
         {
             //TODO: consider move this code to separate class - as RAFT usages will grow we might endup with lots of documents to export
-            var directoryPath = Path.Combine(database.Configuration.DataDirectory ?? AppDomain.CurrentDomain.BaseDirectory, "Raft", "Snapshot");
+            var directoryPath = Path.Combine(database.Configuration.Core.DataDirectory ?? AppDomain.CurrentDomain.BaseDirectory, "Raft", "Snapshot");
             if (Directory.Exists(directoryPath) == false)
                 Directory.CreateDirectory(directoryPath);
             var filePath = Path.Combine(directoryPath, string.Format("Full-{0:D19}-{1:D19}.Snapshot", index, term));
@@ -393,7 +160,7 @@
 
         public ISnapshotWriter GetSnapshotWriter()
         {
-            return new SnapshotWriter(database.Configuration.DataDirectory ?? AppDomain.CurrentDomain.BaseDirectory);
+            return new SnapshotWriter(database.Configuration.Core.DataDirectory ?? AppDomain.CurrentDomain.BaseDirectory);
         }
 
         public class SnapshotWriter : ISnapshotWriter
@@ -492,5 +259,4 @@
             accessor.AfterStorageCommit += () => LastAppliedIndex = index;
         }
     }
->>>>>>> 68f1ca50
 }