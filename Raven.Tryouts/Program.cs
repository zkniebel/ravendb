﻿using System;
using System.Collections.Generic;
<<<<<<< HEAD
using Raven.Tests.Bugs;
using Raven.Tests.Bugs.Iulian;
using Raven.Tests.Faceted;
=======
using System.IO;
using System.Threading;
using Lucene.Net.Index;
using Lucene.Net.Store;
using NetTopologySuite.GeometriesGraph.Index;
using Raven.Client.Document;
using Raven.Json.Linq;
>>>>>>> 32489ceb
using Raven.Tests.Indexes;
using Raven.Tests.Issues;
using Raven.Tests.MailingList;
using Raven.Tests.MultiGet;
using Raven.Tests.Notifications;
using Raven.Tests.Patching;
using Raven.Tests.Storage;
using Raven.Tests.Track;
<<<<<<< HEAD
using Raven.Tests.Views;
=======
using SpellChecker.Net.Search.Spell;
>>>>>>> 32489ceb

namespace Raven.Tryouts
{
	class Program
	{
		private static void Main(string[] args)
		{
<<<<<<< HEAD
			for (int i = 0; i < 10000; i++)
			{
				Console.WriteLine(i);
                Environment.SetEnvironmentVariable("run", i.ToString("000"));
				using (var x = new FacetedIndex())
				{
					x.CanPerformFacetedSearch_Embedded();
				}
			}
			
=======
		    var ramDirectory = new RAMDirectory();
		    var spellChecker = new SpellChecker.Net.Search.Spell.SpellChecker(ramDirectory);
		    var ms = new MemoryStream();
		    var sw = new StreamWriter(ms);
            sw.WriteLine("Book");
            sw.WriteLine("Bath");
            sw.WriteLine("Bed");
            sw.WriteLine("Make");
            sw.WriteLine("Model");
            sw.WriteLine("Vacum");
            sw.WriteLine("Wending machine");
            sw.Flush();
		    ms.Position = 0;
            spellChecker.setStringDistance(new JaroWinklerDistance());
            spellChecker.SetAccuracy(0.3f);
            spellChecker.IndexDictionary(new PlainTextDictionary(ms), CancellationToken.None);

		    var indexReader = IndexReader.Open(ramDirectory, true);
		    var termEnum = indexReader.Terms();
		    while (termEnum.Next())
		    {
		        Console.WriteLine(termEnum.Term);
		    }

		    var suggestSimilar = spellChecker.SuggestSimilar("both", 10);
		    foreach (var s in suggestSimilar)
		    {
		        Console.WriteLine(s);
		    }
>>>>>>> 32489ceb
		}
	}

	public class OrderTotalResult
	{
		public string Employee, Company;
		public decimal Total;
	}
}

namespace Orders
{
	public class Company
	{
		public string Id { get; set; }
		public string ExternalId { get; set; }
		public string Name { get; set; }
		public Contact Contact { get; set; }
		public Address Address { get; set; }
		public string Phone { get; set; }
		public string Fax { get; set; }
	}

	public class Address
	{
		public string Line1 { get; set; }
		public string Line2 { get; set; }
		public string City { get; set; }
		public string Region { get; set; }
		public string PostalCode { get; set; }
		public string Country { get; set; }
	}

	public class Contact
	{
		public string Name { get; set; }
		public string Title { get; set; }
	}

	public class Category
	{
		public string Id { get; set; }
		public string Name { get; set; }
		public string Description { get; set; }
	}

	public class Order
	{
		public string Id { get; set; }
		public string Company { get; set; }
		public string Employee { get; set; }
		public DateTime OrderedAt { get; set; }
		public DateTime RequireAt { get; set; }
		public DateTime? ShippedAt { get; set; }
		public Address ShipTo { get; set; }
		public string ShipVia { get; set; }
		public decimal Freight { get; set; }
		public List<OrderLine> Lines { get; set; }
	}

	public class OrderLine
	{
		public string Product { get; set; }
		public string ProductName { get; set; }
		public decimal PricePerUnit { get; set; }
		public int Quantity { get; set; }
		public decimal Discount { get; set; }
	}

	public class Product
	{
		public string Id { get; set; }
		public string Name { get; set; }
		public string Supplier { get; set; }
		public string Category { get; set; }
		public string QuantityPerUnit { get; set; }
		public decimal PricePerUser { get; set; }
		public int UnitsInStock { get; set; }
		public int UnitsOnOrder { get; set; }
		public bool Discontinued { get; set; }
		public int ReorderLevel { get; set; }
	}

	public class Supplier
	{
		public string Id { get; set; }
		public Contact Contact { get; set; }
		public string Name { get; set; }
		public Address Address { get; set; }
		public string Phone { get; set; }
		public string Fax { get; set; }
		public string HomePage { get; set; }
	}

	public class Employee
	{
		public string Id { get; set; }
		public string LastName { get; set; }
		public string FirstName { get; set; }
		public string Title { get; set; }
		public Address Address { get; set; }
		public DateTime HiredAt { get; set; }
		public DateTime Birthday { get; set; }
		public string HomePhone { get; set; }
		public string Extension { get; set; }
		public string ReportsTo { get; set; }
		public List<string> Notes { get; set; }

		public List<string> Territories { get; set; }
	}

	public class Region
	{
		public string Id { get; set; }
		public string Name { get; set; }
		public List<Territory> Territories { get; set; }
	}

	public class Territory
	{
		public string Code { get; set; }
		public string Name { get; set; }
	}

	public class Shipper
	{
		public string Id { get; set; }
		public string Name { get; set; }
		public string Phone { get; set; }
	}
}<|MERGE_RESOLUTION|>--- conflicted
+++ resolved
@@ -1,31 +1,7 @@
 ﻿using System;
 using System.Collections.Generic;
-<<<<<<< HEAD
-using Raven.Tests.Bugs;
-using Raven.Tests.Bugs.Iulian;
+
 using Raven.Tests.Faceted;
-=======
-using System.IO;
-using System.Threading;
-using Lucene.Net.Index;
-using Lucene.Net.Store;
-using NetTopologySuite.GeometriesGraph.Index;
-using Raven.Client.Document;
-using Raven.Json.Linq;
->>>>>>> 32489ceb
-using Raven.Tests.Indexes;
-using Raven.Tests.Issues;
-using Raven.Tests.MailingList;
-using Raven.Tests.MultiGet;
-using Raven.Tests.Notifications;
-using Raven.Tests.Patching;
-using Raven.Tests.Storage;
-using Raven.Tests.Track;
-<<<<<<< HEAD
-using Raven.Tests.Views;
-=======
-using SpellChecker.Net.Search.Spell;
->>>>>>> 32489ceb
 
 namespace Raven.Tryouts
 {
@@ -33,7 +9,6 @@
 	{
 		private static void Main(string[] args)
 		{
-<<<<<<< HEAD
 			for (int i = 0; i < 10000; i++)
 			{
 				Console.WriteLine(i);
@@ -44,37 +19,6 @@
 				}
 			}
 			
-=======
-		    var ramDirectory = new RAMDirectory();
-		    var spellChecker = new SpellChecker.Net.Search.Spell.SpellChecker(ramDirectory);
-		    var ms = new MemoryStream();
-		    var sw = new StreamWriter(ms);
-            sw.WriteLine("Book");
-            sw.WriteLine("Bath");
-            sw.WriteLine("Bed");
-            sw.WriteLine("Make");
-            sw.WriteLine("Model");
-            sw.WriteLine("Vacum");
-            sw.WriteLine("Wending machine");
-            sw.Flush();
-		    ms.Position = 0;
-            spellChecker.setStringDistance(new JaroWinklerDistance());
-            spellChecker.SetAccuracy(0.3f);
-            spellChecker.IndexDictionary(new PlainTextDictionary(ms), CancellationToken.None);
-
-		    var indexReader = IndexReader.Open(ramDirectory, true);
-		    var termEnum = indexReader.Terms();
-		    while (termEnum.Next())
-		    {
-		        Console.WriteLine(termEnum.Term);
-		    }
-
-		    var suggestSimilar = spellChecker.SuggestSimilar("both", 10);
-		    foreach (var s in suggestSimilar)
-		    {
-		        Console.WriteLine(s);
-		    }
->>>>>>> 32489ceb
 		}
 	}
 
