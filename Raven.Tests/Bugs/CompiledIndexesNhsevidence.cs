--- conflicted
+++ resolved
@@ -5,6 +5,7 @@
 using System.Globalization;
 using System.Linq;
 using System.Threading;
+using Raven.Database.Indexing;
 using Raven.Imports.Newtonsoft.Json;
 using NLog;
 using Raven.Abstractions.Indexing;
@@ -60,14 +61,10 @@
 			{
 				for (int i = 0; i < records; i++)
 				{
-<<<<<<< HEAD
-					var item = new TestClass {Items = new List<Item>()};
-=======
 					var item = new TestClass
 					{
 						Items = new List<Item>()
 					};
->>>>>>> 7be6bb0e
 					for (int j = 0; j < 5; j++)
 					{
 						item.Items.Add(new Item()
