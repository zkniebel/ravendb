--- conflicted
+++ resolved
@@ -38,7 +38,6 @@
         {
             public static string Hello;
 
-<<<<<<< HEAD
 			public override void OnPut(string key, RavenJObject jsonReplicationDocument, RavenJObject metadata, TransactionInformation transactionInformation)
 			{
                 Hello = CurrentOperationContext.Headers.Value.Value["Hello"];
@@ -46,13 +45,4 @@
 			}
 		}
 	}
-=======
-            public override void OnPut(string key, RavenJObject document, RavenJObject metadata, TransactionInformation transactionInformation)
-            {
-                Hello = CurrentOperationContext.Headers.Value.Value["Hello"];
-                base.OnPut(key, document, metadata, transactionInformation);
-            }
-        }
-    }
->>>>>>> b19bf61a
 }