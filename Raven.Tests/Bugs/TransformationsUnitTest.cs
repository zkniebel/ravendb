--- conflicted
+++ resolved
@@ -18,11 +18,6 @@
         {
             using (var documentStore = NewRemoteDocumentStore(databaseName: "Demo"))
             {
-<<<<<<< HEAD
-=======
-                documentStore.Initialize();
-                documentStore.DatabaseCommands.EnsureDatabaseExists("Demo");
->>>>>>> 12d3de75
                 new MiniMemberTransformer().Execute(documentStore.DatabaseCommands.ForDatabase("Demo"),
                     documentStore.Conventions);
 
