﻿using Raven.Abstractions.Connection;
using Raven.Abstractions.Data;
using Raven.Abstractions.Exceptions;
using Raven.Abstractions.Extensions;
using Raven.Abstractions.Smuggler;
using Raven.Abstractions.Smuggler.Data;
using Raven.Abstractions.Util;
using Raven.Client;
using Raven.Client.Connection;
using Raven.Client.Embedded;
using Raven.Client.Extensions;
using Raven.Database;
using Raven.Database.Extensions;
using Raven.Database.Smuggler;
using Raven.Json.Linq;
using Raven.Smuggler;
using Raven.Tests.Common;
using System;
using System.Collections.Generic;
using System.IO;
using System.Linq;
using System.Net;
using System.Threading;
using System.Threading.Tasks;
using Xunit;
using JsonTextWriter = Raven.Imports.Newtonsoft.Json.JsonTextWriter;

namespace Raven.Tests.Smuggler
{
    public class SmugglerExecutionTests : RavenTest
    {
        [Fact, Trait("Category", "Smuggler")]
        public async Task SmugglerShouldThrowIfDatabaseDoesNotExist()
        {
            var path = Path.GetTempFileName();

            try
            {
                using (var store = NewRemoteDocumentStore())
                {
                    var connectionStringOptions =
                        new RavenConnectionStringOptions
                        {
                            Url = store.Url,
                            DefaultDatabase = "DoesNotExist"
                        };
                    var smuggler = new SmugglerDatabaseApi();

                    var e = await AssertAsync.Throws<SmugglerException>(() => smuggler.ImportData(
                        new SmugglerImportOptions<RavenConnectionStringOptions> { FromFile = path, To = connectionStringOptions }));

                    Assert.Equal(string.Format("Smuggler does not support database creation (database 'DoesNotExist' on server '{0}' must exist before running Smuggler).", store.Url), e.Message);

                    e = await AssertAsync.Throws<SmugglerException>(() => smuggler.ExportData(
                        new SmugglerExportOptions<RavenConnectionStringOptions> { ToFile = path, From = connectionStringOptions }));

                    Assert.Equal(string.Format("Smuggler does not support database creation (database 'DoesNotExist' on server '{0}' must exist before running Smuggler).", store.Url), e.Message);
                }
            }
            finally
            {
                IOExtensions.DeleteFile(path);
            }
        }

        [Fact, Trait("Category", "Smuggler")]
        public async Task SmugglerShouldNotThrowIfDatabaseExist1()
        {
            var path = Path.GetTempFileName();

            try
            {
                using (var store = NewRemoteDocumentStore())
                {
                    store.DatabaseCommands.GlobalAdmin.EnsureDatabaseExists("DoesNotExist");

                    var connectionStringOptions = new RavenConnectionStringOptions { Url = store.Url, DefaultDatabase = "DoesNotExist" };
                    var smuggler = new SmugglerDatabaseApi();

                    await smuggler.ImportData(new SmugglerImportOptions<RavenConnectionStringOptions> { FromFile = path, To = connectionStringOptions });
                    await smuggler.ExportData(new SmugglerExportOptions<RavenConnectionStringOptions> { ToFile = path, From = connectionStringOptions });
                }
            }
            finally
            {
                IOExtensions.DeleteFile(path);
            }
        }

        [Fact, Trait("Category", "Smuggler")]
        public async Task SmugglerShouldNotThrowIfDatabaseExist2()
        {
            var path = Path.GetTempFileName();

            try
            {
                using (var store = NewRemoteDocumentStore())
                {
                    var connectionStringOptions = new RavenConnectionStringOptions { Url = store.Url, DefaultDatabase = store.DefaultDatabase };
                    var smuggler = new SmugglerDatabaseApi();

                    await smuggler.ImportData(new SmugglerImportOptions<RavenConnectionStringOptions> { FromFile = path, To = connectionStringOptions });
                    await smuggler.ExportData(new SmugglerExportOptions<RavenConnectionStringOptions> { ToFile = path, From = connectionStringOptions });
                }
            }
            finally
            {
                IOExtensions.DeleteFile(path);
            }
        }

        [Fact, Trait("Category", "Smuggler")]
        public async Task SmugglerBehaviorWhenServerIsDown()
        {
            var path = Path.GetTempFileName();

            try
            {
                var connectionStringOptions = new RavenConnectionStringOptions { Url = "http://localhost:8078/", DefaultDatabase = "DoesNotExist" };
                var smuggler = new SmugglerDatabaseApi();

                var e = await AssertAsync.Throws<SmugglerException>(() => smuggler.ImportData(
                    new SmugglerImportOptions<RavenConnectionStringOptions>
                    {
                        FromFile = path,
                        To = connectionStringOptions
                    }));

                Assert.Contains("Smuggler encountered a connection problem:", e.Message);

                e = await AssertAsync.Throws<SmugglerException>(() => smuggler.ExportData(
                    new SmugglerExportOptions<RavenConnectionStringOptions>
                    {
                        ToFile = path,
                        From = connectionStringOptions
                    }));

                Assert.Contains("Smuggler encountered a connection problem:", e.Message);
            }
            finally
            {
                IOExtensions.DeleteFile(path);
            }
        }




        protected override void ModifyConfiguration(Database.Config.InMemoryRavenConfiguration configuration)
        {
            configuration.Settings["Raven/ActiveBundles"] = "PeriodicBackup";
        }

        public class User
        {
            public string Name { get; set; }
            public string Id { get; set; }
        }

        [Fact, Trait("Category", "Smuggler")]
        public void CanFullBackupToDirectory()
        {
            var backupPath = NewDataPath("BackupFolder", forceCreateDir: true);
            try
            {
                using (var store = NewDocumentStore())
                {                 
                    using (var session = store.OpenSession())
                    {
                        session.Store(new User { Name = "oren" });
                        var periodicBackupSetup = new PeriodicExportSetup
                        {
                            LocalFolderName = backupPath,
                            FullBackupIntervalMilliseconds = 500
                        };
                        session.Store(periodicBackupSetup, PeriodicExportSetup.RavenDocumentKey);

                        session.SaveChanges();
                    }

                    WaitForNextFullBackup(store);
                }
                using (var store = NewDocumentStore())
                {
                    var dataDumper = new DatabaseDataDumper(store.SystemDatabase) { Options = { Incremental = false } };
                    dataDumper.ImportData(new SmugglerImportOptions<RavenConnectionStringOptions>
                    {
                        FromFile = Directory.GetFiles(Path.GetFullPath(backupPath))
                          .Where(file => ".ravendb-full-dump".Equals(Path.GetExtension(file), StringComparison.InvariantCultureIgnoreCase))
                          .OrderBy(File.GetLastWriteTimeUtc).First()
                    }).Wait();

                    using (var session = store.OpenSession())
                    {
                        Assert.Equal("oren", session.Load<User>(1).Name);
                    }
                }
            }
            finally
            {
                IOExtensions.DeleteDirectory(backupPath);
            }


        }

        [Fact, Trait("Category", "Smuggler")]
        public void CanFullBackupToDirectory_MultipleBackups()
        {
            var backupPath = NewDataPath("BackupFolder", forceCreateDir: true);
            try
            {
                using (var store = NewDocumentStore())
                {                  
                    using (var session = store.OpenSession())
                    {
                        session.Store(new User { Name = "oren" });
                        var periodicBackupSetup = new PeriodicExportSetup
                        {
                            LocalFolderName = backupPath,
                            FullBackupIntervalMilliseconds = 250
                        };
                        session.Store(periodicBackupSetup, PeriodicExportSetup.RavenDocumentKey);

                        session.SaveChanges();
                    }

                    WaitForNextFullBackup(store);

                    // we have first backup finished here, now insert second object

                    using (var session = store.OpenSession())
                    {
                        session.Store(new User { Name = "ayende" });
                        session.SaveChanges();
                    }

                    WaitForNextFullBackup(store);
                }


                var files = Directory.GetFiles(Path.GetFullPath(backupPath))
                                     .Where(
                                         f =>
                                         ".ravendb-full-dump".Equals(Path.GetExtension(f),
                                                                     StringComparison.InvariantCultureIgnoreCase))
                                     .OrderBy(File.GetLastWriteTimeUtc).ToList();
                AssertUsersCountInBackup(1, files.First());
                AssertUsersCountInBackup(2, files.Last());
            }
            finally
            {
                IOExtensions.DeleteDirectory(backupPath);
            }
        }


        private DateTime? GetLastFullBackupTime(IDocumentStore store)
        {
            var jsonDocument =
                    store.DatabaseCommands.Get(PeriodicExportStatus.RavenDocumentKey);
            if (jsonDocument == null)
                return null;
            var periodicBackupStatus = jsonDocument.DataAsJson.JsonDeserialization<PeriodicExportStatus>();
            return periodicBackupStatus.LastFullBackup;
        }

        private void WaitForNextFullBackup(IDocumentStore store)
        {
            var lastFullBackup = DateTime.MinValue;

            SpinWait.SpinUntil(() =>
            {
                var backupTime = GetLastFullBackupTime(store);
                if (backupTime.HasValue == false)
                    return false;
                if (lastFullBackup == DateTime.MinValue)
                {
                    lastFullBackup = backupTime.Value;
                    return false;
                }
                return lastFullBackup != backupTime;
            }, 5000);
        }

        private void AssertUsersCountInBackup(int expectedNumberOfUsers, string file)
        {
            using (var store = NewDocumentStore())
            {
                var dataDumper = new DatabaseDataDumper(store.SystemDatabase);
                dataDumper.Options.Incremental = false;
                dataDumper.ImportData(new SmugglerImportOptions<RavenConnectionStringOptions> { FromFile = file }).Wait();

                WaitForIndexing(store);

                using (var session = store.OpenSession())
                {
                    Assert.Equal(expectedNumberOfUsers, session.Query<User>().Count());
                }
            }
        }

        [Fact, Trait("Category", "Smuggler")]
        public void SmugglerCanUnderstandPeriodicBackupFormat()
        {
            var backupPath = NewDataPath("BackupFolder");
            using (var store = NewDocumentStore())
            {
                string userId;
                using (var session = store.OpenSession())
                {
                    var periodicBackupSetup = new PeriodicExportSetup
                    {
                        LocalFolderName = backupPath,
                        IntervalMilliseconds = 100
                    };
                    session.Store(periodicBackupSetup, PeriodicExportSetup.RavenDocumentKey);

                    session.SaveChanges();
                }

                var backupStatus = GetPeriodicBackupStatus(store.SystemDatabase);

                using (var session = store.OpenSession())
                {
                    var user = new User { Name = "oren" };
                    session.Store(user);
                    userId = user.Id;
                    session.SaveChanges();
                }

                WaitForPeriodicExport(store.SystemDatabase, backupStatus);

                store.DatabaseCommands.Delete(userId, null);

                WaitForPeriodicExport(store.SystemDatabase, backupStatus);

            }

            using (var store = NewRemoteDocumentStore())
            {
                var dataDumper = new SmugglerDatabaseApi();
                dataDumper.Options.Incremental = true;
                dataDumper.ImportData(
                    new SmugglerImportOptions<RavenConnectionStringOptions>
                    {
                        FromFile = backupPath,
                        To = new RavenConnectionStringOptions { Url = store.Url }
                    }).Wait();

                using (var session = store.OpenSession())
                {
                    Assert.Null(session.Load<User>(1));
                }
            }

            IOExtensions.DeleteDirectory(backupPath);
        }

        [Fact, Trait("Category", "Smuggler")]
        public void CanBackupDocumentDeletion()
        {
            var backupPath = NewDataPath("BackupFolder");
            using (var store = NewDocumentStore())
            {
                string userId;
                using (var session = store.OpenSession())
                {
                    var periodicBackupSetup = new PeriodicExportSetup
                    {
                        LocalFolderName = backupPath,
                        IntervalMilliseconds = 100
                    };
                    session.Store(periodicBackupSetup, PeriodicExportSetup.RavenDocumentKey);

                    session.SaveChanges();
                }

                var backupStatus = GetPeriodicBackupStatus(store.SystemDatabase);

                using (var session = store.OpenSession())
                {
                    var user = new User { Name = "oren" };
                    session.Store(user);
                    userId = user.Id;
                    session.SaveChanges();
                }

                WaitForPeriodicExport(store.SystemDatabase, backupStatus);

                store.DatabaseCommands.Delete(userId, null);

                WaitForPeriodicExport(store.SystemDatabase, backupStatus, x => x.LastDocsDeletionEtag);

            }

            using (var store = NewDocumentStore())
            {
                var dataDumper = new DatabaseDataDumper(store.SystemDatabase) { Options = { Incremental = true } };
                dataDumper.ImportData(new SmugglerImportOptions<RavenConnectionStringOptions> { FromFile = backupPath }).Wait();

                using (var session = store.OpenSession())
                {
                    Assert.Null(session.Load<User>(1));
                }
            }

            IOExtensions.DeleteDirectory(backupPath);
<<<<<<< HEAD
        }

        [Fact, Trait("Category", "Smuggler")]
        public void CanBackupAttachmentDeletion()
        {
            var backupPath = NewDataPath("BackupFolder");
            using (var store = NewDocumentStore())
            {
                using (var session = store.OpenSession())
                {
                    var periodicBackupSetup = new PeriodicExportSetup
                    {
                        LocalFolderName = backupPath,
                        IntervalMilliseconds = 250
                    };
                    session.Store(periodicBackupSetup, PeriodicExportSetup.RavenDocumentKey);

                    session.SaveChanges();
                }

                var backupStatus = GetPeriodicBackupStatus(store.SystemDatabase);

                store.DatabaseCommands.PutAttachment("attach/1", null, new MemoryStream(new byte[] { 1, 2, 3, 4 }), new RavenJObject());

                WaitForPeriodicExport(store.SystemDatabase, backupStatus, PeriodicExportStatus.PeriodicExportStatusEtags.LastAttachmentsEtag);

                store.DatabaseCommands.DeleteAttachment("attach/1", null);

				WaitForPeriodicExport(store.SystemDatabase, backupStatus, PeriodicExportStatus.PeriodicExportStatusEtags.LastAttachmentDeletionEtag);

            }

            using (var store = NewDocumentStore())
            {
                var dataDumper = new DatabaseDataDumper(store.SystemDatabase) { Options = { Incremental = true } };
                dataDumper.ImportData(new SmugglerImportOptions<RavenConnectionStringOptions> { FromFile = backupPath }).Wait();

                Assert.Null(store.DatabaseCommands.GetAttachment("attach/1"));
            }

            IOExtensions.DeleteDirectory(backupPath);
        }
=======
        }       
>>>>>>> 6c14a173

        [Fact]
        public void ShouldDeleteDocumentTombStoneAfterNextPut()
        {
            using (EmbeddableDocumentStore store = NewDocumentStore())
            {
                // create document
                string userId;
                using (var session = store.OpenSession())
                {
                    var user = new User { Name = "oren" };
                    session.Store(user);
                    userId = user.Id;
                    session.SaveChanges();
                }

                //now delete it and check for tombstone
                using (var session = store.OpenSession())
                {
                    session.Delete(userId);
                    session.SaveChanges();
                }

                store.SystemDatabase.TransactionalStorage.Batch(accessor =>
                {
                    var tombstone = accessor.Lists.Read(Constants.RavenPeriodicExportsDocsTombstones, userId);
                    Assert.NotNull(tombstone);
                });

                using (var session = store.OpenSession())
                {
                    session.Store(new User { Name = "ayende" }, userId);
                    session.SaveChanges();
                }

                store.SystemDatabase.TransactionalStorage.Batch(accessor =>
                {
                    var tombstone = accessor.Lists.Read(Constants.RavenPeriodicExportsDocsTombstones, userId);
                    Assert.Null(tombstone);
                });

            }
        }

        [Fact]
        public void CanDeleteTombStones()
        {
            using (var store = NewRemoteDocumentStore(databaseName: Constants.SystemDatabase))
            {
                string userId;
                using (var session = store.OpenSession())
                {
                    var user = new User { Name = "oren" };
                    session.Store(user);
                    userId = user.Id;
                    session.SaveChanges();
                }

                using (var session = store.OpenSession())
                {
                    session.Delete(userId);
                    session.SaveChanges();
                }

                servers[0].SystemDatabase.TransactionalStorage.Batch(accessor =>
                                                                     Assert.Equal(1,
                                                                                  accessor.Lists.Read(
                                                                                      Constants
                                                                                          .RavenPeriodicExportsDocsTombstones,
                                                                                      Etag.Empty, null, 10).Count()));


                using (var session = store.OpenSession())
                {
                    var user = new User { Name = "oren" };
                    session.Store(user);
                    userId = user.Id;
                    session.SaveChanges();
                }

                var documentEtagAfterFirstDelete = Etag.Empty;
                servers[0].SystemDatabase.TransactionalStorage.Batch(accessor => documentEtagAfterFirstDelete = accessor.Staleness.GetMostRecentDocumentEtag());

                using (var session = store.OpenSession())
                {
                    session.Delete(userId);
                    session.SaveChanges();
                }

                servers[0].SystemDatabase.TransactionalStorage.Batch(accessor =>
                    Assert.Equal(2, accessor.Lists.Read(Constants.RavenPeriodicExportsDocsTombstones, Etag.Empty, null, 10).Count()));


                var createHttpJsonRequestParams = new CreateHttpJsonRequestParams(null,
                                                                    servers[0].SystemDatabase.ServerUrl +
                                                                    "admin/periodicExport/purge-tombstones?docEtag=" + documentEtagAfterFirstDelete,
																	HttpMethods.Post,
                                                                    new OperationCredentials(null, CredentialCache.DefaultCredentials),
                                                                    store.Conventions);

                store.JsonRequestFactory.CreateHttpJsonRequest(createHttpJsonRequestParams).ReadResponseJson();

                servers[0].SystemDatabase.TransactionalStorage.Batch(accessor =>
                    Assert.Equal(1, accessor.Lists.Read(Constants.RavenPeriodicExportsDocsTombstones, Etag.Empty, null, 10).Count()));

            }
        }

        [Fact]
        public void PeriodicBackupDoesntProduceExcessiveFilesAndCleanupTombstonesProperly()
        {
            var backupPath = NewDataPath("BackupFolder");
            using (var store = NewDocumentStore())
            {
                using (var session = store.OpenSession())
                {
                    var periodicBackupSetup = new PeriodicExportSetup
                    {
                        LocalFolderName = backupPath,
                        IntervalMilliseconds = 250
                    };
                    session.Store(periodicBackupSetup, PeriodicExportSetup.RavenDocumentKey);

                    session.SaveChanges();
                }

                var backupStatus = GetPeriodicBackupStatus(store.SystemDatabase);

                using (var session = store.OpenSession())
                {
                    session.Store(new User { Name = "oren" });
                    session.Store(new User { Name = "ayende" });
                    session.SaveChanges();
                }

                WaitForPeriodicExport(store.SystemDatabase, backupStatus);

                // status + one export
                VerifyFilesCount(1 + 1, backupPath);

                store.DatabaseCommands.Delete("users/1", null);
                store.DatabaseCommands.Delete("users/2", null);

                store.SystemDatabase.TransactionalStorage.Batch(accessor =>
                {
                    Assert.Equal(2,
                                 accessor.Lists.Read(Constants.RavenPeriodicExportsDocsTombstones, Etag.Empty, null, 20)
                                         .Count());
                });


                WaitForPeriodicExport(store.SystemDatabase, backupStatus);

                // status + two exports
                VerifyFilesCount(1 + 2, backupPath);

                store.SystemDatabase.TransactionalStorage.Batch(accessor =>
                {
                    Assert.Equal(1,
                                 accessor.Lists.Read(Constants.RavenPeriodicExportsDocsTombstones, Etag.Empty, null, 20)
                                         .Count());
                });

            }

            IOExtensions.DeleteDirectory(backupPath);
        }

        private void VerifyFilesCount(int expectedFiles, string backupPath)
        {
            Assert.Equal(expectedFiles, Directory.GetFiles(backupPath).Count());
        }

        /// <summary>
        ///  In 2.5 we didn't support deleted documents, so those props aren't available. 
        /// </summary>
        [Fact]
        public void CanProperlyReadLastEtagUsingPreviousFormat()
        {
            var backupPath = NewDataPath("BackupFolder", forceCreateDir: true);

            var etagFileLocation = Path.Combine(Path.GetDirectoryName(backupPath), "IncrementalExport.state.json");
            using (var streamWriter = new StreamWriter(File.Create(etagFileLocation)))
            {
                new RavenJObject
					{
						{"LastDocEtag", Etag.Parse("00000000-0000-0000-0000-000000000001").ToString()},
					}.WriteTo(new JsonTextWriter(streamWriter));
                streamWriter.Flush();
            }

            var result = new OperationState
            {
                FilePath = backupPath
            };
            SmugglerDatabaseApiBase.ReadLastEtagsFromFile(result);

            Assert.Equal("00000000-0000-0000-0000-000000000001", result.LastDocsEtag.ToString());
            Assert.Equal(Etag.Empty, result.LastDocDeleteEtag);
        }

        /// <summary>
        /// Purpose of this class is to expose few protected method and make them easily testable without using reflection.
        /// </summary>
        public class CustomDataDumper : DatabaseDataDumper
        {
            public CustomDataDumper(DocumentDatabase database)
                : base(database)
            {
            }

            public Task<Etag> ExportDocuments(JsonTextWriter jsonWriter, Etag lastEtag, Etag maxEtag)
            {
                Operations.Initialize(Options);

                return ExportDocuments(new RavenConnectionStringOptions(), jsonWriter, lastEtag, maxEtag);
            }

            public override Task ExportDeletions(JsonTextWriter jsonWriter, OperationState result, LastEtagsInfo maxEtags)
            {
                return base.ExportDeletions(jsonWriter, result, maxEtags);
            }
        }

        [Fact]
        public async Task DataDumperExportHandlesMaxEtagCorrectly()
        {
            using (var store = NewDocumentStore())
            {
                using (var session = store.OpenSession())
                {
                    for (var i = 0; i < 10; i++)
                    {
                        session.Store(new User { Name = "oren #" + (i + 1) });
                    }
                    session.SaveChanges();
                }

                using (var textStream = new StringWriter())
                using (var writer = new JsonTextWriter(textStream))
                {
                    var dumper = new CustomDataDumper(store.SystemDatabase);

                    var startEtag = store.SystemDatabase.Statistics.LastDocEtag.IncrementBy(-5);
                    var endEtag = startEtag.IncrementBy(2);

                    writer.WriteStartArray();
                    var lastEtag = await dumper.ExportDocuments(writer, startEtag, endEtag);
                    writer.WriteEndArray();
                    writer.Flush();

                    // read exported content
                    var exportedDocs = RavenJArray.Parse(textStream.GetStringBuilder().ToString());
                    Assert.Equal(2, exportedDocs.Count());

                    Assert.Equal("01000000-0000-0001-0000-000000000007", exportedDocs.First().Value<RavenJObject>("@metadata").Value<string>("@etag"));
                    Assert.Equal("01000000-0000-0001-0000-000000000008", exportedDocs.Last().Value<RavenJObject>("@metadata").Value<string>("@etag"));
                    Assert.Equal("01000000-0000-0001-0000-000000000008", lastEtag.ToString());

                }

                using (var textStream = new StringWriter())
                using (var writer = new JsonTextWriter(textStream))
                {
                    var dumper = new CustomDataDumper(store.SystemDatabase);

                    var startEtag = store.SystemDatabase.Statistics.LastDocEtag.IncrementBy(-5);

                    writer.WriteStartArray();
                    var lastEtag = await dumper.ExportDocuments(writer, startEtag, null);
                    writer.WriteEndArray();
                    writer.Flush();

                    // read exported content
                    var exportedDocs = RavenJArray.Parse(textStream.GetStringBuilder().ToString());
                    Assert.Equal(5, exportedDocs.Count());

                    Assert.Equal("01000000-0000-0001-0000-000000000007", exportedDocs.First().Value<RavenJObject>("@metadata").Value<string>("@etag"));
                    Assert.Equal("01000000-0000-0001-0000-00000000000B", exportedDocs.Last().Value<RavenJObject>("@metadata").Value<string>("@etag"));
                    Assert.Equal("01000000-0000-0001-0000-00000000000B", lastEtag.ToString());
                }

                WaitForIndexing(store);

                store.DatabaseCommands.DeleteByIndex("Raven/DocumentsByEntityName", new IndexQuery()
                {
                    Query = "Tag:Users"
                }).WaitForCompletion();


                Etag user6DeletionEtag = null, user9DeletionEtag = null, attach5DeletionEtag = null, attach7DeletionEtag = null;

                WaitForUserToContinueTheTest(store);

                store.SystemDatabase.TransactionalStorage.Batch(accessor =>
                {
                    user6DeletionEtag = accessor.Lists.Read(Constants.RavenPeriodicExportsDocsTombstones, "users/6").Etag;
                    user9DeletionEtag = accessor.Lists.Read(Constants.RavenPeriodicExportsDocsTombstones, "users/9").Etag;

                });

                using (var textStream = new StringWriter())
                using (var writer = new JsonTextWriter(textStream))
                {
                    var dumper = new CustomDataDumper(store.SystemDatabase);

                    writer.WriteStartObject();
                    var lastEtags = new LastEtagsInfo();
                    var exportResult = new OperationState
                    {
                        LastDocDeleteEtag = user6DeletionEtag,
                    };

                    lastEtags.LastDocDeleteEtag = user9DeletionEtag;

                    dumper.ExportDeletions(writer, exportResult, lastEtags).Wait();
                    writer.WriteEndObject();
                    writer.Flush();

                    // read exported content
                    var exportJson = RavenJObject.Parse(textStream.GetStringBuilder().ToString());
                    var docsKeys = exportJson.Value<RavenJArray>("DocsDeletions").Select(x => x.Value<string>("Key")).ToArray();
           
                    Assert.Equal(new[] { "users/7", "users/8", "users/9" }, docsKeys);
                }
            }
        }

        [Fact, Trait("Category", "Smuggler")]
        public async Task MaxNumberOfItemsToProcessInSingleBatchShouldBeRespectedByDataDumper()
        {
            var path = Path.Combine(NewDataPath(forceCreateDir: true), "raven.dump");

            using (var server = GetNewServer(configureConfig: configuration => configuration.MaxNumberOfItemsToProcessInSingleBatch = 1234))
            {
                var dumper = new DatabaseDataDumper(server.SystemDatabase, options: new SmugglerDatabaseOptions { BatchSize = 4321 });
                Assert.Equal(4321, dumper.Options.BatchSize);

	            await dumper.ExportData(new SmugglerExportOptions<RavenConnectionStringOptions> { ToFile = path });

                Assert.Equal(1234, dumper.Options.BatchSize);

                dumper = new DatabaseDataDumper(server.SystemDatabase, options: new SmugglerDatabaseOptions { BatchSize = 4321 });
                Assert.Equal(4321, dumper.Options.BatchSize);

                dumper.ImportData(new SmugglerImportOptions<RavenConnectionStringOptions> { FromFile = path }).Wait();

                Assert.Equal(1234, dumper.Options.BatchSize);

                dumper = new DatabaseDataDumper(server.SystemDatabase, options: new SmugglerDatabaseOptions { BatchSize = 1000 });
                Assert.Equal(1000, dumper.Options.BatchSize);

	            await dumper.ExportData(new SmugglerExportOptions<RavenConnectionStringOptions> { ToFile = path });

                Assert.Equal(1000, dumper.Options.BatchSize);
            }
        }

        [Fact, Trait("Category", "Smuggler")]
        public async Task MaxNumberOfItemsToProcessInSingleBatchShouldBeRespectedBySmuggler()
        {
            var path = Path.Combine(NewDataPath(forceCreateDir: true), "raven.dump");

            using (var server = GetNewServer(configureConfig: configuration => configuration.MaxNumberOfItemsToProcessInSingleBatch = 1234))
            {
                var smuggler = new SmugglerDatabaseApi(options: new SmugglerDatabaseOptions { BatchSize = 4321 });
                Assert.Equal(4321, smuggler.Options.BatchSize);

	            await smuggler.ExportData(new SmugglerExportOptions<RavenConnectionStringOptions> { ToFile = path, From = new RavenConnectionStringOptions { Url = server.Configuration.ServerUrl } });

                Assert.Equal(1234, smuggler.Options.BatchSize);

                smuggler = new SmugglerDatabaseApi(options: new SmugglerDatabaseOptions { BatchSize = 4321 });
                Assert.Equal(4321, smuggler.Options.BatchSize);

	            await smuggler.ImportData(new SmugglerImportOptions<RavenConnectionStringOptions> { FromFile = path, To = new RavenConnectionStringOptions { Url = server.Configuration.ServerUrl } });

                Assert.Equal(1234, smuggler.Options.BatchSize);

                smuggler = new SmugglerDatabaseApi(options: new SmugglerDatabaseOptions { BatchSize = 1000 });
                Assert.Equal(1000, smuggler.Options.BatchSize);

	            await smuggler.ExportData(new SmugglerExportOptions<RavenConnectionStringOptions> { ToFile = path, From = new RavenConnectionStringOptions { Url = server.Configuration.ServerUrl } });

                Assert.Equal(1000, smuggler.Options.BatchSize);
            }
        }

        private class BigDocument
        {
            private static Random generator = new Random();
            public string Id { get; set; }

            public byte[] Payload { get; set; }

            public BigDocument( int payloadSize )
            {
                byte[] value = new byte[payloadSize];
                generator.NextBytes(value);

                this.Payload = value;
            }
        }


        [Fact, Trait("Category", "Smuggler")]
        public async Task CanSkipFilesWhenUsingContinuations()
        {
            var dataDir = NewDataPath(forceCreateDir: true);
            var continuationToken = "Token";

            using (var store = NewRemoteDocumentStore( dataDirectory: dataDir ))
            {
                store.Conventions.MaxNumberOfRequestsPerSession = 1000;

                // Prepare everything.
                int serverPort = new Uri(store.Url).Port;
                var server = GetServer(serverPort);
                var outputDirectory = Path.Combine(server.Configuration.DataDirectory, "Export");

                string newDatabase = store.DefaultDatabase + "-Verify";
                await store.AsyncDatabaseCommands.EnsureDatabaseExists(newDatabase);
                
                
                // Prepare the first batch of documents on incremental setup.
                var storedDocuments = new List<BigDocument>();
                using (var session = store.OpenSession())
                {
                    for (int i = 0; i < 10; i++)
                    {
                        var document = new BigDocument(3000);

                        storedDocuments.Add(document);
                        session.Store(document);
                    }
                    session.SaveChanges();
                }

                // Export the first batch
                var dumper = new SmugglerDatabaseApi { Options = { Incremental = true } };
                var exportResult = await dumper.ExportData(
                    new SmugglerExportOptions<RavenConnectionStringOptions>
                    {
                        ToFile = outputDirectory,
                        From = new RavenConnectionStringOptions
                        {
                            Url = "http://localhost:" + serverPort,
                            DefaultDatabase = store.DefaultDatabase,
                        }
                    });

                Assert.NotNull(exportResult);
                Assert.True(!string.IsNullOrWhiteSpace(exportResult.FilePath));


                // Import the first batch
                var importDumper = new SmugglerDatabaseApi { Options = { Incremental = true, ContinuationToken = continuationToken, BatchSize = 1 } };
                await importDumper.ImportData(
                        new SmugglerImportOptions<RavenConnectionStringOptions>
                        {
                            FromFile = outputDirectory,
                            To = new RavenConnectionStringOptions
                            {
                                Url = "http://localhost:" + serverPort,
                                DefaultDatabase = newDatabase,
                            }
                        });

                // Store the etags of the first batch to ensure we are not touching them (effectively skipping).
                var docMap = new Dictionary<string, Etag>();
                using (var session = store.OpenSession(newDatabase))
                {
                    foreach (var sdoc in storedDocuments)
                    {
                        var doc = session.Load<BigDocument>(sdoc.Id);
                        Assert.NotNull(doc);

                        var etag = session.Advanced.GetEtagFor<BigDocument>(doc);
                        docMap[doc.Id] = etag;
                    }
                }

                // Prepare the second batch of documents on incremental setup.
                using (var session = store.OpenSession())
                {
                    for (int i = 0; i < 30; i++)
                    {
                        var document = new BigDocument(1000);

                        storedDocuments.Add(document);
                        session.Store(document);
                    }
                    session.SaveChanges();
                }

                // Export the second batch.
                exportResult = await dumper.ExportData(
                    new SmugglerExportOptions<RavenConnectionStringOptions>
                    {
                        ToFile = outputDirectory,
                        From = new RavenConnectionStringOptions
                        {
                            Url = "http://localhost:" + serverPort,
                            DefaultDatabase = store.DefaultDatabase,
                        }
                    });


                // Importing the second batch effectively skipping the batch already imported.
                await importDumper.ImportData(
                        new SmugglerImportOptions<RavenConnectionStringOptions>
                        {
                            FromFile = outputDirectory,
                            To = new RavenConnectionStringOptions
                            {
                                Url = "http://localhost:" + serverPort,
                                DefaultDatabase = newDatabase,
                            }
                        });
              
                using (var session = store.OpenSession(newDatabase))
                {
                    foreach (var doc in storedDocuments)
                    {
                        var storedDoc = session.Load<BigDocument>(doc.Id);
                        Assert.NotNull(storedDoc);

                        Etag etag;
                        if (docMap.TryGetValue(doc.Id, out etag))
                            Assert.Equal(etag, session.Advanced.GetEtagFor(storedDoc));
                    }
                }
            }
        }
  
    }
}<|MERGE_RESOLUTION|>--- conflicted
+++ resolved
@@ -164,7 +164,7 @@
             try
             {
                 using (var store = NewDocumentStore())
-                {                 
+                {
                     using (var session = store.OpenSession())
                     {
                         session.Store(new User { Name = "oren" });
@@ -211,7 +211,7 @@
             try
             {
                 using (var store = NewDocumentStore())
-                {                  
+                {
                     using (var session = store.OpenSession())
                     {
                         session.Store(new User { Name = "oren" });
@@ -406,7 +406,6 @@
             }
 
             IOExtensions.DeleteDirectory(backupPath);
-<<<<<<< HEAD
         }
 
         [Fact, Trait("Category", "Smuggler")]
@@ -449,9 +448,6 @@
 
             IOExtensions.DeleteDirectory(backupPath);
         }
-=======
-        }       
->>>>>>> 6c14a173
 
         [Fact]
         public void ShouldDeleteDocumentTombStoneAfterNextPut()
