--- conflicted
+++ resolved
@@ -140,7 +140,6 @@
       <RequiredTargetFramework>3.5</RequiredTargetFramework>
     </Reference>
     <Reference Include="System.Net" />
-<<<<<<< HEAD
     <Reference Include="System.Net.Http" />
     <Reference Include="System.Reactive.Core, Version=2.1.30214.0, Culture=neutral, PublicKeyToken=31bf3856ad364e35, processorArchitecture=MSIL">
       <SpecificVersion>False</SpecificVersion>
@@ -157,7 +156,6 @@
     <Reference Include="System.Reactive.PlatformServices, Version=2.1.30214.0, Culture=neutral, PublicKeyToken=31bf3856ad364e35, processorArchitecture=MSIL">
       <SpecificVersion>False</SpecificVersion>
       <HintPath>..\packages\Rx-PlatformServices.2.1.30214.0\lib\Net45\System.Reactive.PlatformServices.dll</HintPath>
-=======
     <Reference Include="System.Reactive.Core">
       <HintPath>..\packages\Rx-Core.2.1.30214.0\lib\Net40\System.Reactive.Core.dll</HintPath>
     </Reference>
@@ -169,7 +167,6 @@
     </Reference>
     <Reference Include="System.Reactive.PlatformServices">
       <HintPath>..\packages\Rx-PlatformServices.2.1.30214.0\lib\Net40\System.Reactive.PlatformServices.dll</HintPath>
->>>>>>> c5349340
     </Reference>
     <Reference Include="System.Runtime.Serialization" />
     <Reference Include="System.Transactions" />
