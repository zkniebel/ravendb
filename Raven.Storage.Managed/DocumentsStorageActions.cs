//-----------------------------------------------------------------------
// <copyright file="DocumentsStorageActions.cs" company="Hibernating Rhinos LTD">
//     Copyright (c) Hibernating Rhinos LTD. All rights reserved.
// </copyright>
//-----------------------------------------------------------------------
using System;
using System.Collections.Generic;
using System.IO;
<<<<<<< HEAD
using Newtonsoft.Json.Bson;
using Newtonsoft.Json.Linq;
using Raven.Abstractions.Data;
using Raven.Abstractions.MEF;
=======
>>>>>>> 18c800d1
using Raven.Database;
using Raven.Database.Impl;
using Raven.Database.Json;
using Raven.Database.Plugins;
using Raven.Database.Storage;
using Raven.Http;
using Raven.Http.Exceptions;
using Raven.Json.Linq;
using Raven.Storage.Managed.Impl;
using System.Linq;

namespace Raven.Storage.Managed
{
    public class DocumentsStorageActions : IDocumentStorageActions
    {
        private readonly TableStorage storage;
        private readonly ITransactionStorageActions transactionStorageActions;
        private readonly IUuidGenerator generator;
		private readonly OrderedPartCollection<AbstractDocumentCodec> documentCodecs;

		public DocumentsStorageActions(TableStorage storage, ITransactionStorageActions transactionStorageActions, IUuidGenerator generator, OrderedPartCollection<AbstractDocumentCodec> documentCodecs)
        {
            this.storage = storage;
            this.transactionStorageActions = transactionStorageActions;
            this.generator = generator;
            this.documentCodecs = documentCodecs;
        }

        public Tuple<int, int> FirstAndLastDocumentIds()
        {
            var lastOrDefault = storage.Documents["ById"].LastOrDefault();
            var last = 0;
            if (lastOrDefault != null)
                last = lastOrDefault.Value<int>("id");

            var firstOrDefault = storage.Documents["ById"].FirstOrDefault();
            var first = 0;
            if (firstOrDefault != null)
                first= firstOrDefault.Value<int>("id");
            return new Tuple<int, int>(first,last );
        }

        public IEnumerable<Tuple<JsonDocument, int>> DocumentsById(int startId, int endId)
        {
			var results = storage.Documents["ById"].SkipTo(new RavenJObject{{"id", startId}})
                .TakeWhile(x=>x.Value<int>("id") <= endId);

            foreach (var result in results)
            {
                yield return new Tuple<JsonDocument, int>(
                    DocumentByKey(result.Value<string>("key"), null),
                    result.Value<int>("id")
                    );
            }
        }

        public IEnumerable<JsonDocument> GetDocumentsByReverseUpdateOrder(int start)
        {
            return storage.Documents["ByEtag"].SkipFromEnd(start)
                .Select(result => DocumentByKey(result.Value<string>("key"), null));
        }

        public IEnumerable<JsonDocument> GetDocumentsAfter(Guid etag)
        {
            return storage.Documents["ByEtag"].SkipAfter(new RavenJObject{{"etag", etag.ToByteArray()}})
                .Select(result => DocumentByKey(result.Value<string>("key"), null));
        }

		public IEnumerable<JsonDocument> GetDocumentsWithIdStartingWith(string idPrefix, int start)
		{
			return storage.Documents["ByKey"].SkipAfter(new RavenJObject{{"key", idPrefix }})
				.Skip(start)
				.TakeWhile(x => x.Value<string>("key").StartsWith(idPrefix))
				.Select(result => DocumentByKey(result.Value<string>("key"), null));
		}

		public long GetDocumentsCount()
        {
            return storage.Documents["ByKey"].Count;
        }

        public JsonDocument DocumentByKey(string key, TransactionInformation transactionInformation)
        {
        	return DocumentByKeyInternal(key, transactionInformation, (stream, metadata) => new JsonDocument
        	{
        		Metadata = metadata.Metadata,
        		Etag = metadata.Etag,
        		Key = metadata.Key,
        		LastModified = metadata.LastModified,
        		NonAuthoritiveInformation = metadata.NonAuthoritiveInformation,
				DataAsJson = ReadDocument(stream, metadata)
        	});
        }

		public JsonDocumentMetadata DocumentMetadataByKey(string key, TransactionInformation transactionInformation)
		{
			return DocumentByKeyInternal(key, transactionInformation, (stream, metadata) => metadata);
		}


		private T DocumentByKeyInternal<T>(string key, TransactionInformation transactionInformation, Func<Tuple<MemoryStream, RavenJObject>, JsonDocumentMetadata, T> createResult)
			where T : class
    	{
			RavenJObject metadata = null;

			var resultInTx =
				storage.DocumentsModifiedByTransactions.Read(new RavenJObject { { "key", key } });
    		if (transactionInformation != null && resultInTx != null)
    		{
    			if(new Guid(resultInTx.Key.Value<byte[]>("txId")) == transactionInformation.Id)
    			{
    				if (resultInTx.Key.Value<bool>("deleted"))
    					return null;

    				var txEtag = new Guid(resultInTx.Key.Value<byte[]>("etag"));
					Tuple<MemoryStream, RavenJObject> resultTx = null;
					if (resultInTx.Position != -1)
					{
						resultTx = ReadMetadata(key, txEtag, resultInTx.Data, out metadata);
					}
					return createResult(resultTx, new JsonDocumentMetadata
    				{
    					Key = key,
    					Etag = txEtag,
    					Metadata = metadata,
    					LastModified = resultInTx.Key.Value<DateTime>("modified"),
    				});
    			}
    		}

			var readResult = storage.Documents.Read(new RavenJObject { { "key", key } });
    		if (readResult == null)
    			return null;

    		var etag = new Guid(readResult.Key.Value<byte[]>("etag"));
    		var result = ReadMetadata(key, etag, readResult.Data, out metadata);
			return createResult(result, new JsonDocumentMetadata
    		{
    			Key = key,
    			Etag = etag,
    			Metadata = metadata,
    			LastModified = readResult.Key.Value<DateTime>("modified"),
    			NonAuthoritiveInformation = resultInTx != null
    		});
    	}

		private Tuple<MemoryStream, RavenJObject> ReadMetadata(string key, Guid etag, Func<byte[]> getData, out RavenJObject metadata)
        {
        	var cachedDocument = storage.GetCachedDocument(key, etag);
        	if (cachedDocument != null)
        	{
        		metadata = cachedDocument.Item1;
				return Tuple.Create<MemoryStream, RavenJObject>(null, cachedDocument.Item2);
        	}

        	var buffer = getData();
        	var memoryStream = new MemoryStream(buffer, 0, buffer.Length, true , true);

        	metadata = memoryStream.ToJObject();

			return Tuple.Create<MemoryStream, RavenJObject>(memoryStream, null);
        }

    	private RavenJObject ReadDocument(Tuple<MemoryStream, RavenJObject> stream, JsonDocumentMetadata metadata)
    	{
			if (stream.Item2 != null)
				return stream.Item2;

			var memoryStream = stream.Item1;
			if (documentCodecs.Count() > 0)
    		{
    			byte[] buffer = memoryStream.GetBuffer();
				var metadataCopy = new RavenJObject(metadata.Metadata);
				var dataBuffer = new byte[memoryStream.Length - memoryStream.Position];
				Buffer.BlockCopy(buffer, (int)memoryStream.Position, dataBuffer, 0,
    			                 dataBuffer.Length);
    			documentCodecs.Aggregate(dataBuffer, (bytes, codec) => codec.Value.Decode(metadata.Key, metadataCopy, bytes));
				memoryStream = new MemoryStream(dataBuffer);
    		}

			var result = memoryStream.ToJObject();

			storage.SetCachedDocument(metadata.Key, metadata.Etag, Tuple.Create(new RavenJObject(metadata.Metadata), new RavenJObject(result)));

    		return result;
    	}

    	public bool DeleteDocument(string key, Guid? etag, out RavenJObject metadata)
        {
            AssertValidEtag(key, etag, "DELETE", null);

            metadata = null;
			var readResult = storage.Documents.Read(new RavenJObject { { "key", key } });
            if (readResult == null)
                return false;

            metadata = readResult.Data().ToJObject();

			storage.Documents.Remove(new RavenJObject { { "key", key } });

            return true;
        }

		public Guid AddDocument(string key, Guid? etag, RavenJObject data, RavenJObject metadata)
        {
            AssertValidEtag(key, etag, "PUT", null);

            var ms = new MemoryStream();

            metadata.WriteTo(ms);

            var bytes = documentCodecs.Aggregate(data.ToBytes(), (current, codec) => codec.Value.Encode(key, data, metadata, current));

            ms.Write(bytes, 0, bytes.Length);

            var newEtag = generator.CreateSequentialUuid();
<<<<<<< HEAD
            storage.Documents.Put(new JObject
            {
                {"key", key},
                {"etag", newEtag.ToByteArray()},
                {"modified", DateTime.UtcNow},
                {"id", GetNextDocumentId()},
                {"entityName", metadata.Value<string>(Constants.RavenEntityName)}
            },ms.ToArray());
=======
			var objToPut = new RavenJObject();
			objToPut.AddValueProperty("key", key);
			objToPut.AddValueProperty("etag", newEtag.ToByteArray());
			objToPut.AddValueProperty("modified", DateTime.UtcNow);
			objToPut.AddValueProperty("id", GetNextDocumentId());
			objToPut.AddValueProperty("entityName", metadata.Value<string>("Raven-Entity-Name"));
			storage.Documents.Put(objToPut, ms.ToArray());
>>>>>>> 18c800d1

            return newEtag;
        }

        private int lastGeneratedId;
        private int GetNextDocumentId()
        {
            if (lastGeneratedId > 0)
                return ++lastGeneratedId;

            var lastOrefaultKeyById = storage.Documents["ById"].LastOrDefault();
            int id = 1;
            if (lastOrefaultKeyById != null)
                id = lastOrefaultKeyById.Value<int>("id") + 1;
            lastGeneratedId = id;
            return id;
        }

        private void AssertValidEtag(string key, Guid? etag, string op, TransactionInformation transactionInformation)
        {
			var readResult = storage.Documents.Read(new RavenJObject { { "key", key } });

            if (readResult != null)
            {
                StorageHelper.AssertNotModifiedByAnotherTransaction(storage, transactionStorageActions, key, readResult, transactionInformation);

                if (etag != null)
                {
                    var existingEtag = new Guid(readResult.Key.Value<byte[]>("etag"));
                    if (existingEtag != etag)
                    {
                        throw new ConcurrencyException(op + " attempted on document '" + key +
                                                       "' using a non current etag")
                        {
                            ActualETag = etag.Value,
                            ExpectedETag = existingEtag
                        };
                    }
                }
            }
            else
            {
            	readResult =
            		storage.DocumentsModifiedByTransactions.Read(
						new RavenJObject { { "key", key } });
                StorageHelper.AssertNotModifiedByAnotherTransaction(storage, transactionStorageActions, key, readResult, transactionInformation);

            }
        }

    }
}<|MERGE_RESOLUTION|>--- conflicted
+++ resolved
@@ -1,301 +1,285 @@
-//-----------------------------------------------------------------------
-// <copyright file="DocumentsStorageActions.cs" company="Hibernating Rhinos LTD">
-//     Copyright (c) Hibernating Rhinos LTD. All rights reserved.
-// </copyright>
-//-----------------------------------------------------------------------
-using System;
-using System.Collections.Generic;
-using System.IO;
-<<<<<<< HEAD
-using Newtonsoft.Json.Bson;
-using Newtonsoft.Json.Linq;
-using Raven.Abstractions.Data;
-using Raven.Abstractions.MEF;
-=======
->>>>>>> 18c800d1
-using Raven.Database;
-using Raven.Database.Impl;
-using Raven.Database.Json;
-using Raven.Database.Plugins;
-using Raven.Database.Storage;
-using Raven.Http;
-using Raven.Http.Exceptions;
-using Raven.Json.Linq;
-using Raven.Storage.Managed.Impl;
-using System.Linq;
-
-namespace Raven.Storage.Managed
-{
-    public class DocumentsStorageActions : IDocumentStorageActions
-    {
-        private readonly TableStorage storage;
-        private readonly ITransactionStorageActions transactionStorageActions;
-        private readonly IUuidGenerator generator;
-		private readonly OrderedPartCollection<AbstractDocumentCodec> documentCodecs;
-
-		public DocumentsStorageActions(TableStorage storage, ITransactionStorageActions transactionStorageActions, IUuidGenerator generator, OrderedPartCollection<AbstractDocumentCodec> documentCodecs)
-        {
-            this.storage = storage;
-            this.transactionStorageActions = transactionStorageActions;
-            this.generator = generator;
-            this.documentCodecs = documentCodecs;
-        }
-
-        public Tuple<int, int> FirstAndLastDocumentIds()
-        {
-            var lastOrDefault = storage.Documents["ById"].LastOrDefault();
-            var last = 0;
-            if (lastOrDefault != null)
-                last = lastOrDefault.Value<int>("id");
-
-            var firstOrDefault = storage.Documents["ById"].FirstOrDefault();
-            var first = 0;
-            if (firstOrDefault != null)
-                first= firstOrDefault.Value<int>("id");
-            return new Tuple<int, int>(first,last );
-        }
-
-        public IEnumerable<Tuple<JsonDocument, int>> DocumentsById(int startId, int endId)
-        {
-			var results = storage.Documents["ById"].SkipTo(new RavenJObject{{"id", startId}})
-                .TakeWhile(x=>x.Value<int>("id") <= endId);
-
-            foreach (var result in results)
-            {
-                yield return new Tuple<JsonDocument, int>(
-                    DocumentByKey(result.Value<string>("key"), null),
-                    result.Value<int>("id")
-                    );
-            }
-        }
-
-        public IEnumerable<JsonDocument> GetDocumentsByReverseUpdateOrder(int start)
-        {
-            return storage.Documents["ByEtag"].SkipFromEnd(start)
-                .Select(result => DocumentByKey(result.Value<string>("key"), null));
-        }
-
-        public IEnumerable<JsonDocument> GetDocumentsAfter(Guid etag)
-        {
-            return storage.Documents["ByEtag"].SkipAfter(new RavenJObject{{"etag", etag.ToByteArray()}})
-                .Select(result => DocumentByKey(result.Value<string>("key"), null));
-        }
-
-		public IEnumerable<JsonDocument> GetDocumentsWithIdStartingWith(string idPrefix, int start)
-		{
-			return storage.Documents["ByKey"].SkipAfter(new RavenJObject{{"key", idPrefix }})
-				.Skip(start)
-				.TakeWhile(x => x.Value<string>("key").StartsWith(idPrefix))
-				.Select(result => DocumentByKey(result.Value<string>("key"), null));
-		}
-
-		public long GetDocumentsCount()
-        {
-            return storage.Documents["ByKey"].Count;
-        }
-
-        public JsonDocument DocumentByKey(string key, TransactionInformation transactionInformation)
-        {
-        	return DocumentByKeyInternal(key, transactionInformation, (stream, metadata) => new JsonDocument
-        	{
-        		Metadata = metadata.Metadata,
-        		Etag = metadata.Etag,
-        		Key = metadata.Key,
-        		LastModified = metadata.LastModified,
-        		NonAuthoritiveInformation = metadata.NonAuthoritiveInformation,
-				DataAsJson = ReadDocument(stream, metadata)
-        	});
-        }
-
-		public JsonDocumentMetadata DocumentMetadataByKey(string key, TransactionInformation transactionInformation)
-		{
-			return DocumentByKeyInternal(key, transactionInformation, (stream, metadata) => metadata);
-		}
-
-
-		private T DocumentByKeyInternal<T>(string key, TransactionInformation transactionInformation, Func<Tuple<MemoryStream, RavenJObject>, JsonDocumentMetadata, T> createResult)
-			where T : class
-    	{
-			RavenJObject metadata = null;
-
-			var resultInTx =
-				storage.DocumentsModifiedByTransactions.Read(new RavenJObject { { "key", key } });
-    		if (transactionInformation != null && resultInTx != null)
-    		{
-    			if(new Guid(resultInTx.Key.Value<byte[]>("txId")) == transactionInformation.Id)
-    			{
-    				if (resultInTx.Key.Value<bool>("deleted"))
-    					return null;
-
-    				var txEtag = new Guid(resultInTx.Key.Value<byte[]>("etag"));
-					Tuple<MemoryStream, RavenJObject> resultTx = null;
-					if (resultInTx.Position != -1)
-					{
-						resultTx = ReadMetadata(key, txEtag, resultInTx.Data, out metadata);
-					}
-					return createResult(resultTx, new JsonDocumentMetadata
-    				{
-    					Key = key,
-    					Etag = txEtag,
-    					Metadata = metadata,
-    					LastModified = resultInTx.Key.Value<DateTime>("modified"),
-    				});
-    			}
-    		}
-
-			var readResult = storage.Documents.Read(new RavenJObject { { "key", key } });
-    		if (readResult == null)
-    			return null;
-
-    		var etag = new Guid(readResult.Key.Value<byte[]>("etag"));
-    		var result = ReadMetadata(key, etag, readResult.Data, out metadata);
-			return createResult(result, new JsonDocumentMetadata
-    		{
-    			Key = key,
-    			Etag = etag,
-    			Metadata = metadata,
-    			LastModified = readResult.Key.Value<DateTime>("modified"),
-    			NonAuthoritiveInformation = resultInTx != null
-    		});
-    	}
-
-		private Tuple<MemoryStream, RavenJObject> ReadMetadata(string key, Guid etag, Func<byte[]> getData, out RavenJObject metadata)
-        {
-        	var cachedDocument = storage.GetCachedDocument(key, etag);
-        	if (cachedDocument != null)
-        	{
-        		metadata = cachedDocument.Item1;
-				return Tuple.Create<MemoryStream, RavenJObject>(null, cachedDocument.Item2);
-        	}
-
-        	var buffer = getData();
-        	var memoryStream = new MemoryStream(buffer, 0, buffer.Length, true , true);
-
-        	metadata = memoryStream.ToJObject();
-
-			return Tuple.Create<MemoryStream, RavenJObject>(memoryStream, null);
-        }
-
-    	private RavenJObject ReadDocument(Tuple<MemoryStream, RavenJObject> stream, JsonDocumentMetadata metadata)
-    	{
-			if (stream.Item2 != null)
-				return stream.Item2;
-
-			var memoryStream = stream.Item1;
-			if (documentCodecs.Count() > 0)
-    		{
-    			byte[] buffer = memoryStream.GetBuffer();
-				var metadataCopy = new RavenJObject(metadata.Metadata);
-				var dataBuffer = new byte[memoryStream.Length - memoryStream.Position];
-				Buffer.BlockCopy(buffer, (int)memoryStream.Position, dataBuffer, 0,
-    			                 dataBuffer.Length);
-    			documentCodecs.Aggregate(dataBuffer, (bytes, codec) => codec.Value.Decode(metadata.Key, metadataCopy, bytes));
-				memoryStream = new MemoryStream(dataBuffer);
-    		}
-
-			var result = memoryStream.ToJObject();
-
-			storage.SetCachedDocument(metadata.Key, metadata.Etag, Tuple.Create(new RavenJObject(metadata.Metadata), new RavenJObject(result)));
-
-    		return result;
-    	}
-
-    	public bool DeleteDocument(string key, Guid? etag, out RavenJObject metadata)
-        {
-            AssertValidEtag(key, etag, "DELETE", null);
-
-            metadata = null;
-			var readResult = storage.Documents.Read(new RavenJObject { { "key", key } });
-            if (readResult == null)
-                return false;
-
-            metadata = readResult.Data().ToJObject();
-
-			storage.Documents.Remove(new RavenJObject { { "key", key } });
-
-            return true;
-        }
-
-		public Guid AddDocument(string key, Guid? etag, RavenJObject data, RavenJObject metadata)
-        {
-            AssertValidEtag(key, etag, "PUT", null);
-
-            var ms = new MemoryStream();
-
-            metadata.WriteTo(ms);
-
-            var bytes = documentCodecs.Aggregate(data.ToBytes(), (current, codec) => codec.Value.Encode(key, data, metadata, current));
-
-            ms.Write(bytes, 0, bytes.Length);
-
-            var newEtag = generator.CreateSequentialUuid();
-<<<<<<< HEAD
-            storage.Documents.Put(new JObject
-            {
-                {"key", key},
-                {"etag", newEtag.ToByteArray()},
-                {"modified", DateTime.UtcNow},
-                {"id", GetNextDocumentId()},
-                {"entityName", metadata.Value<string>(Constants.RavenEntityName)}
-            },ms.ToArray());
-=======
-			var objToPut = new RavenJObject();
-			objToPut.AddValueProperty("key", key);
-			objToPut.AddValueProperty("etag", newEtag.ToByteArray());
-			objToPut.AddValueProperty("modified", DateTime.UtcNow);
-			objToPut.AddValueProperty("id", GetNextDocumentId());
-			objToPut.AddValueProperty("entityName", metadata.Value<string>("Raven-Entity-Name"));
-			storage.Documents.Put(objToPut, ms.ToArray());
->>>>>>> 18c800d1
-
-            return newEtag;
-        }
-
-        private int lastGeneratedId;
-        private int GetNextDocumentId()
-        {
-            if (lastGeneratedId > 0)
-                return ++lastGeneratedId;
-
-            var lastOrefaultKeyById = storage.Documents["ById"].LastOrDefault();
-            int id = 1;
-            if (lastOrefaultKeyById != null)
-                id = lastOrefaultKeyById.Value<int>("id") + 1;
-            lastGeneratedId = id;
-            return id;
-        }
-
-        private void AssertValidEtag(string key, Guid? etag, string op, TransactionInformation transactionInformation)
-        {
-			var readResult = storage.Documents.Read(new RavenJObject { { "key", key } });
-
-            if (readResult != null)
-            {
-                StorageHelper.AssertNotModifiedByAnotherTransaction(storage, transactionStorageActions, key, readResult, transactionInformation);
-
-                if (etag != null)
-                {
-                    var existingEtag = new Guid(readResult.Key.Value<byte[]>("etag"));
-                    if (existingEtag != etag)
-                    {
-                        throw new ConcurrencyException(op + " attempted on document '" + key +
-                                                       "' using a non current etag")
-                        {
-                            ActualETag = etag.Value,
-                            ExpectedETag = existingEtag
-                        };
-                    }
-                }
-            }
-            else
-            {
-            	readResult =
-            		storage.DocumentsModifiedByTransactions.Read(
-						new RavenJObject { { "key", key } });
-                StorageHelper.AssertNotModifiedByAnotherTransaction(storage, transactionStorageActions, key, readResult, transactionInformation);
-
-            }
-        }
-
-    }
+//-----------------------------------------------------------------------
+// <copyright file="DocumentsStorageActions.cs" company="Hibernating Rhinos LTD">
+//     Copyright (c) Hibernating Rhinos LTD. All rights reserved.
+// </copyright>
+//-----------------------------------------------------------------------
+using System;
+using System.Collections.Generic;
+using System.IO;
+using Raven.Abstractions.Data;
+using Raven.Abstractions.MEF;
+using Raven.Database;
+using Raven.Database.Impl;
+using Raven.Database.Json;
+using Raven.Database.Plugins;
+using Raven.Database.Storage;
+using Raven.Http;
+using Raven.Http.Exceptions;
+using Raven.Json.Linq;
+using Raven.Storage.Managed.Impl;
+using System.Linq;
+
+namespace Raven.Storage.Managed
+{
+    public class DocumentsStorageActions : IDocumentStorageActions
+    {
+        private readonly TableStorage storage;
+        private readonly ITransactionStorageActions transactionStorageActions;
+        private readonly IUuidGenerator generator;
+		private readonly OrderedPartCollection<AbstractDocumentCodec> documentCodecs;
+
+		public DocumentsStorageActions(TableStorage storage, ITransactionStorageActions transactionStorageActions, IUuidGenerator generator, OrderedPartCollection<AbstractDocumentCodec> documentCodecs)
+        {
+            this.storage = storage;
+            this.transactionStorageActions = transactionStorageActions;
+            this.generator = generator;
+            this.documentCodecs = documentCodecs;
+        }
+
+        public Tuple<int, int> FirstAndLastDocumentIds()
+        {
+            var lastOrDefault = storage.Documents["ById"].LastOrDefault();
+            var last = 0;
+            if (lastOrDefault != null)
+                last = lastOrDefault.Value<int>("id");
+
+            var firstOrDefault = storage.Documents["ById"].FirstOrDefault();
+            var first = 0;
+            if (firstOrDefault != null)
+                first= firstOrDefault.Value<int>("id");
+            return new Tuple<int, int>(first,last );
+        }
+
+        public IEnumerable<Tuple<JsonDocument, int>> DocumentsById(int startId, int endId)
+        {
+			var results = storage.Documents["ById"].SkipTo(new RavenJObject{{"id", startId}})
+                .TakeWhile(x=>x.Value<int>("id") <= endId);
+
+            foreach (var result in results)
+            {
+                yield return new Tuple<JsonDocument, int>(
+                    DocumentByKey(result.Value<string>("key"), null),
+                    result.Value<int>("id")
+                    );
+            }
+        }
+
+        public IEnumerable<JsonDocument> GetDocumentsByReverseUpdateOrder(int start)
+        {
+            return storage.Documents["ByEtag"].SkipFromEnd(start)
+                .Select(result => DocumentByKey(result.Value<string>("key"), null));
+        }
+
+        public IEnumerable<JsonDocument> GetDocumentsAfter(Guid etag)
+        {
+            return storage.Documents["ByEtag"].SkipAfter(new RavenJObject{{"etag", etag.ToByteArray()}})
+                .Select(result => DocumentByKey(result.Value<string>("key"), null));
+        }
+
+		public IEnumerable<JsonDocument> GetDocumentsWithIdStartingWith(string idPrefix, int start)
+		{
+			return storage.Documents["ByKey"].SkipAfter(new RavenJObject{{"key", idPrefix }})
+				.Skip(start)
+				.TakeWhile(x => x.Value<string>("key").StartsWith(idPrefix))
+				.Select(result => DocumentByKey(result.Value<string>("key"), null));
+		}
+
+		public long GetDocumentsCount()
+        {
+            return storage.Documents["ByKey"].Count;
+        }
+
+        public JsonDocument DocumentByKey(string key, TransactionInformation transactionInformation)
+        {
+        	return DocumentByKeyInternal(key, transactionInformation, (stream, metadata) => new JsonDocument
+        	{
+        		Metadata = metadata.Metadata,
+        		Etag = metadata.Etag,
+        		Key = metadata.Key,
+        		LastModified = metadata.LastModified,
+        		NonAuthoritiveInformation = metadata.NonAuthoritiveInformation,
+				DataAsJson = ReadDocument(stream, metadata)
+        	});
+        }
+
+		public JsonDocumentMetadata DocumentMetadataByKey(string key, TransactionInformation transactionInformation)
+		{
+			return DocumentByKeyInternal(key, transactionInformation, (stream, metadata) => metadata);
+		}
+
+
+		private T DocumentByKeyInternal<T>(string key, TransactionInformation transactionInformation, Func<Tuple<MemoryStream, RavenJObject>, JsonDocumentMetadata, T> createResult)
+			where T : class
+    	{
+			RavenJObject metadata = null;
+
+			var resultInTx =
+				storage.DocumentsModifiedByTransactions.Read(new RavenJObject { { "key", key } });
+    		if (transactionInformation != null && resultInTx != null)
+    		{
+    			if(new Guid(resultInTx.Key.Value<byte[]>("txId")) == transactionInformation.Id)
+    			{
+    				if (resultInTx.Key.Value<bool>("deleted"))
+    					return null;
+
+    				var txEtag = new Guid(resultInTx.Key.Value<byte[]>("etag"));
+					Tuple<MemoryStream, RavenJObject> resultTx = null;
+					if (resultInTx.Position != -1)
+					{
+						resultTx = ReadMetadata(key, txEtag, resultInTx.Data, out metadata);
+					}
+					return createResult(resultTx, new JsonDocumentMetadata
+    				{
+    					Key = key,
+    					Etag = txEtag,
+    					Metadata = metadata,
+    					LastModified = resultInTx.Key.Value<DateTime>("modified"),
+    				});
+    			}
+    		}
+
+			var readResult = storage.Documents.Read(new RavenJObject { { "key", key } });
+    		if (readResult == null)
+    			return null;
+
+    		var etag = new Guid(readResult.Key.Value<byte[]>("etag"));
+    		var result = ReadMetadata(key, etag, readResult.Data, out metadata);
+			return createResult(result, new JsonDocumentMetadata
+    		{
+    			Key = key,
+    			Etag = etag,
+    			Metadata = metadata,
+    			LastModified = readResult.Key.Value<DateTime>("modified"),
+    			NonAuthoritiveInformation = resultInTx != null
+    		});
+    	}
+
+		private Tuple<MemoryStream, RavenJObject> ReadMetadata(string key, Guid etag, Func<byte[]> getData, out RavenJObject metadata)
+        {
+        	var cachedDocument = storage.GetCachedDocument(key, etag);
+        	if (cachedDocument != null)
+        	{
+        		metadata = cachedDocument.Item1;
+				return Tuple.Create<MemoryStream, RavenJObject>(null, cachedDocument.Item2);
+        	}
+
+        	var buffer = getData();
+        	var memoryStream = new MemoryStream(buffer, 0, buffer.Length, true , true);
+
+        	metadata = memoryStream.ToJObject();
+
+			return Tuple.Create<MemoryStream, RavenJObject>(memoryStream, null);
+        }
+
+    	private RavenJObject ReadDocument(Tuple<MemoryStream, RavenJObject> stream, JsonDocumentMetadata metadata)
+    	{
+			if (stream.Item2 != null)
+				return stream.Item2;
+
+			var memoryStream = stream.Item1;
+			if (documentCodecs.Count() > 0)
+    		{
+    			byte[] buffer = memoryStream.GetBuffer();
+				var metadataCopy = new RavenJObject(metadata.Metadata);
+				var dataBuffer = new byte[memoryStream.Length - memoryStream.Position];
+				Buffer.BlockCopy(buffer, (int)memoryStream.Position, dataBuffer, 0,
+    			                 dataBuffer.Length);
+    			documentCodecs.Aggregate(dataBuffer, (bytes, codec) => codec.Value.Decode(metadata.Key, metadataCopy, bytes));
+				memoryStream = new MemoryStream(dataBuffer);
+    		}
+
+			var result = memoryStream.ToJObject();
+
+			storage.SetCachedDocument(metadata.Key, metadata.Etag, Tuple.Create(new RavenJObject(metadata.Metadata), new RavenJObject(result)));
+
+    		return result;
+    	}
+
+    	public bool DeleteDocument(string key, Guid? etag, out RavenJObject metadata)
+        {
+            AssertValidEtag(key, etag, "DELETE", null);
+
+            metadata = null;
+			var readResult = storage.Documents.Read(new RavenJObject { { "key", key } });
+            if (readResult == null)
+                return false;
+
+            metadata = readResult.Data().ToJObject();
+
+			storage.Documents.Remove(new RavenJObject { { "key", key } });
+
+            return true;
+        }
+
+		public Guid AddDocument(string key, Guid? etag, RavenJObject data, RavenJObject metadata)
+        {
+            AssertValidEtag(key, etag, "PUT", null);
+
+            var ms = new MemoryStream();
+
+            metadata.WriteTo(ms);
+
+            var bytes = documentCodecs.Aggregate(data.ToBytes(), (current, codec) => codec.Value.Encode(key, data, metadata, current));
+
+            ms.Write(bytes, 0, bytes.Length);
+
+            var newEtag = generator.CreateSequentialUuid();
+			var objToPut = new RavenJObject();
+			objToPut.AddValueProperty("key", key);
+			objToPut.AddValueProperty("etag", newEtag.ToByteArray());
+			objToPut.AddValueProperty("modified", DateTime.UtcNow);
+			objToPut.AddValueProperty("id", GetNextDocumentId());
+			objToPut.AddValueProperty("entityName", metadata.Value<string>(Constants.RavenEntityName));
+			storage.Documents.Put(objToPut, ms.ToArray());
+
+            return newEtag;
+        }
+
+        private int lastGeneratedId;
+        private int GetNextDocumentId()
+        {
+            if (lastGeneratedId > 0)
+                return ++lastGeneratedId;
+
+            var lastOrefaultKeyById = storage.Documents["ById"].LastOrDefault();
+            int id = 1;
+            if (lastOrefaultKeyById != null)
+                id = lastOrefaultKeyById.Value<int>("id") + 1;
+            lastGeneratedId = id;
+            return id;
+        }
+
+        private void AssertValidEtag(string key, Guid? etag, string op, TransactionInformation transactionInformation)
+        {
+			var readResult = storage.Documents.Read(new RavenJObject { { "key", key } });
+
+            if (readResult != null)
+            {
+                StorageHelper.AssertNotModifiedByAnotherTransaction(storage, transactionStorageActions, key, readResult, transactionInformation);
+
+                if (etag != null)
+                {
+                    var existingEtag = new Guid(readResult.Key.Value<byte[]>("etag"));
+                    if (existingEtag != etag)
+                    {
+                        throw new ConcurrencyException(op + " attempted on document '" + key +
+                                                       "' using a non current etag")
+                        {
+                            ActualETag = etag.Value,
+                            ExpectedETag = existingEtag
+                        };
+                    }
+                }
+            }
+            else
+            {
+            	readResult =
+            		storage.DocumentsModifiedByTransactions.Read(
+						new RavenJObject { { "key", key } });
+                StorageHelper.AssertNotModifiedByAnotherTransaction(storage, transactionStorageActions, key, readResult, transactionInformation);
+
+            }
+        }
+
+    }
 }