--- conflicted
+++ resolved
@@ -1,267 +1,236 @@
-﻿using System;
-using System.Collections.Generic;
-using System.IO;
-using Newtonsoft.Json.Bson;
-using Newtonsoft.Json.Linq;
-using Raven.Database;
-using Raven.Database.Exceptions;
-using Raven.Database.Impl;
-using Raven.Database.Json;
-using Raven.Database.Plugins;
-using Raven.Database.Storage;
-using Raven.Http;
-using Raven.Http.Exceptions;
-using Raven.Storage.Managed.Impl;
-using System.Linq;
-using Raven.Database.Extensions;
-
-namespace Raven.Storage.Managed
-{
-    public class DocumentsStorageActions : IDocumentStorageActions
-    {
-        private readonly TableStorage storage;
-        private readonly ITransactionStorageActions transactionStorageActions;
-        private readonly IUuidGenerator generator;
-        private readonly IEnumerable<AbstractDocumentCodec> documentCodecs;
-
-        public DocumentsStorageActions(TableStorage storage, ITransactionStorageActions transactionStorageActions, IUuidGenerator generator, IEnumerable<AbstractDocumentCodec> documentCodecs)
-        {
-            this.storage = storage;
-            this.transactionStorageActions = transactionStorageActions;
-            this.generator = generator;
-            this.documentCodecs = documentCodecs;
-        }
-
-        public Tuple<int, int> FirstAndLastDocumentIds()
-        {
-            int last = GetLastDocumentId();
-
-            int first = GetFirstDocumentId();
-            return new Tuple<int, int>(first,last );
-        }
-
-        private int GetFirstDocumentId()
-        {
-            var firstOrDefault = storage.Documents["ById"].FirstOrDefault();
-            var first = 0;
-            if (firstOrDefault != null)
-                first= firstOrDefault.Value<int>("id");
-            return first;
-        }
-
-        private int GetLastDocumentId()
-        {
-            var lastOrDefault = storage.Documents["ById"].LastOrDefault();
-            var last = 0;
-            if (lastOrDefault != null)
-                last = lastOrDefault.Value<int>("id");
-            return last;
-        }
-
-        public IEnumerable<Tuple<JsonDocument, int>> DocumentsById(int startId, int endId)
-        {
-            var results = storage.Documents["ById"].SkipTo(new JObject{{"id", startId}})
-                .TakeWhile(x=>x.Value<int>("id") <= endId);
-
-            foreach (var result in results)
-            {
-                yield return new Tuple<JsonDocument, int>(
-                    DocumentByKey(result.Value<string>("key"), null),
-                    result.Value<int>("id")
-                    );
-            }
-        }
-
-        public IEnumerable<JsonDocument> GetDocumentsByReverseUpdateOrder(int start)
-        {
-            return storage.Documents["ByEtag"].SkipFromEnd(start)
-                .Select(result => DocumentByKey(result.Value<string>("key"), null));
-        }
-
-        public IEnumerable<JsonDocument> GetDocumentsAfter(Guid etag)
-        {
-            return storage.Documents["ByEtag"].SkipAfter(new JObject {{"etag", etag.ToByteArray()}})
-                .Select(result => DocumentByKey(result.Value<string>("key"), null));
-        }
-
-        public long GetDocumentsCount()
-        {
-            return storage.Documents["ByKey"].Count;
-        }
-
-        public JsonDocument DocumentByKey(string key, TransactionInformation transactionInformation)
-        {
-            JObject metadata = null;
-            JObject dataAsJson = null;
-            
-            var resultInTx = storage.DocumentsModifiedByTransactions.Read(new JObject { { "key", key } });
-            if (transactionInformation != null && resultInTx != null)
-            {
-               if(new Guid(resultInTx.Key.Value<byte[]>("txId")) == transactionInformation.Id)
-                {
-                    if (resultInTx.Key.Value<bool>("deleted"))
-                        return null;
-
-                   if (resultInTx.Position != -1)
-                    {
-                        var bufferFromTx = resultInTx.Data();
-                        using (var memoryStreamFromTx = new MemoryStream(bufferFromTx, 0, bufferFromTx.Length, writable: false, publiclyVisible: true))
-                        {
-                            ReadMetadataAndData(key, memoryStreamFromTx, out metadata, out dataAsJson);
-                        }
-                    }
-                    return new JsonDocument
-                    {
-                        Key = resultInTx.Key.Value<string>("key"),
-                        Etag = new Guid(resultInTx.Key.Value<byte[]>("etag")),
-                        Metadata = metadata,
-                        DataAsJson = dataAsJson,
-                        LastModified = resultInTx.Key.Value<DateTime>("modified"),
-                    };
-                }
-            }
-
-            var readResult = storage.Documents.Read(new JObject{{"key", key}});
-            if (readResult == null)
-                return null;
-
-            var buffer = readResult.Data();
-            var memoryStream = new MemoryStream(buffer, 0, buffer.Length, writable: false, publiclyVisible: true);
-            ReadMetadataAndData(key, memoryStream, out metadata, out dataAsJson);
-            return new JsonDocument
-            {
-                Key = readResult.Key.Value<string>("key"),
-                Etag = new Guid(readResult.Key.Value<byte[]>("etag")),
-                Metadata = metadata,
-                DataAsJson = dataAsJson,
-                LastModified = readResult.Key.Value<DateTime>("modified"),
-                NonAuthoritiveInformation = resultInTx != null
-            };
-        }
-
-        private void ReadMetadataAndData(string key, MemoryStream memoryStreamFromTx, out JObject metadata, out JObject dataAsJson)
-        {
-            metadata = memoryStreamFromTx.ToJObject();
-            var metadataCopy = metadata;
-            var dataBuffer = new byte[memoryStreamFromTx.Length - memoryStreamFromTx.Position];
-            Buffer.BlockCopy(memoryStreamFromTx.GetBuffer(), (int)memoryStreamFromTx.Position, dataBuffer, 0,
-                             dataBuffer.Length);
-            documentCodecs.Aggregate(dataBuffer, (bytes, codec) => codec.Decode(key, metadataCopy, bytes));
-            dataAsJson = dataBuffer.ToJObject();
-        }
-
-        public bool DeleteDocument(string key, Guid? etag, out JObject metadata)
-        {
-            AssertValidEtag(key, etag, "DELETE", null);
-
-            metadata = null;
-            var readResult = storage.Documents.Read(new JObject{{"key",key}});
-            if (readResult == null)
-                return false;
-
-            metadata = readResult.Data().ToJObject();
-
-            storage.Documents.Remove(new JObject
-            {
-                {"key", key},
-            });
-
-            return true;
-        }
-
-        public Guid AddDocument(string key, Guid? etag, JObject data, JObject metadata)
-        {
-            AssertValidEtag(key, etag, "PUT", null);
-
-            var ms = new MemoryStream();
-
-            metadata.WriteTo(ms);
-
-            var bytes = documentCodecs.Aggregate(data.ToBytes(), (current, codec) => codec.Encode(key, data, metadata, current));
-
-            ms.Write(bytes, 0, bytes.Length);
-
-            var newEtag = generator.CreateSequentialUuid();
-            storage.Documents.Put(new JObject
-            {
-                {"key", key},
-                {"etag", newEtag.ToByteArray()},
-                {"modified", DateTime.UtcNow},
-<<<<<<< HEAD
-                {"id", IncrementLastDocumentId()},
-=======
-                {"id", GetNextDocumentId()},
->>>>>>> f7a820a8
-                {"entityName", metadata.Value<string>("Raven-Entity-Name")}
-            },ms.ToArray());
-
-            return newEtag;
-        }
-
-<<<<<<< HEAD
-        private int? lastDocumentId;
-        private int IncrementLastDocumentId()
-        {
-            if(lastDocumentId != null)
-            {
-                lastDocumentId = lastDocumentId.Value + 1;
-                return lastDocumentId.Value;
-            }
-=======
-        private int lastGeneratedId;
-        private int GetNextDocumentId()
-        {
-            if (lastGeneratedId > 0)
-                return ++lastGeneratedId;
-
->>>>>>> f7a820a8
-            var lastOrefaultKeyById = storage.Documents["ById"].LastOrDefault();
-            int id = 1;
-            if (lastOrefaultKeyById != null)
-                id = lastOrefaultKeyById.Value<int>("id") + 1;
-<<<<<<< HEAD
-            lastDocumentId = id;
-=======
-            lastGeneratedId = id;
->>>>>>> f7a820a8
-            return id;
-        }
-
-        private void AssertValidEtag(string key, Guid? etag, string op, TransactionInformation transactionInformation)
-        {
-            var readResult = storage.Documents.Read(new JObject
-            {
-                {"key", key},
-            });
-
-            if (readResult != null)
-            {
-                StorageHelper.AssertNotModifiedByAnotherTransaction(storage, transactionStorageActions, key, readResult, transactionInformation);
-
-                if (etag != null)
-                {
-                    var existingEtag = new Guid(readResult.Key.Value<byte[]>("etag"));
-                    if (existingEtag != etag)
-                    {
-                        throw new ConcurrencyException(op + " attempted on document '" + key +
-                                                       "' using a non current etag")
-                        {
-                            ActualETag = etag.Value,
-                            ExpectedETag = existingEtag
-                        };
-                    }
-                }
-            }
-            else
-            {
-                readResult = storage.DocumentsModifiedByTransactions.Read(new JObject
-                {
-                    {"key", key}
-                });
-                StorageHelper.AssertNotModifiedByAnotherTransaction(storage, transactionStorageActions, key, readResult, transactionInformation);
-
-            }
-        }
-
-    }
+﻿using System;
+using System.Collections.Generic;
+using System.IO;
+using Newtonsoft.Json.Bson;
+using Newtonsoft.Json.Linq;
+using Raven.Database;
+using Raven.Database.Exceptions;
+using Raven.Database.Impl;
+using Raven.Database.Json;
+using Raven.Database.Plugins;
+using Raven.Database.Storage;
+using Raven.Http;
+using Raven.Http.Exceptions;
+using Raven.Storage.Managed.Impl;
+using System.Linq;
+using Raven.Database.Extensions;
+
+namespace Raven.Storage.Managed
+{
+    public class DocumentsStorageActions : IDocumentStorageActions
+    {
+        private readonly TableStorage storage;
+        private readonly ITransactionStorageActions transactionStorageActions;
+        private readonly IUuidGenerator generator;
+        private readonly IEnumerable<AbstractDocumentCodec> documentCodecs;
+
+        public DocumentsStorageActions(TableStorage storage, ITransactionStorageActions transactionStorageActions, IUuidGenerator generator, IEnumerable<AbstractDocumentCodec> documentCodecs)
+        {
+            this.storage = storage;
+            this.transactionStorageActions = transactionStorageActions;
+            this.generator = generator;
+            this.documentCodecs = documentCodecs;
+        }
+
+        public Tuple<int, int> FirstAndLastDocumentIds()
+        {
+            var lastOrDefault = storage.Documents["ById"].LastOrDefault();
+            var last = 0;
+            if (lastOrDefault != null)
+                last = lastOrDefault.Value<int>("id");
+
+            var firstOrDefault = storage.Documents["ById"].FirstOrDefault();
+            var first = 0;
+            if (firstOrDefault != null)
+                first= firstOrDefault.Value<int>("id");
+            return new Tuple<int, int>(first,last );
+        }
+
+        public IEnumerable<Tuple<JsonDocument, int>> DocumentsById(int startId, int endId)
+        {
+            var results = storage.Documents["ById"].SkipTo(new JObject{{"id", startId}})
+                .TakeWhile(x=>x.Value<int>("id") <= endId);
+
+            foreach (var result in results)
+            {
+                yield return new Tuple<JsonDocument, int>(
+                    DocumentByKey(result.Value<string>("key"), null),
+                    result.Value<int>("id")
+                    );
+            }
+        }
+
+        public IEnumerable<JsonDocument> GetDocumentsByReverseUpdateOrder(int start)
+        {
+            return storage.Documents["ByEtag"].SkipFromEnd(start)
+                .Select(result => DocumentByKey(result.Value<string>("key"), null));
+        }
+
+        public IEnumerable<JsonDocument> GetDocumentsAfter(Guid etag)
+        {
+            return storage.Documents["ByEtag"].SkipAfter(new JObject {{"etag", etag.ToByteArray()}})
+                .Select(result => DocumentByKey(result.Value<string>("key"), null));
+        }
+
+        public long GetDocumentsCount()
+        {
+            return storage.Documents["ByKey"].Count;
+        }
+
+        public JsonDocument DocumentByKey(string key, TransactionInformation transactionInformation)
+        {
+            JObject metadata = null;
+            JObject dataAsJson = null;
+            
+            var resultInTx = storage.DocumentsModifiedByTransactions.Read(new JObject { { "key", key } });
+            if (transactionInformation != null && resultInTx != null)
+            {
+               if(new Guid(resultInTx.Key.Value<byte[]>("txId")) == transactionInformation.Id)
+                {
+                    if (resultInTx.Key.Value<bool>("deleted"))
+                        return null;
+
+                   if (resultInTx.Position != -1)
+                    {
+                        var bufferFromTx = resultInTx.Data();
+                        using (var memoryStreamFromTx = new MemoryStream(bufferFromTx, 0, bufferFromTx.Length, writable: false, publiclyVisible: true))
+                        {
+                            ReadMetadataAndData(key, memoryStreamFromTx, out metadata, out dataAsJson);
+                        }
+                    }
+                    return new JsonDocument
+                    {
+                        Key = resultInTx.Key.Value<string>("key"),
+                        Etag = new Guid(resultInTx.Key.Value<byte[]>("etag")),
+                        Metadata = metadata,
+                        DataAsJson = dataAsJson,
+                        LastModified = resultInTx.Key.Value<DateTime>("modified"),
+                    };
+                }
+            }
+
+            var readResult = storage.Documents.Read(new JObject{{"key", key}});
+            if (readResult == null)
+                return null;
+
+            var buffer = readResult.Data();
+            var memoryStream = new MemoryStream(buffer, 0, buffer.Length, writable: false, publiclyVisible: true);
+            ReadMetadataAndData(key, memoryStream, out metadata, out dataAsJson);
+            return new JsonDocument
+            {
+                Key = readResult.Key.Value<string>("key"),
+                Etag = new Guid(readResult.Key.Value<byte[]>("etag")),
+                Metadata = metadata,
+                DataAsJson = dataAsJson,
+                LastModified = readResult.Key.Value<DateTime>("modified"),
+                NonAuthoritiveInformation = resultInTx != null
+            };
+        }
+
+        private void ReadMetadataAndData(string key, MemoryStream memoryStreamFromTx, out JObject metadata, out JObject dataAsJson)
+        {
+            metadata = memoryStreamFromTx.ToJObject();
+            var metadataCopy = metadata;
+            var dataBuffer = new byte[memoryStreamFromTx.Length - memoryStreamFromTx.Position];
+            Buffer.BlockCopy(memoryStreamFromTx.GetBuffer(), (int)memoryStreamFromTx.Position, dataBuffer, 0,
+                             dataBuffer.Length);
+            documentCodecs.Aggregate(dataBuffer, (bytes, codec) => codec.Decode(key, metadataCopy, bytes));
+            dataAsJson = dataBuffer.ToJObject();
+        }
+
+        public bool DeleteDocument(string key, Guid? etag, out JObject metadata)
+        {
+            AssertValidEtag(key, etag, "DELETE", null);
+
+            metadata = null;
+            var readResult = storage.Documents.Read(new JObject{{"key",key}});
+            if (readResult == null)
+                return false;
+
+            metadata = readResult.Data().ToJObject();
+
+            storage.Documents.Remove(new JObject
+            {
+                {"key", key},
+            });
+
+            return true;
+        }
+
+        public Guid AddDocument(string key, Guid? etag, JObject data, JObject metadata)
+        {
+            AssertValidEtag(key, etag, "PUT", null);
+
+            var ms = new MemoryStream();
+
+            metadata.WriteTo(ms);
+
+            var bytes = documentCodecs.Aggregate(data.ToBytes(), (current, codec) => codec.Encode(key, data, metadata, current));
+
+            ms.Write(bytes, 0, bytes.Length);
+
+            var newEtag = generator.CreateSequentialUuid();
+            storage.Documents.Put(new JObject
+            {
+                {"key", key},
+                {"etag", newEtag.ToByteArray()},
+                {"modified", DateTime.UtcNow},
+                {"id", GetNextDocumentId()},
+                {"entityName", metadata.Value<string>("Raven-Entity-Name")}
+            },ms.ToArray());
+
+            return newEtag;
+        }
+
+        private int lastGeneratedId;
+        private int GetNextDocumentId()
+        {
+            if (lastGeneratedId > 0)
+                return ++lastGeneratedId;
+
+            var lastOrefaultKeyById = storage.Documents["ById"].LastOrDefault();
+            int id = 1;
+            if (lastOrefaultKeyById != null)
+                id = lastOrefaultKeyById.Value<int>("id") + 1;
+            lastGeneratedId = id;
+            return id;
+        }
+
+        private void AssertValidEtag(string key, Guid? etag, string op, TransactionInformation transactionInformation)
+        {
+            var readResult = storage.Documents.Read(new JObject
+            {
+                {"key", key},
+            });
+
+            if (readResult != null)
+            {
+                StorageHelper.AssertNotModifiedByAnotherTransaction(storage, transactionStorageActions, key, readResult, transactionInformation);
+
+                if (etag != null)
+                {
+                    var existingEtag = new Guid(readResult.Key.Value<byte[]>("etag"));
+                    if (existingEtag != etag)
+                    {
+                        throw new ConcurrencyException(op + " attempted on document '" + key +
+                                                       "' using a non current etag")
+                        {
+                            ActualETag = etag.Value,
+                            ExpectedETag = existingEtag
+                        };
+                    }
+                }
+            }
+            else
+            {
+                readResult = storage.DocumentsModifiedByTransactions.Read(new JObject
+                {
+                    {"key", key}
+                });
+                StorageHelper.AssertNotModifiedByAnotherTransaction(storage, transactionStorageActions, key, readResult, transactionInformation);
+
+            }
+        }
+
+    }
 }