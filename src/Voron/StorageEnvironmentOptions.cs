--- conflicted
+++ resolved
@@ -197,22 +197,16 @@
                     //return new SparseMemoryMappedPager(this, FilePath, InitialFileSize);
                 });
 
-<<<<<<< HEAD
+                GatherRecyclableJournalFiles();
+
+                DeleteAllTempBuffers();
+            }
+
+            private void GatherRecyclableJournalFiles()
+            {
                 foreach (var reusableFile in GetReusableFiles())
                 {
-                    var reuseNameWithoutExt = Path.GetFileNameWithoutExtension(reusableFile);
-=======
-                GatherRecyclableJournalFiles();
-
-                DeleteAllTempBuffers();
-            }
-
-            private void GatherRecyclableJournalFiles()
-            {
-                foreach (var reusableFile in GetReusableFiles())
-                {
                     var reuseNameWithoutExt = Path.GetExtension(reusableFile).Substring(1);
->>>>>>> 897c6f14
 
                     long reuseNum;
                     if (long.TryParse(reuseNameWithoutExt, out reuseNum))
@@ -237,11 +231,7 @@
             {
                 try
                 {
-<<<<<<< HEAD
-                    return Directory.GetFiles(_journalPath, "*.pending-recycle");
-=======
                     return Directory.GetFiles(_journalPath, "pending-recycle.*");
->>>>>>> 897c6f14
                 }
                 catch (Exception)
                 {
@@ -281,11 +271,7 @@
                 var name = JournalName(journalNumber);
                 var path = Path.Combine(_journalPath, name);
                 if (File.Exists(path) == false)
-<<<<<<< HEAD
-                    AttemptToReuseJournal(path);
-=======
                     AttemptToReuseJournal(path, journalSize);
->>>>>>> 897c6f14
 
                 var result = _journals.GetOrAdd(name, _ => new Lazy<IJournalWriter>(() =>
                 {
@@ -312,11 +298,7 @@
                 return result.Value;
             }
 
-<<<<<<< HEAD
-            private void AttemptToReuseJournal(string desiredPath)
-=======
             private void AttemptToReuseJournal(string desiredPath, long journalNumber)
->>>>>>> 897c6f14
             {
                 lock (_journalsForReuse)
                 {
@@ -346,20 +328,6 @@
 
                     while (_journalsForReuse.Count > 0)
                     {
-<<<<<<< HEAD
-                        if ((lastModifed - _journalsForReuse.Keys[0]).TotalHours < 72)
-                        {
-                            break;
-                        }
-                        if ((DateTime.UtcNow - _journalsForReuse.Keys[0]).TotalHours < 72)
-                        {
-                            break;
-                        }
-                        var oldFile = _journalsForReuse.Values[0];
-                        _journalsForReuse.RemoveAt(0);
-
-                        TryDelete(oldFile);
-=======
                         try
                         {
                             var fileInfo = new FileInfo(_journalsForReuse.Values[0]);
@@ -392,7 +360,6 @@
                             TryDelete(_journalsForReuse.Values[0]);
                         }
                         break;
->>>>>>> 897c6f14
                     }
 
                 }
@@ -677,11 +644,7 @@
 
         public static string PendingRecycleName(long number)
         {
-<<<<<<< HEAD
-            return string.Format("{0:D19}.pending-recycle", number);
-=======
             return string.Format("pending-recycle.{0:D19}", number);
->>>>>>> 897c6f14
         }
 
         public static string JournalRecoveryName(long number)
