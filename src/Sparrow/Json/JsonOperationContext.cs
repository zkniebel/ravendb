﻿using System;
using System.Collections.Generic;
using System.IO;
using System.Net.WebSockets;
using System.Runtime.InteropServices;
using System.Text;
using System.Threading;
using System.Threading.Tasks;
using Sparrow.Compression;
using Sparrow.Json.Parsing;

namespace Sparrow.Json
{
    /// <summary>
    /// Single threaded for contexts
    /// </summary>
    public class JsonOperationContext : IDisposable
    {
        private const int InitialStreamSize = 4096;
        private readonly int _initialSize;
        private readonly int _longLivedSize;
        private readonly ArenaMemoryAllocator _arenaAllocator;
        private ArenaMemoryAllocator _arenaAllocatorForLongLivedValues;
        private AllocatedMemoryData _tempBuffer;
        private List<GCHandle> _pinnedObjects;


        private readonly Dictionary<string, LazyStringValue> _fieldNames =
            new Dictionary<string, LazyStringValue>(StringComparer.Ordinal);

        private bool _disposed;

        public unsafe class ManagedPinnedBuffer : IDisposable
        {
            public readonly ArraySegment<byte> Buffer;
            public readonly int Length;
            public readonly byte* Pointer;
            private GCHandle? _handle;

            public ManagedPinnedBuffer(ArraySegment<byte> buffer, byte* pointer)
            {
                Buffer = buffer;
                Length = buffer.Count;
                Pointer = pointer;
            }

            public static void Add(Stack<ManagedPinnedBuffer> stack)
            {
                var buffer = new byte[1024 * 128]; // making sure that this is on the LOH
                var handle = GCHandle.Alloc(buffer, GCHandleType.Pinned);
                try
                {
                    var ptr = (byte*)handle.AddrOfPinnedObject();
                    stack.Push(new ManagedPinnedBuffer(new ArraySegment<byte>(buffer, 0, 32 * 1024), ptr));
                    stack.Push(new ManagedPinnedBuffer(new ArraySegment<byte>(buffer, 32 * 1024, 32 * 1024), ptr + 32 * 1024));
                    stack.Push(new ManagedPinnedBuffer(new ArraySegment<byte>(buffer, 64 * 1024, 32 * 1024), ptr + 64 * 1024));
                    stack.Push(new ManagedPinnedBuffer(new ArraySegment<byte>(buffer, 96 * 1024, 32 * 1024), ptr + 96 * 1024) { _handle = handle });
                }
                catch (Exception)
                {
                    handle.Free();
                }
            }

            public void Dispose()
            {
                GC.SuppressFinalize(this);
                _handle?.Free();
                _handle = null;
            }

            ~ManagedPinnedBuffer()
            {
                Dispose();
            }
        }

        private Stack<ManagedPinnedBuffer> _managedBuffers;

        private readonly LinkedList<BlittableJsonReaderObject> _liveReaders =
            new LinkedList<BlittableJsonReaderObject>();

        public LZ4 Lz4 = new LZ4();
        public UTF8Encoding Encoding;

        public CachedProperties CachedProperties;

        internal DateTime InPoolSince;
        internal int InUse;
        private readonly JsonParserState _jsonParserState;
        private readonly ObjectJsonParser _objectJsonParser;
        private readonly BlittableJsonDocumentBuilder _documentBuilder;

        public static JsonOperationContext ShortTermSingleUse()
        {
            return new JsonOperationContext(4096, 1024);
        }

        public JsonOperationContext(int initialSize, int longLivedSize)
        {
            _initialSize = initialSize;
            _longLivedSize = longLivedSize;
            _arenaAllocator = new ArenaMemoryAllocator(initialSize);
            _arenaAllocatorForLongLivedValues = new ArenaMemoryAllocator(longLivedSize);
            Encoding = new UTF8Encoding();
            CachedProperties = new CachedProperties(this);

            _jsonParserState = new JsonParserState();
            _objectJsonParser = new ObjectJsonParser(_jsonParserState, this);
            _documentBuilder = new BlittableJsonDocumentBuilder(this, _jsonParserState, _objectJsonParser);
#if MEM_GUARD_STACK
            ElectricFencedMemory.IncrementConext();
            ElectricFencedMemory.RegisterContextAllocation(this,Environment.StackTrace);
#endif

        }

        public ReturnBuffer GetManagedBuffer(out ManagedPinnedBuffer buffer)
        {
            if (_managedBuffers == null)
                _managedBuffers = new Stack<ManagedPinnedBuffer>();
            if (_managedBuffers.Count == 0)
                ManagedPinnedBuffer.Add(_managedBuffers);

            buffer = _managedBuffers.Pop();
            return new ReturnBuffer(buffer, this);
        }

        public struct ReturnBuffer : IDisposable
        {
            private ManagedPinnedBuffer _buffer;
            private readonly JsonOperationContext _parent;

            public ReturnBuffer(ManagedPinnedBuffer buffer, JsonOperationContext parent)
            {
                _buffer = buffer;
                _parent = parent;
            }

            public void Dispose()
            {
                if (_buffer == null)
                    return;

                //_parent disposal sets _managedBuffers to null,
                //throwing ObjectDisposedException() to make it more visible
                if (_parent._disposed)
                    throw new ObjectDisposedException("ReturnBuffer should not be disposed after it's parent operation context was disposed");
                _parent._managedBuffers.Push(_buffer);
                _buffer = null;
            }
        }

        /// <summary>
        /// Returns memory buffer to work with, be aware, this buffer is not thread safe
        /// </summary>
        /// <param name="requestedSize"></param>
        /// <returns></returns>
        public unsafe byte* GetNativeTempBuffer(int requestedSize)
        {
            if (_tempBuffer == null ||
                _tempBuffer.Address == null ||
                _tempBuffer.SizeInBytes < requestedSize)
            {
                if (_tempBuffer != null && _tempBuffer.Address != null)
                {
                    _arenaAllocator.Return(_tempBuffer);
                }
                _tempBuffer = GetMemory(Math.Max(_tempBuffer?.SizeInBytes ?? 0, requestedSize));
            }

            return _tempBuffer.Address;
        }

        public AllocatedMemoryData GetMemory(int requestedSize)
        {
            return GetMemory(requestedSize, longLived: false);
        }

        private AllocatedMemoryData GetMemory(int requestedSize, bool longLived)
        {
            if (requestedSize <= 0)
                throw new ArgumentException(nameof(requestedSize));

            return longLived
                ? _arenaAllocatorForLongLivedValues.Allocate(requestedSize)
                : _arenaAllocator.Allocate(requestedSize);
        }

        /// <summary>
        /// Generates new unmanaged stream. Should be disposed at the end of the usage.
        /// </summary>
        public UnmanagedWriteBuffer GetStream()
        {
            return new UnmanagedWriteBuffer(this, GetMemory(InitialStreamSize));
        }

        public virtual void Dispose()
        {
            if (_disposed)
                return;

#if MEM_GUARD_STACK
            ElectricFencedMemory.DecrementConext();
            ElectricFencedMemory.UnRegisterContextAllocation(this);
#endif
            Reset(true);

            _objectJsonParser.Dispose();
            _documentBuilder.Dispose();
            _arenaAllocator.Dispose();
            _arenaAllocatorForLongLivedValues?.Dispose();

            if (_managedBuffers != null)
            {
                foreach (var managedPinnedBuffer in _managedBuffers)
                {
                    managedPinnedBuffer.Dispose();
                }
                _managedBuffers = null;
            }

            if (_pinnedObjects != null)
            {
                foreach (var pinnedObject in _pinnedObjects)
                {
                    pinnedObject.Free();
                }
            }


            _disposed = true;
        }

        public LazyStringValue GetLazyStringForFieldWithCaching(string field)
        {
            LazyStringValue value;

            if (_fieldNames.TryGetValue(field, out value))
                return value;

            var key = new StringSegment(field, 0, field.Length);
            value = GetLazyString(key, longLived: true);
            _fieldNames[field] = value;

            return value;
        }


        public LazyStringValue GetLazyString(string field)
        {
            if (field == null)
                return null;

            return GetLazyString(field, longLived: false);
        }

        private unsafe LazyStringValue GetLazyString(StringSegment field, bool longLived)
        {
            var state = new JsonParserState();
            var maxByteCount = Encoding.GetMaxByteCount(field.Length);

            int escapePositionsSize;
            state.FindEscapePositionsMaxSize(field, out escapePositionsSize);

            var memory = GetMemory(maxByteCount + escapePositionsSize, longLived: longLived);

            fixed (char* pField = field.String)
            {
                var address = memory.Address;
                var actualSize = Encoding.GetBytes(pField + field.Start, field.Length, address, memory.SizeInBytes);

                state.FindEscapePositionsIn(address, actualSize);

                state.WriteEscapePositionsTo(address + actualSize);
                var result = new LazyStringValue(field, address, actualSize, this)
                {
                    AllocatedMemoryData = memory,
                };

                if (state.EscapePositions.Count > 0)
                {
                    result.EscapePositions = state.EscapePositions.ToArray();
                }
                return result;
            }
        }

        public BlittableJsonReaderObject ReadForDisk(Stream stream, string documentId)
        {
            return ParseToMemory(stream, documentId, BlittableJsonDocumentBuilder.UsageMode.ToDisk);
        }

        public Task<BlittableJsonReaderObject> ReadForDiskAsync(Stream stream, string documentId)
        {
            return ParseToMemoryAsync(stream, documentId, BlittableJsonDocumentBuilder.UsageMode.ToDisk);
        }

        public Task<BlittableJsonReaderObject> ReadForMemoryAsync(Stream stream, string documentId)
        {
            return ParseToMemoryAsync(stream, documentId, BlittableJsonDocumentBuilder.UsageMode.None);
        }

        public BlittableJsonReaderObject ReadForMemory(Stream stream, string documentId)
        {
            return ParseToMemory(stream, documentId, BlittableJsonDocumentBuilder.UsageMode.None);
        }

        public BlittableJsonReaderObject ReadObject(DynamicJsonValue builder, string documentId,
            BlittableJsonDocumentBuilder.UsageMode mode = BlittableJsonDocumentBuilder.UsageMode.None)
        {
            return ReadObjectInternal(builder, documentId, mode);
        }

        public BlittableJsonReaderObject ReadObject(BlittableJsonReaderObject obj, string documentId,
            BlittableJsonDocumentBuilder.UsageMode mode = BlittableJsonDocumentBuilder.UsageMode.None)
        {
            return ReadObjectInternal(obj, documentId, mode);
        }

        private BlittableJsonReaderObject ReadObjectInternal(object builder, string documentId,
            BlittableJsonDocumentBuilder.UsageMode mode)
        {
            _jsonParserState.Reset();
            _objectJsonParser.Reset(builder);
            _documentBuilder.Renew(documentId, mode);
            CachedProperties.NewDocument();
            _documentBuilder.ReadObjectDocument();
            if (_documentBuilder.Read() == false)
                throw new InvalidOperationException("Partial content in object json parser shouldn't happen");
            _documentBuilder.FinalizeDocument();
            var reader = _documentBuilder.CreateReader();
            RegisterLiveReader(reader);
            return reader;
        }

        public async Task<BlittableJsonReaderObject> ReadFromWebSocket(
            WebSocket webSocket,
            string debugTag,
            CancellationToken cancellationToken)
        {
            _jsonParserState.Reset();
            ManagedPinnedBuffer bytes;
            using (var parser = new UnmanagedJsonParser(this, _jsonParserState, debugTag))
            using (GetManagedBuffer(out bytes))
            {
                var writer = new BlittableJsonDocumentBuilder(this,
                    BlittableJsonDocumentBuilder.UsageMode.None, debugTag, parser, _jsonParserState);
                try
                {
                    writer.ReadObjectDocument();
                    var result = await webSocket.ReceiveAsync(bytes.Buffer, cancellationToken);

                    if (result.MessageType == WebSocketMessageType.Close)
                        return null;

                    parser.SetBuffer(bytes, result.Count);
                    while (writer.Read() == false)
                    {
                        result = await webSocket.ReceiveAsync(bytes.Buffer, cancellationToken);
                        parser.SetBuffer(bytes, result.Count);
                    }
                    writer.FinalizeDocument();
                    return writer.CreateReader();
                }
                catch (Exception)
                {
                    writer.Dispose();
                    throw;
                }
            }
        }


        public BlittableJsonReaderObject Read(Stream stream, string documentId)
        {
            var state = BlittableJsonDocumentBuilder.UsageMode.ToDisk;
            return ParseToMemory(stream, documentId, state);
        }

        private BlittableJsonReaderObject ParseToMemory(Stream stream, string debugTag, BlittableJsonDocumentBuilder.UsageMode mode)
        {
            _jsonParserState.Reset();
            ManagedPinnedBuffer bytes;
            using (GetManagedBuffer(out bytes))
            using (var parser = new UnmanagedJsonParser(this, _jsonParserState, debugTag))
            {
                using (var builder = new BlittableJsonDocumentBuilder(this, mode, debugTag, parser, _jsonParserState))
                {
                    CachedProperties.NewDocument();
                    builder.ReadObjectDocument();
                    while (true)
                    {
                        var read = stream.Read(bytes.Buffer.Array, bytes.Buffer.Offset, bytes.Length);
                        if (read == 0)
                            throw new EndOfStreamException("Stream ended without reaching end of json content");
                        parser.SetBuffer(bytes, read);
                        if (builder.Read())
                            break;
                    }
                    builder.FinalizeDocument();

                    var reader = builder.CreateReader();
                    RegisterLiveReader(reader);
                    return reader;
                }
            }
        }

        private void RegisterLiveReader(BlittableJsonReaderObject reader)
        {
            reader.DisposeTrackingReference = _liveReaders.AddFirst(reader);
        }

        private async Task<BlittableJsonReaderObject> ParseToMemoryAsync(Stream stream, string documentId, BlittableJsonDocumentBuilder.UsageMode mode)
        {
            _jsonParserState.Reset();
            ManagedPinnedBuffer bytes;
            using (GetManagedBuffer(out bytes))
            using (var parser = new UnmanagedJsonParser(this, _jsonParserState, documentId))
            {
                var writer = new BlittableJsonDocumentBuilder(this, mode, documentId, parser, _jsonParserState);
                try
                {
                    CachedProperties.NewDocument();
                    writer.ReadObjectDocument();
                    while (true)
                    {
                        var read = await stream.ReadAsync(bytes.Buffer.Array, bytes.Buffer.Offset, bytes.Length);
                        if (read == 0)
                            throw new EndOfStreamException("Stream ended without reaching end of json content");
                        parser.SetBuffer(bytes, read);
                        if (writer.Read())
                            break;
                    }
                    writer.FinalizeDocument();

                    var reader = writer.CreateReader();
                    RegisterLiveReader(reader);

                    return reader;
                }
                catch (Exception)
                {
                    writer.Dispose();
                    throw;
                }
            }
        }


        public async Task<Tuple<BlittableJsonReaderArray, IDisposable>> ParseArrayToMemoryAsync(Stream stream, string debugTag,
            BlittableJsonDocumentBuilder.UsageMode mode)
        {
            _jsonParserState.Reset();
            ManagedPinnedBuffer bytes;
            using (GetManagedBuffer(out bytes))
            using (var parser = new UnmanagedJsonParser(this, _jsonParserState, debugTag))
            {
                var writer = new BlittableJsonDocumentBuilder(this, mode, debugTag, parser, _jsonParserState);
                try
                {
                    CachedProperties.NewDocument();
                    writer.ReadArrayDocument();
                    while (true)
                    {
                        var read = await stream.ReadAsync(bytes.Buffer.Array, bytes.Buffer.Offset, bytes.Length);
                        if (read == 0)
                            throw new EndOfStreamException("Stream ended without reaching end of json content");
                        parser.SetBuffer(bytes, read);
                        if (writer.Read())
                            break;
                    }
                    writer.FinalizeDocument();
                    // here we "leak" the memory used by the array, in practice this is used
                    // in short scoped context, so we don't care
                    var arrayReader = writer.CreateArrayReader();
                    this.RegisterLiveReader(arrayReader.Parent);
                    return Tuple.Create(arrayReader, (IDisposable)arrayReader.Parent);
                }
                catch (Exception)
                {
                    writer.Dispose();
                    throw;
                }
            }
        }

        public MultiDocumentParser ParseMultiFrom(Stream stream)
        {
            return new MultiDocumentParser(this, stream);
        }

        public class MultiDocumentParser : IDisposable
        {
            private readonly JsonOperationContext _context;
            private readonly Stream _stream;
            private readonly ManagedPinnedBuffer _buffer;
            private readonly UnmanagedJsonParser _parser;
            private readonly BlittableJsonDocumentBuilder _writer;
            private ReturnBuffer _returnManagedBuffer;
            private int _bufferOffset;

            public UnmanagedJsonParser Parser => _parser;

            public MultiDocumentParser(JsonOperationContext context, Stream stream)
            {
                _context = context;
                _stream = stream;
                var state = new JsonParserState();
                _returnManagedBuffer = context.GetManagedBuffer(out _buffer);
                _parser = new UnmanagedJsonParser(context, state, "parse/multi");
                _writer = new BlittableJsonDocumentBuilder(_context, state, _parser);
            }

            private Task<BlittableJsonReaderObject> _prevCall;
            private Task[] _waitableTasks;

            public async Task<BlittableJsonReaderObject> InterruptibleParseToMemoryAsync(string debugTag, AsyncManualResetEvent interruptEvent)
            {
                if (_prevCall == null)
                {
                    _prevCall = ParseToMemoryAsync(debugTag);
                }
                if (_waitableTasks == null)
                    _waitableTasks = new Task[2];
                _waitableTasks[0] = _prevCall;
                _waitableTasks[1] = interruptEvent.WaitAsync();

                var whenAny = await Task.WhenAny(_waitableTasks);
                if (whenAny != _prevCall)
                    return null;

                var result = await _prevCall;
                _prevCall = null;
                return result;
            }

            public BlittableJsonReaderObject InterruptibleParseToMemory(string debugTag,
                AsyncManualResetEvent interruptEvent)
            {
                int state;
                return InterruptibleParseToMemory(debugTag, interruptEvent, Timeout.Infinite, CancellationToken.None, out state);
            }

            public BlittableJsonReaderObject InterruptibleParseToMemory(string debugTag, AsyncManualResetEvent interruptEvent, int timeout, CancellationToken token, out int state)
            {
                if (_prevCall == null)
                {
                    _prevCall = ParseToMemoryAsync(debugTag);
                }
                if (_waitableTasks == null)
                    _waitableTasks = new Task[2];
                _waitableTasks[0] = _prevCall;
                _waitableTasks[1] = interruptEvent.WaitAsync();

                state = Task.WaitAny(_waitableTasks, timeout, token);
                if (state != 0)
                    return null;

                var result = _prevCall.Result;
                _prevCall = null;
                return result;
            }

            public BlittableJsonReaderObject ParseToMemory(string debugTag = null) =>
                Parse(BlittableJsonDocumentBuilder.UsageMode.None, debugTag);

            public Task<BlittableJsonReaderObject> ParseToMemoryAsync(string debugTag = null) =>
                ParseAsync(BlittableJsonDocumentBuilder.UsageMode.None, debugTag);

            public Task<int> ReadAsync(byte[] buffer, int offset, int count)
            {
                if (_parser.BufferOffset != _parser.BufferSize)
                    return Task.FromResult(_parser.ReadBuffer(buffer, offset, count));
                return _stream.ReadAsync(buffer, offset, count);
            }

            public int Read(byte[] buffer, int offset, int count)
            {
                if (_parser.BufferOffset != _parser.BufferSize)
                    return _parser.ReadBuffer(buffer, offset, count);
                return _stream.Read(buffer, offset, count);
            }

            public void ReadExactly(byte[] buffer, int offset, int count)
            {
                int internalOffset = 0;
                while (count != internalOffset)
                {
                    var read = Read(buffer, offset + internalOffset, count - internalOffset);
                    if (read == 0)
                        throw new EndOfStreamException();
                    internalOffset += read;
                }
            }

            public int ReadByte()
            {
                if (_parser.BufferOffset != _parser.BufferSize)
                    return _parser.ReadByte();
                return _stream.ReadByte();
            }

            public async Task<BlittableJsonReaderObject> ParseAsync(BlittableJsonDocumentBuilder.UsageMode mode, string debugTag)
            {
                PrepareForNewDocumentParse(mode, debugTag);

                while (true)
                {
                    if (_parser.BufferOffset == _parser.BufferSize)
                    {
                        var read = await _stream.ReadAsync(_buffer.Buffer.Array, _buffer.Buffer.Offset, _buffer.Length);
                        if (read == 0)
                            throw new EndOfStreamException("Stream ended without reaching end of json content");
                        _parser.SetBuffer(_buffer, read);
                        _bufferOffset = 0;
                    }
                    else
                    {
                        _bufferOffset += _parser.BufferOffset;
                        _parser.SetBuffer(_buffer, _bufferOffset, _parser.BufferSize - _parser.BufferOffset);
                    }
                    if (_writer.Read())
                        break;
                }
                _writer.FinalizeDocument();
                return _writer.CreateReader();
            }

            public BlittableJsonReaderObject Parse(BlittableJsonDocumentBuilder.UsageMode mode, string debugTag)
            {
                PrepareForNewDocumentParse(mode, debugTag);
                while (true)
                {
                    if (_parser.BufferOffset == _parser.BufferSize)
                    {
                        var read = _stream.Read(_buffer.Buffer.Array, _buffer.Buffer.Offset, _buffer.Length);
                        if (read == 0)
                            throw new EndOfStreamException("Stream ended without reaching end of json content.");
                        _parser.SetBuffer(_buffer, read);
                        _bufferOffset = 0;
                    }
                    else
                    {
                        _bufferOffset += _parser.BufferOffset;
                        _parser.SetBuffer(_buffer, _bufferOffset, _parser.BufferSize - _parser.BufferOffset);
                    }
                    if (_writer.Read())
                        break;
                }
                _writer.FinalizeDocument();
                return _writer.CreateReader();
            }

            private void PrepareForNewDocumentParse(BlittableJsonDocumentBuilder.UsageMode mode, string debugTag)
            {
                _parser.NewDocument();
                _writer.Renew(debugTag, mode);
                _writer.ReadObjectDocument();
                _context.CachedProperties.NewDocument();
            }

            public void Dispose()
            {
                _returnManagedBuffer.Dispose();
                _parser?.Dispose();
                _writer?.Dispose();
            }
        }

        internal void ReaderDisposed(LinkedListNode<BlittableJsonReaderObject> disposedNode)
        {
            if (disposedNode.List == _liveReaders)
                _liveReaders.Remove(disposedNode);
        }

        public virtual void ResetAndRenew()
        {
            Reset();
            Renew();
        }

        protected internal virtual unsafe void Renew()
        {
            _arenaAllocator.RenewArena();
            if (_arenaAllocatorForLongLivedValues == null)
            {
                _arenaAllocatorForLongLivedValues = new ArenaMemoryAllocator(_longLivedSize);
                CachedProperties = new CachedProperties(this);
            }

            if (_tempBuffer != null)
                GetNativeTempBuffer(_tempBuffer.SizeInBytes);

        }

        protected internal virtual unsafe void Reset(bool forceReleaseLongLivedAllocator = false)
        {
            if (_tempBuffer != null && _tempBuffer.Address != null)
            {
                _arenaAllocator.Return(_tempBuffer);
                _tempBuffer.Address = null;
            }

            foreach (var builder in _liveReaders)
            {
                builder.DisposeTrackingReference = null;
                builder.Dispose();
            }

            _liveReaders.Clear();
            _arenaAllocator.ResetArena();

            _documentBuilder.Reset();

            // We don't reset _arenaAllocatorForLongLivedValues. It's used as a cache buffer for long lived strings like field names.
            // When a context is re-used, the buffer containing those field names was not reset and the strings are still valid and alive.

            var allocatorForLongLivedValues = _arenaAllocatorForLongLivedValues;
            if (allocatorForLongLivedValues != null && 
                (allocatorForLongLivedValues.Allocated > _initialSize || forceReleaseLongLivedAllocator))
            {
<<<<<<< HEAD
                foreach(var mem in _fieldNames.Values){
                    allocatorForLongLivedValues.Return(mem.AllocatedMemoryData);              
                }                
                
=======


                foreach (var mem in _fieldNames.Values)
                {
                    _arenaAllocatorForLongLivedValues.Return(mem.AllocatedMemoryData);
                }

>>>>>>> 6ea23adf
                // at this point, the long lived section is far too large, this is something that can happen
                // if we have dynamic properties. A back of the envelope calculation gives us roughly 32K 
                // property names before this kicks in, which is a true abuse of the system. In this case, 
                // in order to avoid unlimited growth, we'll reset the long lived section
                allocatorForLongLivedValues.Dispose();
                _arenaAllocatorForLongLivedValues = null;

<<<<<<< HEAD
=======


>>>>>>> 6ea23adf
                _fieldNames.Clear();
                CachedProperties = null; // need to release this so can be collected
            }
        }

        public void Write(Stream stream, BlittableJsonReaderObject json)
        {
            using (var writer = new BlittableJsonTextWriter(this, stream))
            {
                writer.WriteObjectOrdered(json);
            }
        }

        public void Write(BlittableJsonTextWriter writer, BlittableJsonReaderObject json)
        {
            WriteInternal(writer, json);
        }

        private void WriteInternal(BlittableJsonTextWriter writer, object json)
        {
            _jsonParserState.Reset();
            _objectJsonParser.Reset(json);

            _objectJsonParser.Read();

            WriteObject(writer, _jsonParserState, _objectJsonParser);
        }

        public void Write(BlittableJsonTextWriter writer, DynamicJsonValue json)
        {
            WriteInternal(writer, json);
        }

        public void Write(BlittableJsonTextWriter writer, DynamicJsonArray json)
        {
            _jsonParserState.Reset();
            _objectJsonParser.Reset(json);

            _objectJsonParser.Read();

            WriteArray(writer, _jsonParserState, _objectJsonParser);
        }

        public unsafe void WriteObject(BlittableJsonTextWriter writer, JsonParserState state, ObjectJsonParser parser)
        {
            if (state.CurrentTokenType != JsonParserToken.StartObject)
                throw new InvalidOperationException("StartObject expected, but got " + state.CurrentTokenType);

            writer.WriteStartObject();
            bool first = true;
            while (true)
            {
                if (parser.Read() == false)
                    throw new InvalidOperationException("Object json parser can't return partial results");
                if (state.CurrentTokenType == JsonParserToken.EndObject)
                    break;

                if (state.CurrentTokenType != JsonParserToken.String)
                    throw new InvalidOperationException("Property expected, but got " + state.CurrentTokenType);

                if (first == false)
                    writer.WriteComma();
                first = false;

                var lazyStringValue = new LazyStringValue(null, state.StringBuffer, state.StringSize, this);
                writer.WritePropertyName(lazyStringValue);

                if (parser.Read() == false)
                    throw new InvalidOperationException("Object json parser can't return partial results");

                WriteValue(writer, state, parser);
            }
            writer.WriteEndObject();
        }

        private unsafe void WriteValue(BlittableJsonTextWriter writer, JsonParserState state, ObjectJsonParser parser)
        {
            switch (state.CurrentTokenType)
            {
                case JsonParserToken.Null:
                    writer.WriteNull();
                    break;
                case JsonParserToken.False:
                    writer.WriteBool(false);
                    break;
                case JsonParserToken.True:
                    writer.WriteBool(true);
                    break;
                case JsonParserToken.String:
                    if (state.CompressedSize.HasValue)
                    {
                        var lazyCompressedStringValue = new LazyCompressedStringValue(null, state.StringBuffer,
                            state.StringSize, state.CompressedSize.Value, this);
                        writer.WriteString(lazyCompressedStringValue);
                    }
                    else
                    {
                        writer.WriteString(new LazyStringValue(null, state.StringBuffer, state.StringSize, this));
                    }
                    break;
                case JsonParserToken.Float:
                    writer.WriteDouble(new LazyDoubleValue(new LazyStringValue(null, state.StringBuffer, state.StringSize, this)));
                    break;
                case JsonParserToken.Integer:
                    writer.WriteInteger(state.Long);
                    break;
                case JsonParserToken.StartObject:
                    WriteObject(writer, state, parser);
                    break;
                case JsonParserToken.StartArray:
                    WriteArray(writer, state, parser);
                    break;
                default:
                    throw new ArgumentOutOfRangeException("Could not understand " + state.CurrentTokenType);
            }
        }

        public void WriteArray(BlittableJsonTextWriter writer, JsonParserState state, ObjectJsonParser parser)
        {
            if (state.CurrentTokenType != JsonParserToken.StartArray)
                throw new InvalidOperationException("StartArray expected, but got " + state.CurrentTokenType);

            writer.WriteStartArray();
            bool first = true;
            while (true)
            {
                if (parser.Read() == false)
                    throw new InvalidOperationException("Object json parser can't return partial results");

                if (state.CurrentTokenType == JsonParserToken.EndArray)
                    break;

                if (first == false)
                    writer.WriteComma();
                first = false;

                WriteValue(writer, state, parser);
            }
            writer.WriteEndArray();
        }

        public bool GrowAllocation(AllocatedMemoryData allocation, int sizeIncrease)
        {
            return _arenaAllocator.GrowAllocation(allocation, sizeIncrease);
        }


        public void ReturnMemory(AllocatedMemoryData allocation)
        {
            _arenaAllocator.Return(allocation);
        }

        public IntPtr PinObjectAndGetAddress(object obj)
        {
            var handle = GCHandle.Alloc(obj, GCHandleType.Pinned);

            if (_pinnedObjects == null)
                _pinnedObjects = new List<GCHandle>();

            _pinnedObjects.Add(handle);

            return handle.AddrOfPinnedObject();
        }
    }
}<|MERGE_RESOLUTION|>--- conflicted
+++ resolved
@@ -721,20 +721,11 @@
             if (allocatorForLongLivedValues != null && 
                 (allocatorForLongLivedValues.Allocated > _initialSize || forceReleaseLongLivedAllocator))
             {
-<<<<<<< HEAD
-                foreach(var mem in _fieldNames.Values){
+                foreach (var mem in _fieldNames.Values)
+                {
                     allocatorForLongLivedValues.Return(mem.AllocatedMemoryData);              
-                }                
-                
-=======
-
-
-                foreach (var mem in _fieldNames.Values)
-                {
-                    _arenaAllocatorForLongLivedValues.Return(mem.AllocatedMemoryData);
-                }
-
->>>>>>> 6ea23adf
+                }
+
                 // at this point, the long lived section is far too large, this is something that can happen
                 // if we have dynamic properties. A back of the envelope calculation gives us roughly 32K 
                 // property names before this kicks in, which is a true abuse of the system. In this case, 
@@ -742,11 +733,6 @@
                 allocatorForLongLivedValues.Dispose();
                 _arenaAllocatorForLongLivedValues = null;
 
-<<<<<<< HEAD
-=======
-
-
->>>>>>> 6ea23adf
                 _fieldNames.Clear();
                 CachedProperties = null; // need to release this so can be collected
             }
