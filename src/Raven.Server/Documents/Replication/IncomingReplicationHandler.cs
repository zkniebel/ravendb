﻿using System;
using System.Collections.Generic;
using System.Diagnostics;
using System.IO;
using System.Net.Sockets;
using System.Threading;
using Raven.Server.Extensions;
using Raven.Server.ServerWide.Context;
using Sparrow.Json;
using Sparrow.Logging;
using System.Text;
using Raven.Client.Replication.Messages;
using Sparrow.Json.Parsing;

namespace Raven.Server.Documents.Replication
{
    public class IncomingReplicationHandler : IDisposable
    {
        private readonly JsonOperationContext.MultiDocumentParser _multiDocumentParser;
        private readonly DocumentDatabase _database;
        private readonly TcpClient _tcpClient;
        private readonly NetworkStream _stream;
        private readonly DocumentsOperationContext _context;
        private Thread _incomingThread;
        private readonly CancellationTokenSource _cts;
        private readonly Logger _log;
        private readonly IDisposable _contextDisposable;

        public event Action<IncomingReplicationHandler, Exception> Failed;
        public event Action<IncomingReplicationHandler> DocumentsReceived;

        public IncomingReplicationHandler(JsonOperationContext.MultiDocumentParser multiDocumentParser, DocumentDatabase database, TcpClient tcpClient, NetworkStream stream, ReplicationLatestEtagRequest replicatedLastEtag)
        {
            ConnectionInfo = IncomingConnectionInfo.FromGetLatestEtag(replicatedLastEtag);
            _multiDocumentParser = multiDocumentParser;
            _database = database;
            _tcpClient = tcpClient;
            _stream = stream;
            _contextDisposable = _database.DocumentsStorage
                                          .ContextPool
                                          .AllocateOperationContext(out _context);

<<<<<<< HEAD
            _log = LoggerSetup.Instance.GetLogger<IncomingReplicationHandler>(_database.Name);
            _cts = CancellationTokenSource.CreateLinkedTokenSource(_database.DatabaseShutdown);
=======
            _log = LoggingSource.Instance.GetLogger<IncomingReplicationHandler>(TcpConnection.DocumentDatabase.Name);
            _cts = CancellationTokenSource.CreateLinkedTokenSource(TcpConnection.DocumentDatabase.DatabaseShutdown);
>>>>>>> 168ad3fd
        }

        public void Start()
        {
            _incomingThread = new Thread(ReceiveReplicatedDocuments)
            {
                IsBackground = true,
                Name = $"Incoming replication {FromToString}"
            };
            _incomingThread.Start();
            if (_log.IsInfoEnabled)
                _log.Info($"Incoming replication thread started ({FromToString})");

        }

        [ThreadStatic]
        public static bool IsIncomingReplicationThread;

        private void ReceiveReplicatedDocuments()
        {
            IsIncomingReplicationThread = true;

            bool exceptionLogged = false;
            try
            {
                using (_contextDisposable)
                using (_stream)
                using (var writer = new BlittableJsonTextWriter(_context, _stream))
                using (_multiDocumentParser)
                {
                    while (!_cts.IsCancellationRequested)
                    {
                        _context.Reset();

                        using (var message = _multiDocumentParser.ParseToMemory("IncomingReplication/read-message"))
                        {
                            //note: at this point, the valid messages are heartbeat and replication batch.
                            _cts.Token.ThrowIfCancellationRequested();

                            try
                            {
                                ValidateReplicationBatchAndGetDocsCount(message);

                                long lastEtag;
                                if (message.TryGet("LastEtag", out lastEtag) == false)
                                    throw new InvalidDataException("The property 'LastEtag' wasn't found in replication batch, invalid data");

                                int replicatedDocsCount;
                                if (!message.TryGet("Documents", out replicatedDocsCount))
                                    throw new InvalidDataException($"Expected the 'Documents' field, but had no numeric field of this value, this is likely a bug");

                                ReceiveSingleBatch(replicatedDocsCount, lastEtag);

                                OnDocumentsReceived(this);

                                //return positive ack
                                SendStatusToSource(writer, lastEtag);
                            }
                            catch (Exception e)
                            {
                                //if we are disposing, ignore errors
                                if (!_cts.IsCancellationRequested && !(e is ObjectDisposedException))
                                {
                                    //return negative ack
                                    _context.Write(writer, new DynamicJsonValue
                                    {
                                        ["Type"] = ReplicationMessageReply.ReplyType.Error.ToString(),
                                        ["LastEtagAccepted"] = -1,
                                        ["Error"] = e.ToString()
                                    });

                                    exceptionLogged = true;

                                    if (_log.IsInfoEnabled)
                                        _log.Info($"Failed replicating documents from {FromToString}.", e);
                                    throw;
                                }
                            }
                        }
                    }
                }
            }
            catch (Exception e)
            {
                //if we are disposing, do not notify about failure (not relevant)
                if (!_cts.IsCancellationRequested)
                {
                    if (_log.IsInfoEnabled && exceptionLogged == false)
                        _log.Info($"Connection error {FromToString}: an exception was thrown during receiving incoming document replication batch.", e);

                    OnFailed(e, this);
                }
            }
        }

        private unsafe void ReceiveSingleBatch(int replicatedDocsCount, long lastEtag)
        {
            var sw = Stopwatch.StartNew();
            using (var writeBuffer = _context.GetStream())
            {
                // this will read the documents to memory from the network
                // without holding the write tx open
                ReadDocumentsFromSource(writeBuffer, replicatedDocsCount);
                byte* buffer;
                int totalSize;
                writeBuffer.EnsureSingleChunk(out buffer, out totalSize);

                if (_log.IsInfoEnabled)
                    _log.Info(
                        $"Replication connection {FromToString}: received {replicatedDocsCount:#,#;;0} documents with size {totalSize/1024:#,#;;0} kb to database in {sw.ElapsedMilliseconds:#,#;;0} ms.");

                using (_context.OpenWriteTransaction())
                {
                    var maxReceivedChangeVectorByDatabase = new Dictionary<Guid, long>();
                    foreach (var changeVectorEntry in _database.DocumentsStorage.GetDatabaseChangeVector(_context))
                    {
                        maxReceivedChangeVectorByDatabase[changeVectorEntry.DbId] = changeVectorEntry.Etag;
                    }

                    foreach (var doc in _replicatedDocs)
	                {
		                ReadChangeVector(doc, buffer, maxReceivedChangeVectorByDatabase);

		                BlittableJsonReaderObject json = null;
		                if (doc.DocumentSize >= 0) //no need to load document data for tombstones
			                // document size == -1 --> doc is a tombstone
		                {
			                json = new BlittableJsonReaderObject(
				                buffer + doc.Position + (doc.ChangeVectorCount*sizeof(ChangeVectorEntry)),
				                doc.DocumentSize, _context);
		                }

		                var conflictStatus = GetConflictStatus(_context, doc.Id, _tempReplicatedChangeVector);
						switch (conflictStatus)
		                {
			                case ConflictStatus.Update:
				                if (json != null)
				                {
					                _database.DocumentsStorage.Put(_context, doc.Id, null, json, _tempReplicatedChangeVector);
				                }
				                else
				                {									
					                _database.DocumentsStorage.AddTombstoneOnReplicationIfRelevant(_context,doc.Id,_tempReplicatedChangeVector);
				                }
				                break;
			                case ConflictStatus.ShouldResolveConflict:
				                _context.DocumentDatabase.DocumentsStorage.DeleteConflictsFor(_context, doc.Id);
				                goto case ConflictStatus.Update;
			                case ConflictStatus.Conflict:
				                _database.DocumentsStorage.AddConflict(_context, doc.Id, json, _tempReplicatedChangeVector);
				                break;
			                case ConflictStatus.AlreadyMerged:
				                //nothing to do
				                break;
			                default:
				                throw new ArgumentOutOfRangeException(nameof(conflictStatus), "Invalid ConflictStatus: " + conflictStatus);
		                }
	                }
	                _database.DocumentsStorage.SetDatabaseChangeVector(_context,
                        maxReceivedChangeVectorByDatabase);

                    _database.DocumentsStorage.SetLastReplicateEtagFrom(_context, ConnectionInfo.SourceDatabaseId,
                        lastEtag);
                    _context.Transaction.Commit();
                }
                sw.Stop();

                if (_log.IsInfoEnabled)
                    _log.Info(
                        $"Replication connection {FromToString}: received and written {replicatedDocsCount:#,#;;0} documents to database in {sw.ElapsedMilliseconds:#,#;;0} ms, with last etag = {lastEtag}.");
            }
        }



        private unsafe void ReadChangeVector(ReplicationDocumentsPositions doc, byte* buffer,
            Dictionary<Guid, long> maxReceivedChangeVectorByDatabase)
        {
            if (_tempReplicatedChangeVector.Length != doc.ChangeVectorCount)
            {
                _tempReplicatedChangeVector = new ChangeVectorEntry[doc.ChangeVectorCount];
            }
            for (int i = 0; i < doc.ChangeVectorCount; i++)
            {
                _tempReplicatedChangeVector[i] = ((ChangeVectorEntry*)(buffer + doc.Position))[i];
                long etag;
                if (maxReceivedChangeVectorByDatabase.TryGetValue(_tempReplicatedChangeVector[i].DbId, out etag) == false ||
                    etag > _tempReplicatedChangeVector[i].Etag)
                {
                    maxReceivedChangeVectorByDatabase[_tempReplicatedChangeVector[i].DbId] = _tempReplicatedChangeVector[i].Etag;
                }
            }
        }

        private void SendStatusToSource(BlittableJsonTextWriter writer, long lastEtag)
        {
            var changeVector = new DynamicJsonArray();
            ChangeVectorEntry[] databaseChangeVector;

            using (_context.OpenReadTransaction())
            {
                databaseChangeVector = _database.DocumentsStorage.GetDatabaseChangeVector(_context);
            }

            foreach (var changeVectorEntry in databaseChangeVector)
            {
                changeVector.Add(new DynamicJsonValue
                {
                    ["DbId"] = changeVectorEntry.DbId.ToString(),
                    ["Etag"] = changeVectorEntry.Etag
                });
            }
            if (_log.IsInfoEnabled)
            {
                _log.Info(
                    $"Sending ok => {FromToString} with last etag {lastEtag} and change vector: {databaseChangeVector.Format()}");
            }
            _context.Write(writer, new DynamicJsonValue
            {
                ["Type"] = "Ok",
                ["LastEtagAccepted"] = lastEtag,
                ["Error"] = null,
                ["CurrentChangeVector"] = changeVector
            });

            writer.Flush();
        }

        private static void ValidateReplicationBatchAndGetDocsCount(BlittableJsonReaderObject message)
        {
            string messageType;
            if (!message.TryGet("Type", out messageType))
                throw new InvalidDataException("Expected the message to have a 'Type' field. The property was not found");

            if (!messageType.Equals("ReplicationBatch", StringComparison.OrdinalIgnoreCase))
                throw new InvalidDataException($"Expected the message 'Type = ReplicationBatch' field, but has 'Type={messageType}'. This is likely a bug.");
        }

        public string FromToString => $"from {ConnectionInfo.SourceDatabaseName} at {ConnectionInfo.SourceUrl} (into database {_database.Name})";
        public IncomingConnectionInfo ConnectionInfo { get; }

        private readonly byte[] _tempBuffer = new byte[32 * 1024];
        private ChangeVectorEntry[] _tempReplicatedChangeVector = new ChangeVectorEntry[0];
        private readonly List<ReplicationDocumentsPositions> _replicatedDocs = new List<ReplicationDocumentsPositions>();

        public struct ReplicationDocumentsPositions
        {
            public string Id;
            public int Position;
            public int ChangeVectorCount;
            public int DocumentSize;
        }

        private unsafe void ReadDocumentsFromSource(UnmanagedWriteBuffer writeBuffer, int replicatedDocs)
        {
            _replicatedDocs.Clear();

            fixed (byte* pTemp = _tempBuffer)
            {
                for (int x = 0; x < replicatedDocs; x++)
                {
                    var curDoc = new ReplicationDocumentsPositions
                    {
                        Position = writeBuffer.SizeInBytes
                    };
                    _multiDocumentParser.ReadExactly(_tempBuffer, 0, sizeof(int));
                    curDoc.ChangeVectorCount = *(int*)pTemp;

                    _multiDocumentParser.ReadExactly(_tempBuffer, 0, sizeof(ChangeVectorEntry) * curDoc.ChangeVectorCount);
                    writeBuffer.Write(_tempBuffer, 0, sizeof(ChangeVectorEntry) * curDoc.ChangeVectorCount);

                    _multiDocumentParser.ReadExactly(_tempBuffer, 0, sizeof(int));
                    var keySize = *(int*)pTemp;
                    _multiDocumentParser.ReadExactly(_tempBuffer, 0, keySize);
                    curDoc.Id = Encoding.UTF8.GetString(_tempBuffer, 0, keySize);

                    _multiDocumentParser.ReadExactly(_tempBuffer, 0, sizeof(int));
                    var documentSize = curDoc.DocumentSize = *(int*)pTemp;
	                if (documentSize != -1) //if -1, then this is a tombstone
	                {
		                while (documentSize > 0)
		                {
			                var read = _multiDocumentParser.Read(_tempBuffer, 0, Math.Min(_tempBuffer.Length, documentSize));
			                if (read == 0)
				                throw new EndOfStreamException();
			                writeBuffer.Write(pTemp, read);
			                documentSize -= read;
		                }
	                }
					_replicatedDocs.Add(curDoc);
                }
            }
        }

        public void Dispose()
        {
            _cts.Cancel();
            try
            {
                _stream.Dispose();
            }
            catch (Exception)
            {
            }
            try
            {
                _tcpClient.Dispose();
            }
            catch (Exception)
            {
            }

            if (_incomingThread != Thread.CurrentThread)
            {
                _incomingThread?.Join();
            }
            _incomingThread = null;
        }

        protected void OnFailed(Exception exception, IncomingReplicationHandler instance) => Failed?.Invoke(instance, exception);
        protected void OnDocumentsReceived(IncomingReplicationHandler instance) => DocumentsReceived?.Invoke(instance);

        private ConflictStatus GetConflictStatus(DocumentsOperationContext context, string key, ChangeVectorEntry[] remote)
        {
            //tombstones also can be a conflict entry
            var conflicts = context.DocumentDatabase.DocumentsStorage.GetConflictsFor(context, key);
            if (conflicts.Count > 0)
            {
                foreach (var existingConflict in conflicts)
                {
                    if (GetConflictStatus(remote, existingConflict.ChangeVector) == ConflictStatus.Conflict)
                        return ConflictStatus.Conflict;
                }

                return ConflictStatus.ShouldResolveConflict;
            }

            var result = context.DocumentDatabase.DocumentsStorage.GetDocumentOrTombstone(context, key);
            ChangeVectorEntry[] local;

            if (result.Item1 != null)
                local = result.Item1.ChangeVector;
            else if (result.Item2 != null)
                local = result.Item2.ChangeVector;
            else
				return ConflictStatus.Update; //document with 'key' doesnt exist locally, so just do PUT

            return GetConflictStatus(remote, local);
        }

        public enum ConflictStatus
        {
            Update,
            Conflict,
            AlreadyMerged,
            ShouldResolveConflict
        }

        public static ConflictStatus GetConflictStatus(ChangeVectorEntry[] remote, ChangeVectorEntry[] local)
        {
            //any missing entries from a change vector are assumed to have zero value
            var remoteHasLargerEntries = local.Length < remote.Length;
            var localHasLargerEntries = remote.Length < local.Length;

            int remoteEntriesTakenIntoAccount = 0;
            for (int index = 0; index < local.Length; index++)
            {
                if (remote.Length < index && remote[index].DbId == local[index].DbId)
                {
                    remoteHasLargerEntries |= remote[index].Etag > local[index].Etag;
                    localHasLargerEntries |= local[index].Etag > remote[index].Etag;
                    remoteEntriesTakenIntoAccount++;
                }
                else
                {
                    var updated = false;
                    for (var remoteIndex = 0; remoteIndex < remote.Length; remoteIndex++)
                    {
                        if (remote[remoteIndex].DbId == local[index].DbId)
                        {
                            remoteHasLargerEntries |= remote[remoteIndex].Etag > local[index].Etag;
                            localHasLargerEntries |= local[index].Etag > remote[remoteIndex].Etag;
                            remoteEntriesTakenIntoAccount++;
                            updated = true;
                        }
                    }

                    if (!updated)
                        localHasLargerEntries = true;
                }
            }
            remoteHasLargerEntries |= remoteEntriesTakenIntoAccount < remote.Length;

            if (remoteHasLargerEntries && localHasLargerEntries)
                return ConflictStatus.Conflict;

            if (!remoteHasLargerEntries && localHasLargerEntries)
                return ConflictStatus.AlreadyMerged;

            return ConflictStatus.Update;
        }
    }
}<|MERGE_RESOLUTION|>--- conflicted
+++ resolved
@@ -40,13 +40,8 @@
                                           .ContextPool
                                           .AllocateOperationContext(out _context);
 
-<<<<<<< HEAD
-            _log = LoggerSetup.Instance.GetLogger<IncomingReplicationHandler>(_database.Name);
-            _cts = CancellationTokenSource.CreateLinkedTokenSource(_database.DatabaseShutdown);
-=======
             _log = LoggingSource.Instance.GetLogger<IncomingReplicationHandler>(TcpConnection.DocumentDatabase.Name);
             _cts = CancellationTokenSource.CreateLinkedTokenSource(TcpConnection.DocumentDatabase.DatabaseShutdown);
->>>>>>> 168ad3fd
         }
 
         public void Start()
