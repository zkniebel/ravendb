--- conflicted
+++ resolved
@@ -33,10 +33,6 @@
         private readonly Logger _log;
         private readonly AsyncManualResetEvent _waitForChanges = new AsyncManualResetEvent();
         private readonly CancellationTokenSource _cts;
-<<<<<<< HEAD
-=======
-        private int _minimalHeartbeatInterval = 15*1000; // ms - 15 seconds
->>>>>>> d0915b76
         private Thread _sendingThread;
         internal readonly DocumentReplicationLoader _parent;
         internal long _lastSentDocumentEtag;
@@ -147,16 +143,157 @@
                         //handle initial response to last etag and staff
                         try
                         {
-                            var response = HandleServerResponse();
+                            var response = HandleServerResponse(serveFullResponse: true);
                             if (response.Item1 == ReplicationMessageReply.ReplyType.Error)
                             {
                                 if (response.Item2.Exception.Contains("DatabaseDoesNotExistException"))
                                     throw new DatabaseDoesNotExistException(response.Item2.Message,
                                         new InvalidOperationException(response.Item2.Exception));
-
-<<<<<<< HEAD
-                            //start request/response for fetching last etag
-                            var request = new DynamicJsonValue
+                                throw new InvalidOperationException(response.Item2.Exception);
+                            }
+                            if (response.Item1 == ReplicationMessageReply.ReplyType.Ok)
+                                    {
+                                        if (response.Item2?.ResolverId != null)
+                                        {
+                                            _parent.ResolverLeader.ParseAndUpdate(response.Item2.ResolverId, response.Item2.ResolverVersion);
+                                        }
+                                    }
+                            }
+                        }
+                        catch (DatabaseDoesNotExistException e)
+                        {
+                            var msg =
+                                $"Failed to parse initial server replication response, because there is no database named {_database.Name} on the other end. " +
+                                "In order for the replication to work, a database with the same name needs to be created at the destination";
+                            if (_log.IsInfoEnabled)
+                            {
+                                _log.Info(msg, e);
+                            }
+
+                            AddAlertOnFailureToReachOtherSide(msg);
+
+                            throw;
+                        }
+                        catch (Exception e)
+                        {
+                            var msg =
+                                $"Failed to parse initial server response. This is definitely not supposed to happen. Exception thrown: {e}";
+                            if (_log.IsInfoEnabled)
+                                _log.Info(msg, e);
+
+                            AddAlertOnFailureToReachOtherSide(msg);
+
+                            throw;
+                        }
+
+                        while (_cts.IsCancellationRequested == false)
+                        {
+                            long currentEtag;
+
+                            Debug.Assert(_database.IndexMetadataPersistence.IsInitialized);
+
+                            currentEtag = GetLastIndexEtag();
+
+                            if (_destination.SkipIndexReplication == false &&
+                                currentEtag != indexAndTransformerSender.LastEtag)
+                            {
+                                indexAndTransformerSender.ExecuteReplicationOnce();
+                            }
+
+                            var sp = Stopwatch.StartNew();
+                            while (documentSender.ExecuteReplicationOnce())
+                            {
+                                if (sp.ElapsedMilliseconds > 60 * 1000)
+                                {
+                                    _waitForChanges.Set();
+                                    break;
+                                }
+                            }
+
+                            //if this returns false, this means either timeout or canceled token is activated                    
+                            while (WaitForChanges(_parent._minimalHeartbeatInterval, _cts.Token) == false)
+                            {
+                                SendHeartbeat();
+                            }
+                            _waitForChanges.Reset();
+                        }
+                    }
+                }
+            }
+            catch (OperationCanceledException e)
+            {
+                if (_log.IsInfoEnabled)
+                    _log.Info($"Operation canceled on replication thread ({FromToString}). Stopped the thread.");
+                Failed?.Invoke(this, e);
+            }
+            catch (IOException e)
+            {
+                if (_log.IsInfoEnabled)
+                {
+                    if (e.InnerException is SocketException)
+                        _log.Info(
+                            $"SocketException was thrown from the connection to remote node ({FromToString}). This might mean that the remote node is done or there is a network issue.",
+                            e);
+                    else
+                        _log.Info($"IOException was thrown from the connection to remote node ({FromToString}).", e);
+                }
+                Failed?.Invoke(this, e);
+            }
+            catch (Exception e)
+            {
+                if (_log.IsInfoEnabled)
+                    _log.Info(
+                        $"Unexpected exception occured on replication thread ({FromToString}). Replication stopped (will be retried later).",
+                        e);
+                Failed?.Invoke(this, e);
+            }
+        }
+
+        private long GetLastIndexEtag()
+        {
+            long currentEtag;
+            TransactionOperationContext configurationContext;
+            using (_database.ConfigurationStorage.ContextPool.AllocateOperationContext(out configurationContext))
+            using (configurationContext.OpenReadTransaction())
+                currentEtag =
+                    _database.IndexMetadataPersistence.ReadLastEtag(configurationContext.Transaction.InnerTransaction);
+            return currentEtag;
+        }
+
+        private void AddAlertOnFailureToReachOtherSide(string msg)
+        {
+            TransactionOperationContext configurationContext;
+            using (_database.ConfigurationStorage.ContextPool.AllocateOperationContext(out configurationContext))
+            using (var txw = configurationContext.OpenWriteTransaction())
+            {
+                _database.Alerts.AddAlert(new Alert
+                {
+                    Key = FromToString,
+                    Type = AlertType.Replication,
+                    Message = msg,
+                    CreatedAt = DateTime.UtcNow,
+                    Severity = AlertSeverity.Warning
+                }, configurationContext, txw);
+                txw.Commit();
+            }
+        }
+
+        private void WriteHeaderToRemotePeer()
+        {
+            DocumentsOperationContext documentsContext;
+            using (_database.DocumentsStorage.ContextPool.AllocateOperationContext(out documentsContext))
+            using (var writer = new BlittableJsonTextWriter(documentsContext, _stream))
+            {
+                //send initial connection information
+                documentsContext.Write(writer, new DynamicJsonValue
+                {
+                    [nameof(TcpConnectionHeaderMessage.DatabaseName)] = _destination.Database,
+                    [nameof(TcpConnectionHeaderMessage.Operation)] =
+                    TcpConnectionHeaderMessage.OperationTypes.Replication.ToString(),
+                });
+
+              //start request/response for fetching last etag
+              var request = new DynamicJsonValue
                             {
                                 ["Type"] = "GetLastEtag",
                                 ["SourceDatabaseId"] = _database.DbId.ToString(),
@@ -169,192 +306,9 @@
                                 request["ResolverVersion"] = _parent.ResolverLeader.Version.ToString();
                                 request["ResolverId"] = _parent.ResolverLeader.Dbid.ToString();
                             }
-                            _documentsContext.Write(_writer, request);
-                            _writer.Flush();
-
-                            //handle initial response to last etag and staff
-                            try
-                            {
-                                using (_configurationContext.OpenReadTransaction())
-                                using (_documentsContext.OpenReadTransaction())
-                                {
-                                    var response = HandleServerResponse(serveFullResponse: true);
-                                    if (response.Item1 == ReplicationMessageReply.ReplyType.Error)
-                                    {
-                                        if(response.Item2.Exception.Contains("DatabaseDoesNotExistException"))
-                                            throw new DatabaseDoesNotExistException(response.Item2.Message, new InvalidOperationException(response.Item2.Exception));
-
-                                        throw new InvalidOperationException(response.Item2.Exception);
-                                    }
-                                    if (response.Item1 == ReplicationMessageReply.ReplyType.Ok)
-                                    {
-                                        if (response.Item2?.ResolverId != null)
-                                        {
-                                            _parent.ResolverLeader.ParseAndUpdate(response.Item2.ResolverId, response.Item2.ResolverVersion);
-                                        }
-                                    }                                    
-                                }
-=======
-                                throw new InvalidOperationException(response.Item2.Exception);
->>>>>>> d0915b76
-                            }
-                        }
-                        catch (DatabaseDoesNotExistException e)
-                        {
-                            var msg =
-                                $"Failed to parse initial server replication response, because there is no database named {_database.Name} on the other end. " +
-                                "In order for the replication to work, a database with the same name needs to be created at the destination";
-                            if (_log.IsInfoEnabled)
-                            {
-                                _log.Info(msg, e);
-                            }
-
-                            AddAlertOnFailureToReachOtherSide(msg);
-
-                            throw;
-                        }
-                        catch (Exception e)
-                        {
-                            var msg =
-                                $"Failed to parse initial server response. This is definitely not supposed to happen. Exception thrown: {e}";
-                            if (_log.IsInfoEnabled)
-                                _log.Info(msg, e);
-
-                            AddAlertOnFailureToReachOtherSide(msg);
-
-                            throw;
-                        }
-
-                        while (_cts.IsCancellationRequested == false)
-                        {
-                            long currentEtag;
-
-                            Debug.Assert(_database.IndexMetadataPersistence.IsInitialized);
-
-                            currentEtag = GetLastIndexEtag();
-
-                            if (_destination.SkipIndexReplication == false &&
-                                currentEtag != indexAndTransformerSender.LastEtag)
-                            {
-                                indexAndTransformerSender.ExecuteReplicationOnce();
-                            }
-
-<<<<<<< HEAD
-                                var sp = Stopwatch.StartNew();
-                                while (documentSender.ExecuteReplicationOnce())
-                                {
-                                    if (sp.ElapsedMilliseconds > 60 * 1000)
-                                    {
-                                        _waitForChanges.Set();
-                                        break;
-                                    }
-                                }
-               
-                                //if this returns false, this means either timeout or canceled token is activated                    
-                                while (WaitForChanges(_parent._minimalHeartbeatInterval, _cts.Token) == false)
-=======
-                            var sp = Stopwatch.StartNew();
-                            while (documentSender.ExecuteReplicationOnce())
-                            {
-                                if (sp.ElapsedMilliseconds > 60 * 1000)
->>>>>>> d0915b76
-                                {
-                                    _waitForChanges.Set();
-                                    break;
-                                }
-                            }
-
-                            //if this returns false, this means either timeout or canceled token is activated                    
-                            while (WaitForChanges(_minimalHeartbeatInterval, _cts.Token) == false)
-                            {
-                                SendHeartbeat();
-                            }
-                            _waitForChanges.Reset();
-                        }
-                    }
-                }
-            }
-            catch (OperationCanceledException e)
-            {
-                if (_log.IsInfoEnabled)
-                    _log.Info($"Operation canceled on replication thread ({FromToString}). Stopped the thread.");
-                Failed?.Invoke(this, e);
-            }
-            catch (IOException e)
-            {
-                if (_log.IsInfoEnabled)
-                {
-                    if (e.InnerException is SocketException)
-                        _log.Info(
-                            $"SocketException was thrown from the connection to remote node ({FromToString}). This might mean that the remote node is done or there is a network issue.",
-                            e);
-                    else
-                        _log.Info($"IOException was thrown from the connection to remote node ({FromToString}).", e);
-                }
-                Failed?.Invoke(this, e);
-            }
-            catch (Exception e)
-            {
-                if (_log.IsInfoEnabled)
-                    _log.Info(
-                        $"Unexpected exception occured on replication thread ({FromToString}). Replication stopped (will be retried later).",
-                        e);
-                Failed?.Invoke(this, e);
-            }
-        }
-
-        private long GetLastIndexEtag()
-        {
-            long currentEtag;
-            TransactionOperationContext configurationContext;
-            using (_database.ConfigurationStorage.ContextPool.AllocateOperationContext(out configurationContext))
-            using (configurationContext.OpenReadTransaction())
-                currentEtag =
-                    _database.IndexMetadataPersistence.ReadLastEtag(configurationContext.Transaction.InnerTransaction);
-            return currentEtag;
-        }
-
-        private void AddAlertOnFailureToReachOtherSide(string msg)
-        {
-            TransactionOperationContext configurationContext;
-            using (_database.ConfigurationStorage.ContextPool.AllocateOperationContext(out configurationContext))
-            using (var txw = configurationContext.OpenWriteTransaction())
-            {
-                _database.Alerts.AddAlert(new Alert
-                {
-                    Key = FromToString,
-                    Type = AlertType.Replication,
-                    Message = msg,
-                    CreatedAt = DateTime.UtcNow,
-                    Severity = AlertSeverity.Warning
-                }, configurationContext, txw);
-                txw.Commit();
-            }
-        }
-
-        private void WriteHeaderToRemotePeer()
-        {
-            DocumentsOperationContext documentsContext;
-            using (_database.DocumentsStorage.ContextPool.AllocateOperationContext(out documentsContext))
-            using (var writer = new BlittableJsonTextWriter(documentsContext, _stream))
-            {
-                //send initial connection information
-                documentsContext.Write(writer, new DynamicJsonValue
-                {
-                    [nameof(TcpConnectionHeaderMessage.DatabaseName)] = _destination.Database,
-                    [nameof(TcpConnectionHeaderMessage.Operation)] =
-                    TcpConnectionHeaderMessage.OperationTypes.Replication.ToString(),
-                });
-
-                //start request/response for fetching last etag
-                documentsContext.Write(writer, new DynamicJsonValue
-                {
-                    ["Type"] = "GetLastEtag",
-                    ["SourceDatabaseId"] = _database.DbId.ToString(),
-                    ["SourceDatabaseName"] = _database.Name,
-                    ["SourceUrl"] = _database.Configuration.Core.ServerUrl,
-                    ["MachineName"] = Environment.MachineName,
-                });
+              
+                
+                documentsContext.Write(writer, request);
                 writer.Flush();
             }
         }
@@ -444,19 +398,14 @@
             using (_database.ConfigurationStorage.ContextPool.AllocateOperationContext(out configurationContext))
             using (configurationContext.OpenReadTransaction())
             {
-<<<<<<< HEAD
-                if ((DateTime.UtcNow - _lastIndexOrTransformerSentTime).TotalMilliseconds > _parent._minimalHeartbeatInterval)
-                    _waitForChanges.SetByAsyncCompletion();
-=======
                 if (
                     _database.IndexMetadataPersistence.ReadLastEtag(configurationContext.Transaction.InnerTransaction) !=
                     replicationBatchReply.LastIndexTransformerEtagAccepted)
                 {
                     if ((DateTime.UtcNow - _lastIndexOrTransformerSentTime).TotalMilliseconds >
-                        _minimalHeartbeatInterval)
+                        _parent._minimalHeartbeatInterval)
                         _waitForChanges.SetByAsyncCompletion();
                 }
->>>>>>> d0915b76
             }
         }
 
@@ -471,8 +420,9 @@
             using (_database.DocumentsStorage.ContextPool.AllocateOperationContext(out documentsContext))
             using (var writer = new BlittableJsonTextWriter(documentsContext, _stream))
             {
-<<<<<<< HEAD
-                var heartbeat = new DynamicJsonValue
+                try
+                {
+                    var heartbeat = new DynamicJsonValue
                 {
                     [nameof(ReplicationMessageHeader.Type)] = ReplicationMessageType.Heartbeat,
                     [nameof(ReplicationMessageHeader.LastDocumentEtag)] = _lastSentDocumentEtag,
@@ -485,43 +435,6 @@
                     heartbeat[nameof(ReplicationMessageHeader.ResovlerId)] = _parent.ResolverLeader.Dbid.ToString();
                 }
                 _documentsContext.Write(_writer, heartbeat);
-                _writer.Flush();
-            }
-            catch (Exception e)
-            {
-                if (_log.IsInfoEnabled)
-                    _log.Info($"Sending heartbeat failed. ({FromToString})", e);
-                throw;
-            }
-
-            try
-            {
-                var response = HandleServerResponse(serveFullResponse:true);
-                if (response.Item2?.ResolverVersion != null)
-                {
-                    _parent.ResolverLeader.ParseAndUpdate(response.Item2.ResolverId, response.Item2.ResolverVersion);
-                }
-            }
-            catch (Exception e)
-            {
-                if (_log.IsInfoEnabled)
-                    _log.Info($"Parsing heartbeat result failed. ({FromToString})", e);
-                throw;
-            }
-        }
-
-        private readonly AsyncManualResetEvent _connectionDisposed = new AsyncManualResetEvent();
-        internal Tuple<ReplicationMessageReply.ReplyType, ReplicationMessageReply> HandleServerResponse(bool serveFullResponse = false)
-=======
-                try
-                {
-                    documentsContext.Write(writer, new DynamicJsonValue
-                    {
-                        [nameof(ReplicationMessageHeader.Type)] = ReplicationMessageType.Heartbeat,
-                        [nameof(ReplicationMessageHeader.LastDocumentEtag)] = _lastSentDocumentEtag,
-                        [nameof(ReplicationMessageHeader.LastIndexOrTransformerEtag)] = _lastSentIndexOrTransformerEtag,
-                        [nameof(ReplicationMessageHeader.ItemCount)] = 0
-                    });
                     writer.Flush();
                 }
                 catch (Exception e)
@@ -532,9 +445,13 @@
                 }
 
                 try
-                {
-                    HandleServerResponse();
-                }
+            {
+                var response = HandleServerResponse(serveFullResponse:true);
+                if (response.Item2?.ResolverVersion != null)
+                {
+                    _parent.ResolverLeader.ParseAndUpdate(response.Item2.ResolverId, response.Item2.ResolverVersion);
+                }
+            }
                 catch (Exception e)
                 {
                     if (_log.IsInfoEnabled)
@@ -544,9 +461,7 @@
             }
         }
 
-
         internal Tuple<ReplicationMessageReply.ReplyType, ReplicationMessageReply> HandleServerResponse()
->>>>>>> d0915b76
         {
             while (true)
             {
