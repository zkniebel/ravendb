--- conflicted
+++ resolved
@@ -534,8 +534,7 @@
             return await SendToLeaderAsync(watcherCommand);
         }
 
-<<<<<<< HEAD
-        public async Task<(long, BlittableJsonReaderObject)> ModifyCustomFunctions(string dbName, string customFunctions)
+        public async Task<(long, object)> ModifyCustomFunctions(string dbName, string customFunctions)
         {
             var customFunctionsCommand = new ModifyCustomFunctionsCommand(dbName)
             {
@@ -544,10 +543,7 @@
             return await SendToLeaderAsync(customFunctionsCommand);
         }
 
-        public async Task<(long, BlittableJsonReaderObject)> UpdateDatabaseWatcher(string dbName, DatabaseWatcher watcher)
-=======
         public async Task<(long, object)> UpdateDatabaseWatcher(string dbName, DatabaseWatcher watcher)
->>>>>>> 7f2651b3
         {
             var addWatcherCommand = new UpdateDatabaseWatcherCommand(dbName)
             {
