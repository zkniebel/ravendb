<<<<<<< HEAD
﻿using System;
using System.ComponentModel;
using System.Diagnostics;
using System.IO;
using System.IO.Compression;
using System.IO.MemoryMappedFiles;
using System.Runtime.InteropServices;
using System.Text;
using System.Xml;
using Voron.Debugging;
using Voron.Impl;
using Voron.Tests.Bugs;
using Voron.Tests.Storage;
using Snapshots = Voron.Tests.Bugs.Snapshots;

namespace Voron.Tryout
{
	internal unsafe class Program
	{
		[StructLayout(LayoutKind.Explicit)]
		private struct NumberWithHighAndLowParts
		{
			[FieldOffset(0)]
			public long Number;

			[FieldOffset(0)]
			public uint Low;

			[FieldOffset(4)]
			public uint High;
		}
		private static void Main()
		{
			for (int i = 0; i < 10; i++)
			{
			    Console.WriteLine(i);
				using (var x = new Snapshots())
				{
					x.SnapshotIssue_ExplicitFlushing();
				}
			}
		}
	}
=======
﻿using System;
using System.ComponentModel;
using System.Diagnostics;
using System.IO;
using System.IO.Compression;
using System.IO.MemoryMappedFiles;
using System.Runtime.InteropServices;
using System.Text;
using System.Xml;
using Voron.Debugging;
using Voron.Impl;
using Voron.Tests.Backups;
using Voron.Tests.Bugs;
using Voron.Tests.Storage;
using Snapshots = Voron.Tests.Bugs.Snapshots;

namespace Voron.Tryout
{
	internal unsafe class Program
	{
		[StructLayout(LayoutKind.Explicit)]
		private struct NumberWithHighAndLowParts
		{
			[FieldOffset(0)]
			public long Number;

			[FieldOffset(0)]
			public uint Low;

			[FieldOffset(4)]
			public uint High;
		}
		private static void Main()
		{
			for (int i = 0; i < 10; i++)
			{
			    Console.WriteLine(i);
				using (var x = new Incremental())
				{
					x.CanDoMultipleIncrementalBackupsAndRestoreOneByOne();
				}
			}
		}
	}
>>>>>>> 406c36c9
}<|MERGE_RESOLUTION|>--- conflicted
+++ resolved
@@ -1,48 +1,3 @@
-<<<<<<< HEAD
-﻿using System;
-using System.ComponentModel;
-using System.Diagnostics;
-using System.IO;
-using System.IO.Compression;
-using System.IO.MemoryMappedFiles;
-using System.Runtime.InteropServices;
-using System.Text;
-using System.Xml;
-using Voron.Debugging;
-using Voron.Impl;
-using Voron.Tests.Bugs;
-using Voron.Tests.Storage;
-using Snapshots = Voron.Tests.Bugs.Snapshots;
-
-namespace Voron.Tryout
-{
-	internal unsafe class Program
-	{
-		[StructLayout(LayoutKind.Explicit)]
-		private struct NumberWithHighAndLowParts
-		{
-			[FieldOffset(0)]
-			public long Number;
-
-			[FieldOffset(0)]
-			public uint Low;
-
-			[FieldOffset(4)]
-			public uint High;
-		}
-		private static void Main()
-		{
-			for (int i = 0; i < 10; i++)
-			{
-			    Console.WriteLine(i);
-				using (var x = new Snapshots())
-				{
-					x.SnapshotIssue_ExplicitFlushing();
-				}
-			}
-		}
-	}
-=======
 ﻿using System;
 using System.ComponentModel;
 using System.Diagnostics;
@@ -87,5 +42,4 @@
 			}
 		}
 	}
->>>>>>> 406c36c9
 }