--- conflicted
+++ resolved
@@ -34,13 +34,10 @@
     queryUrl = ko.observable<string>();
     editMaxIndexOutputsPerDocument = ko.observable<boolean>(false);
     indexErrorsList = ko.observableArray<string>();
-<<<<<<< HEAD
-    indexAutoCompleter: indexAceAutoCompleteProvider;
-=======
     appUrls: computedAppUrls;
     indexName: KnockoutComputed<string>;
     isSaveEnabled: KnockoutComputed<boolean>;
->>>>>>> e222f1af
+    indexAutoCompleter: indexAceAutoCompleteProvider;
     
     constructor() {
         super();
@@ -86,15 +83,9 @@
             this.editedIndex(this.createNewIndexDefinition());
         }
 
-<<<<<<< HEAD
-        var indexDef = this.editedIndex();
-        viewModelBase.dirtyFlag = new ko.DirtyFlag([this.priority, indexDef.name, indexDef.map, indexDef.maps, indexDef.reduce, indexDef.fields, indexDef.transformResults, indexDef.spatialFields, indexDef.maxIndexOutputsPerDocument]);
-        this.indexAutoCompleter = new indexAceAutoCompleteProvider(this.activeDatabase(), this.editedIndex);
-        //need to add more fields like: this.editedIndex().luceneFields()[0].name, this.editedIndex().luceneFields()[0].indexing()
-=======
         this.initializeDirtyFlag();
         this.isSaveEnabled = ko.computed(() => !!this.editedIndex().name() && this.editedIndex().maps().every(m => m().trim().length > 0) && viewModelBase.dirtyFlag().isDirty());
->>>>>>> e222f1af
+        this.indexAutoCompleter = new indexAceAutoCompleteProvider(this.activeDatabase(), this.editedIndex);
     }
 
     attached() {
@@ -216,27 +207,27 @@
     refreshIndex() {
         var canContinue = this.canContinueIfNotDirty('Unsaved Data', 'You have unsaved data. Are you sure you want to refresh the data from the server?');
         canContinue.done(() => {
-            var existingIndex = this.editedIndex();
-            var existingIndexName = "";
-            if (existingIndex) {
-                this.editedIndex(null);
-                existingIndexName = existingIndex.name();
-
-                this.fetchIndexToEdit(existingIndexName)
-                    .done(() => {
-                        this.editExistingIndex(existingIndexName);
-
-
-                        viewModelBase.dirtyFlag().reset();
-                        if (existingIndexName.length > 0)
-                            this.updateUrl(existingIndexName);
-                    }).fail(() => this.editedIndex(existingIndex));
-
-            } else {
+        var existingIndex = this.editedIndex();
+        var existingIndexName = "";
+        if (existingIndex) {
+            this.editedIndex(null);
+            existingIndexName = existingIndex.name();
+
+            this.fetchIndexToEdit(existingIndexName)
+                .done(()=> {
+                    this.editExistingIndex(existingIndexName);
+                    
+
+                    viewModelBase.dirtyFlag().reset();
+                    if (existingIndexName.length > 0)
+                        this.updateUrl(existingIndexName);
+                }).fail(() => this.editedIndex(existingIndex));
+
+        } else {
                 viewModelBase.dirtyFlag().reset(); // Resync Changes
-                if (existingIndexName.length > 0)
-                    this.updateUrl(existingIndexName);
-            }
+            if (existingIndexName.length > 0)
+                this.updateUrl(existingIndexName);
+        }
         });
     }
 
