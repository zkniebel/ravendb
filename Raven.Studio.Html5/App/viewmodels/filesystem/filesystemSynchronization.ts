﻿import app = require("durandal/app");
import system = require("durandal/system");
import router = require("plugins/router");
import appUrl = require("common/appUrl");

import viewModelBase = require("viewmodels/viewModelBase");

import synchronizationDetails = require("models/filesystem/synchronizationDetails");
import synchronizationReport = require("models/filesystem/synchronizationReport");
import synchronizationDetail = require("models/filesystem/synchronizationDetail");
import synchronizationDestination = require("models/filesystem/synchronizationDestination");
import pagedList = require("common/pagedList");
import pagedResultSet = require("common/pagedResultSet");

import getDestinationsCommand = require("commands/filesystem/getDestinationsCommand");
import getFilesConflictsCommand = require("commands/filesystem/getFilesConflictsCommand");
import getSyncOutgoingActivitiesCommand = require("commands/filesystem/getSyncOutgoingActivitiesCommand");
import getSyncIncomingActivitiesCommand = require("commands/filesystem/getSyncIncomingActivitiesCommand");
import saveDestinationCommand = require("commands/filesystem/saveDestinationCommand");
import deleteDestinationCommand = require("commands/filesystem/deleteDestinationCommand");
import synchronizeNowCommand = require("commands/filesystem/synchronizeNowCommand");
import synchronizeWithDestinationCommand = require("commands/filesystem/synchronizeWithDestinationCommand");
import resolveConflictCommand = require("commands/filesystem/resolveConflictCommand");

import filesystemAddDestination = require("viewmodels/filesystem/filesystemAddDestination");
import resolveConflict = require("viewmodels/filesystem/resolveConflict");

class filesystemSynchronization extends viewModelBase {

    destinations = ko.observableArray<string>();
    isDestinationsVisible = ko.computed(() => this.destinations().length > 0);

    conflicts = ko.observableArray<string>();
    selectedConflicts = ko.observableArray<string>();
    isConflictsVisible = ko.computed(() => this.conflicts().length > 0);

    outgoingActivity = ko.observableArray<synchronizationDetails>();
    isOutgoingActivityVisible = ko.computed(() => this.outgoingActivity().length > 0);

    incomingActivity = ko.observableArray<synchronizationDetails>();
    isIncomingActivityVisible = ko.computed(() => this.incomingActivity().length > 0);

<<<<<<< HEAD
    outgoingActivityPagedList = ko.observable<pagedList>();
    outgoingActivity = ko.observableArray<synchronizationDetail>();   
    //isOutgoingActivityVisible = ko.computed(() => this.outgoingActivity().length > 0); 
    isOutgoingActivityVisible = ko.computed(() => true);
    
    incomingActivityPagedList = ko.observable<pagedList>();   
    incomingActivity = ko.observableArray<synchronizationReport>();      
    //isIncomingActivityVisible = ko.computed(() => this.incomingActivity().length > 0);
    isIncomingActivityVisible = ko.computed(() => true);
          
=======
>>>>>>> 2f01ba63
    private router = router;
    synchronizationUrl = appUrl.forCurrentDatabase().filesystemSynchronization;

    constructor() {
        super();
    }

    canActivate(args: any) {
        return true;
    }

    activate(args) {
        super.activate(args);
    }

    addDestination() {
        var fs = this.activeFilesystem();
        require(["viewmodels/filesystem/filesystemAddDestination"], filesystemAddDestination => {
            var addDestinationViewModel: filesystemAddDestination = new filesystemAddDestination(this.destinations);
            addDestinationViewModel
                .creationTask
                .done((destinationUrl: string) => this.addDestinationUrl(new synchronizationDestination(fs, destinationUrl)));
            app.showDialog(addDestinationViewModel);
        });
    }

    private addDestinationUrl(url: synchronizationDestination) {
        var fs = this.activeFilesystem();
        if (fs) {
            var self = this;
            new saveDestinationCommand(fs, url).execute()
                .done(x => self.forceModelPolling());
        }
    }

    synchronizeNow() {
        var fs = this.activeFilesystem();
        if (fs) {
            new synchronizeNowCommand(fs).execute();
        }
    }

    synchronizeWithDestination(destination: string) {
        var fs = this.activeFilesystem();
        if (fs) {
            new synchronizeWithDestinationCommand(fs, destination).execute();
        }
    }

    deleteDestination(destination: string) {
        var fs = this.activeFilesystem();
        var self = this;
        if (fs) {
            new deleteDestinationCommand(fs, destination).execute()
                .done(x => self.forceModelPolling());
        }
    }

    modelPolling() {

        var fs = this.activeFilesystem();
        if (fs) {
            new getDestinationsCommand(fs).execute()
                .done(data => this.destinations(data));

            new getFilesConflictsCommand(fs).execute()
                .done(x => this.conflicts(x));

            this.outgoingActivityPagedList(this.createOutgoingActivityPagedList());

            this.incomingActivityPagedList(this.createIncomingActivityPagedList());
        }
    }

<<<<<<< HEAD
    createIncomingActivityPagedList(): pagedList {
        var fetcher = (skip: number, take: number) => this.incomingActivityFetchTask(skip, take);
        var list = new pagedList(fetcher);
        return list;
    }

    incomingActivityFetchTask(skip: number, take: number): JQueryPromise<pagedResultSet> {
        var task = new getSyncIncomingActivitiesCommand(appUrl.getFilesystem(), skip, take).execute();
        return task;
    }

    createOutgoingActivityPagedList(): pagedList {
        var fetcher = (skip: number, take: number) => this.outgoingActivityFetchTask(skip, take);
        var list = new pagedList(fetcher);
        return list;
    }

    outgoingActivityFetchTask(skip: number, take: number): JQueryPromise<pagedResultSet> {
        var task = new getSyncOutgoingActivitiesCommand(appUrl.getFilesystem(), skip, take).execute();
        return task;
    }


=======
>>>>>>> 2f01ba63
    collapseAll() {
        $(".synchronization-group-content").collapse('hide');
    }

    expandAll() {
        $(".synchronization-group-content").collapse('show');
    }

    resolveWithLocalVersion() {

        var message = this.selectedConflicts().length == 1 ?
            "Are you sure you want to resolve the conflict for file <b>" + this.selectedConflicts()[0] + "</b> by choosing the local version?" :
            "Are you sure you want to resolve the conflict for <b>" + this.selectedConflicts().length + "</b> selected files by choosing the local version?";

        require(["viewmodels/filesystem/resolveConflict"], resolveConflict => {
            var resolveConflictViewModel: resolveConflict = new resolveConflict(message, "Resolve conflict with local");
            resolveConflictViewModel
                .resolveTask
                .done(x => {
                    var fs = this.activeFilesystem();

                    for (var i = 0; i < this.selectedConflicts().length;  i++) {
                        var conflict = this.selectedConflicts()[i];
                        new resolveConflictCommand(conflict, 1, fs).execute()
                        .done(alert("Conflicts resolved!"));
                    }
                });
            app.showDialog(resolveConflictViewModel);
        });
    }

    resolveWithRemoteVersion() {

        var message = this.selectedConflicts().length == 1 ?
            "Are you sure you want to resolve the conflict for file <b>" + this.selectedConflicts()[0] + "</b> by choosing the remote version?" :
            "Are you sure you want to resolve the conflict for <b>" + this.selectedConflicts().length + "</b> selected files by choosing the remote version?";

        require(["viewmodels/filesystem/resolveConflict"], resolveConflict => {
            var resolveConflictViewModel: resolveConflict = new resolveConflict(message, "Resolve conflict with remote");
            resolveConflictViewModel
                .resolveTask
                .done(x => alert("Conflict resolved remotely"));
            app.showDialog(resolveConflictViewModel);
        });

    }
}

export = filesystemSynchronization;<|MERGE_RESOLUTION|>--- conflicted
+++ resolved
@@ -34,25 +34,14 @@
     selectedConflicts = ko.observableArray<string>();
     isConflictsVisible = ko.computed(() => this.conflicts().length > 0);
 
-    outgoingActivity = ko.observableArray<synchronizationDetails>();
-    isOutgoingActivityVisible = ko.computed(() => this.outgoingActivity().length > 0);
-
-    incomingActivity = ko.observableArray<synchronizationDetails>();
-    isIncomingActivityVisible = ko.computed(() => this.incomingActivity().length > 0);
-
-<<<<<<< HEAD
     outgoingActivityPagedList = ko.observable<pagedList>();
-    outgoingActivity = ko.observableArray<synchronizationDetail>();   
-    //isOutgoingActivityVisible = ko.computed(() => this.outgoingActivity().length > 0); 
+    //isOutgoingActivityVisible = ko.computed(() => this.outgoingActivityPagedList() ? this.outgoingActivityPagedList().totalResultCount() > 0 : false);
     isOutgoingActivityVisible = ko.computed(() => true);
     
     incomingActivityPagedList = ko.observable<pagedList>();   
-    incomingActivity = ko.observableArray<synchronizationReport>();      
-    //isIncomingActivityVisible = ko.computed(() => this.incomingActivity().length > 0);
+    //isIncomingActivityVisible = ko.computed(() => this.incomingActivityPagedList() ? this.incomingActivityPagedList().totalResultCount() > 0 : false);
     isIncomingActivityVisible = ko.computed(() => true);
           
-=======
->>>>>>> 2f01ba63
     private router = router;
     synchronizationUrl = appUrl.forCurrentDatabase().filesystemSynchronization;
 
@@ -127,7 +116,6 @@
         }
     }
 
-<<<<<<< HEAD
     createIncomingActivityPagedList(): pagedList {
         var fetcher = (skip: number, take: number) => this.incomingActivityFetchTask(skip, take);
         var list = new pagedList(fetcher);
@@ -150,9 +138,6 @@
         return task;
     }
 
-
-=======
->>>>>>> 2f01ba63
     collapseAll() {
         $(".synchronization-group-content").collapse('hide');
     }
