enum filesystemSynchronizationType {
    Unknown = 0,
    ContentUpdate = 1,
    MetadataUpdate = 2,
    Rename = 3,
    Delete = 4,
}

interface filesystemSynchronizationDetailsDto {
    FileName: string;
    FileETag: string;
    DestinationUrl: string;
    Type: filesystemSynchronizationType;
}

interface filesystemMetricsHistogramDataDto {
    Counter: number;
    Max: number;
    Min: number;
    Mean: number;
    Stdev: number;
}

interface filesystemMetricsMeterDataDto {
    Count: number;
    MeanRate: number;
    OneMinuteRate: number;
    FiveMinuteRate: number;
    FifteenMinuteRate: number;
}

interface filesystemMetricsDto{
    FilesWritesPerSecond: number;
    RequestsPerSecond: number;
    Requests: filesystemMetricsMeterDataDto;
    RequestsDuration: filesystemMetricsHistogramDataDto;
}

interface filesystemStatisticsDto {
    Name: string;
    FileCount: number;
    Metrics: filesystemMetricsDto;
    ActiveSyncs: filesystemSynchronizationDetailsDto[];
    PendingSyncs: filesystemSynchronizationDetailsDto[];
}

interface filesystemFileHeaderDto {
    Name: string;

    TotalSize?: number;
    UploadedSize: number;
		
    HumaneTotalSize: string;
    HumaneUploadedSize: string;

    Metadata: any;
}

interface fileMetadataDto {
    'Last-Modified'?: string;
    '@etag'?: string;
    'Raven-Synchronization-History': string;
    'Raven-Synchronization-Version': string;
    'Raven-Synchronization-Source': string;
    'RavenFS-Size': string;
    'Origin': string;
}

interface filesystemSynchronizationReportDto{

    FileName: string;
    FileETag: string;
    Type: filesystemSynchronizationType;

    BytesTransfered: number;
    BytesCopied: number;
    NeedListLength: number;

    Exception: any;
}

interface filesystemSearchResultsDto {
    Files: filesystemFileHeaderDto[];
    FileCount: number;
    Start: number;
    PageSize: number;
}

interface filesystemConfigSearchResultsDto{
    ConfigNames: string[];
    TotalCount: number;
    Start: number;
    PageSize: number;
}

interface filesystemHistoryItemDto {
    Version: number;
    ServerId: string;
}

interface filesystemConflictItemDto {
    FileName: string;
    RemoteServerUrl: string;

    RemoteHistory: filesystemHistoryItemDto[];
    CurrentHistory: filesystemHistoryItemDto[];
}

interface filesystemListPageDto<T> {
    TotalCount: number;
    Items: T[];
}

interface synchronizationReplicationsDto {
    Destinations: synchronizationDestinationDto[];
    Source: string;
}

interface synchronizationDestinationDto {
    ServerUrl: string;
    Username: string;
    Password: string;
    Domain: string;
    ApiKey: string;
    FileSystem: string;
}

<<<<<<< HEAD
interface synchronizationUpdateNotification {
    FileName: string;
    DestinationFileSystemUrl: string;
    SourceServerId: string;
    SourceFileSystemUrl: string;
    Type: filesystemSynchronizationType;
    Action: synchronizationAction;
    SynchronizationDirection: synchronizationDirection
}

enum synchronizationType {
    Unknown,
    ContentUpdate,
	MetadataUpdate,
	Rename,
    Delete
}

enum synchronizationAction {
    Start,
    Finish
}

enum synchronizationDirection {
    Outgoing,
    Incoming
=======
interface folderNodeDto {
    key: string;
    title: string;
    isLazy: boolean;
    isFolder: boolean
>>>>>>> ab8a53fe
}<|MERGE_RESOLUTION|>--- conflicted
+++ resolved
@@ -125,7 +125,13 @@
     FileSystem: string;
 }
 
-<<<<<<< HEAD
+interface folderNodeDto {
+    key: string;
+    title: string;
+    isLazy: boolean;
+    isFolder: boolean
+}
+
 interface synchronizationUpdateNotification {
     FileName: string;
     DestinationFileSystemUrl: string;
@@ -152,11 +158,4 @@
 enum synchronizationDirection {
     Outgoing,
     Incoming
-=======
-interface folderNodeDto {
-    key: string;
-    title: string;
-    isLazy: boolean;
-    isFolder: boolean
->>>>>>> ab8a53fe
 }