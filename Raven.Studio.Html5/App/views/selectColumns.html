﻿<div class="messageBox" tabindex="-1" style="width: 715px;">
    <form data-bind="submit: changeCurrentColumns" id="select-columns-form" onkeypress="return event.keyCode != 13;">
        <div class="modal-header">
            <button type="button" class="close" data-bind="click: cancel" aria-hidden="true">&times;</button>
            <h4 class="modal-title">Choose columns</h4>
        </div>

        <div class="modal-body">
            <div class="row">
                <div class="col-md-12">
                    <div class="form-group">
                        <label for="mode">Mode: </label>
                        <div class="btn-group" data-toggle="buttons">
                            <label class="btn btn-primary" data-bind="click: customScheme.bind($data, false), css: { active: !customColumns.customMode() }" title="RavenDB will choose columns based on visible document contents.">
                                <input type="radio" name="options"> Automatic
                            </label>
                            <label class="btn btn-primary" data-bind="click: customScheme.bind($data, true), css: { active: customColumns.customMode() }" title="Specify desired columns manualy">
                                <input type="radio" name="options"> Custom
                            </label>
                        </div>

                    </div>
                </div>
            </div>

            <div data-bind="visible: !customColumns.customMode()" class="alert alert-info">RavenDB will choose columns based on visible document contents</div>

            <table class="table table-hover" data-bind="visible: customColumns.customMode(), css: { 'custom-table': isScrollNeeded }">
                <thead>
                    <tr>
                        <th class="col-md-3">Binding</th>
                        <th class="col-md-3">Title</th>
                        <th class="col-md-2">Default Width</th>
                        <th class="col-md-2">Options</th>
                    </tr>
                </thead>
                <tbody data-bind="foreach: customColumns.columns, css: { 'custom-table-tbody': isScrollNeeded }">
                    <tr>
                        <td class="col-md-3">
                            <div style="position: relative">
<<<<<<< HEAD
                                <input class="form-control" required type="text" data-bind="attr: { 'id': $root.generateBindingInputId($index()) }, value: binding, valueUpdate: 'afterkeydown'" autocomplete="off" />
=======
                                <input class="form-control" required type="text" data-bind="attr: { 'id': $root.generateBindingInputId($index()) }, value: binding, valueUpdate: 'afterkeydown', event: { keydown: $root.consumeUpDownArrowKeys.bind($root) }" autocomplete="off"/>
>>>>>>> a1422387
                                <ul class="dropdown-menu" role="menu" style="display: none;" data-bind="autoComplete: '#' + $root.generateBindingInputId($index()), foreach: $root.autoCompleteResults">
                                    <li role="presentation" data-bind="click: $root.completeTheWord.bind($root)">
                                        <a href="#" data-bind="click: $root.completeTheWord.bind($root)">
                                            <span data-bind="text: $data"></span>
                                        </a>
                                    </li>
                                </ul>
                            </div>
                        </td>
                        <td class="col-md-3"><input class="form-control" required type="text" data-bind="value: header, valueUpdate: 'keyup'" /></td>
                        <td class="col-md-2"><input class="form-control" required type="number" data-bind="value: width, valueUpdate: 'keyup'" /></td>
                        <td class="col-md-2">
                            <div class="btn-group">
                                <button data-bind="click: $root.moveUp.bind($root, $data), disable: ($index() === 0)" type="button" class="btn btn-default"><i class="fa fa-arrow-up"></i></button>
                                <button data-bind="click: $root.moveDown.bind($root, $data), disable: ($index() === $root.customColumns.columns().length - 1)" type="button" class="btn btn-default"><i class="fa fa-arrow-down"></i></button>
                                <button type="button" class="btn btn-default" data-bind="click: $root.deleteRow.bind($root, $data)"><i class="fa fa-trash-o"></i></button>
                            </div>
                        </td>
                    </tr>
                </tbody>
            </table>

        </div>
        <div class="modal-footer">
            <button type="submit" class="btn btn-primary">Ok</button>
            <button type="button" class="btn btn-default" data-bind="click: cancel">Cancel</button>
            <button type="button" class="btn pull-left btn-default" data-bind="click: insertNewRow, visible: customColumns.customMode()"><i class="fa fa-plus"></i> Insert new row</button>
            <button type="button" class="btn pull-left btn-default" data-bind="click: saveAsDefault"><i class="fa fa-save"></i> Save as default</button>
        </div>
    </form>
</div>
<|MERGE_RESOLUTION|>--- conflicted
+++ resolved
@@ -38,11 +38,7 @@
                     <tr>
                         <td class="col-md-3">
                             <div style="position: relative">
-<<<<<<< HEAD
-                                <input class="form-control" required type="text" data-bind="attr: { 'id': $root.generateBindingInputId($index()) }, value: binding, valueUpdate: 'afterkeydown'" autocomplete="off" />
-=======
                                 <input class="form-control" required type="text" data-bind="attr: { 'id': $root.generateBindingInputId($index()) }, value: binding, valueUpdate: 'afterkeydown', event: { keydown: $root.consumeUpDownArrowKeys.bind($root) }" autocomplete="off"/>
->>>>>>> a1422387
                                 <ul class="dropdown-menu" role="menu" style="display: none;" data-bind="autoComplete: '#' + $root.generateBindingInputId($index()), foreach: $root.autoCompleteResults">
                                     <li role="presentation" data-bind="click: $root.completeTheWord.bind($root)">
                                         <a href="#" data-bind="click: $root.completeTheWord.bind($root)">
