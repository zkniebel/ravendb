﻿<ul class="breadcrumb">
    <li>
        <h3>
            <a href="#databases">
                Databases
            </a>
        </h3>
    </li>
    <li data-bind="with: activeDatabase">
        <a data-bind="text: name, attr: { href: $parent.appUrls.documents }"></a>
    </li>
    <li>
        <a data-bind="attr: { href: appUrls.indexes }">Indexes</a>
    </li>
    <li class="active">
        <span data-bind="text: currentIndexName"></span>
    </li>
</ul>

<section id="editIndex">
    <div class="btn-toolbar">
        <div class="btn-group">
            <button class="btn btn-primary" data-bind="click: save, visible: !editedIndex().isSideBySideIndex(), enable: $root.isSaveEnabled()" title="Save the index (Alt+S)" accesskey="S">
                <i class="fa fa-save"></i>
            </button>
            <button type="button"  data-bind="visible: !editedIndex().isSideBySideIndex()"class="btn btn-primary dropdown-toggle" data-toggle="dropdown" aria-expanded="false">
                <span class="caret"></span>
                <span class="sr-only">Toggle Dropdown</span>
            </button>
            <ul class="dropdown-menu"  role="menu">
                <li>
<<<<<<< HEAD
                    <a title="Replaces current index when specified condition is met" href="#" data-bind="visible: !isSideBySideIndex() && !editedIndex().isTestIndex(), click: replaceIndex">
=======
                    <a title="Replaces current index when specified condition is met" href="#" data-bind="visible: !editedIndex().isSideBySideIndex() && !editedIndex().isTestIndex(), click: replaceIndex">
>>>>>>> 5e8d26f1
                        <i class="fa fa-reply fa-fw"></i> Side-by-side indexing
                    </a>
                </li>
                <li>
                    <a title="Create test index based on limited data set" href="#" data-bind="visible: !editedIndex().isTestIndex() && !editedIndex().isSideBySideIndex(), click: tryIndex">
                        <i class="fa fa-eyedropper fa-fw"></i> Try index
                    </a>
                </li>
                <li>
                    <a href="#" title="Saves test index as persistent" data-bind="visible: editedIndex().isTestIndex(), click: makePermanent">
                        <i class="fa fa-save"></i> Make permanent
                    </a>
                </li>
            </ul>
        </div>

        <div class="btn-group" data-bind="visible: !editedIndex().isSideBySideIndex()">
            <button type="button" class="btn btn-default dropdown-toggle" data-toggle="dropdown" accesskey="A">
                <i class="fa fa-plus"></i>
                Add
                <span class="caret"></span>
            </button>
            <ul class="dropdown-menu">
                <li  data-bind="click: addMap" title="Add a map function (Alt+M)" accesskey="M"><a href="#">Map</a></li>
                <li  data-bind="click: addReduce, visible: !hasExistingReduce()" title="Add a reduce function (Alt+R)" accesskey="R"><a href="#">Reduce</a></li>
                <li  data-bind="click: addField" title="Add a field (Alt+G)" accesskey="G"><a href="#">Field</a></li>
                <li  data-bind="click: addSpatialField" title="Add a spatial field (Alt+P)" accesskey="P"><a href="#">Spatial Field</a></li>
                <li  data-bind="click: function() {$root.editMaxIndexOutputsPerDocument(true); return false;}"><a href="#">Max Index Outputs</a></li>
            </ul>
        </div>

        <div class="btn-group" data-bind="visible: !editedIndex().isSideBySideIndex()">
            <button type="button" class="btn btn-default dropdown-toggle" data-toggle="dropdown">
                <span data-bind="text: priorityLabel"></span>
                <span class="caret"></span>
            </button>

            <ul class="dropdown-menu">
                <li data-bind="click: normalPriority"><a href="#">Normal</a></li>
                <li data-bind="click: idlePriority"><a href="#">Idle</a></li>
                <li data-bind="click: disabledPriority"><a href="#">Disabled</a></li>
                <li data-bind="click: abandonedPriority"><a href="#">Abandoned</a></li>
            </ul>
        </div>
        
        <div class="btn-group" data-bind="visible: !editedIndex().isSideBySideIndex()">
            <button class="btn btn-default" title="Format maps and reduce" data-bind="click: formatIndex">
                <i class="fa fa-magic"></i>
            </button>
        </div>

        <div class="btn-group" data-bind="visible: isEditingExistingIndex">
                <a class="btn btn-default" title="Query the index (Alt+Q)" accesskey="Q"   data-bind="attr: { href: queryUrl }">
                    <i class="fa fa-play"></i>
                </a>
              <a class="btn btn-default" title="Navigate to index terms"  data-bind="attr: { href: termsUrl }">Terms</a>
        </div>

        <div class="btn-group" data-bind="visible: isEditingExistingIndex">
            <button class="btn btn-default" title="Copy edited index to clipboard" data-bind="click: copyIndex">
                <i class="fa fa-files-o"></i>
            </button>
            <button class="btn btn-default" title="Generate C# index definition" data-bind="click: createCSharpCode">
                <i class="fa">C#</i>
            </button>
            <button class="btn btn-default" title="Refresh from server, discarding any unsaved changes" data-bind="click: refreshIndex">
                <i class="fa fa-refresh"></i>
            </button>
            <button class="btn btn-danger" title="Delete index" data-bind="click: deleteIndex">
                <i class="fa fa-trash-o"></i>
            </button>
            
        </div>
    </div>

    <div data-bind="dynamicHeight: { resizeTrigger: window.ravenStudioWindowHeight(), target: 'footer' }">
        <br />
        <form class="form-horizontal" role="form" data-bind="with: editedIndex">
            
            <div class="alert alert-warning" data-bind="visible: isTestIndex()" role="alert">This is test index which operates on limited data set. Press &quot;Make permanent&quot; to override the original index.</div>

            <div class="form-group">
                <label for="indexName" class="col-md-1 control-label"  title=" index name (Alt+I)">Name</label>
                <div class="col-md-11">
                    <div class="row">
                        <div class="col-md-11">
                            <input type="text" class="form-control" id="indexName" placeholder="Index name" accesskey="I" data-bind="value: name, valueUpdate: 'afterkeyup', enable: !isTestIndex() && !isSideBySideIndex()" />
                        </div>
                    </div>
                </div>
            </div>
            <div class="form-group">
                <label id="indexMapsLabel" style="cursor: help;" class="col-sm-1 control-label" data-placement="auto right" data-original-title="Index maps" data-trigger="hover">
                    Maps
                    <i class="fa fa-info-circle text-info"></i>
                </label>
                <div data-bind="foreach: maps" class="col-md-11">
                    <div class="row">
                        <div class="col-md-11">
                            <pre id="indexEditor" class="form-control map" data-bind="aceEditor: { readOnly: $parent.isSideBySideIndex(), code: $data, allowResize: true, getFocus: true, lang: 'ace/mode/ravenMapLinq', completer: $root.indexAutoCompleter.indexMapCompleter, typeName: 'map', completerHostObject: $root.indexAutoCompleter }"></pre>
                        </div>
                        <button type="button" class="close pull-left" data-bind="visible: $index() !== 0 || $root.hasMultipleMaps(), click: $root.removeMap.bind($root, $index())" aria-hidden="true" title="Remove this map from the index">
                            <i class="fa fa-times"></i>
                        </button>
                    </div>
                    <br />
                </div>
            </div>
            <div class="form-group" data-bind="if: reduce">
                <label id="indexReduceLabel" style="cursor: help;" for="indexReduce" class="col-md-1 control-label" data-placement="auto right" data-original-title="Index reduce" data-trigger="hover">
                    Reduce
                    <i class="fa fa-info-circle text-info"></i>
                </label>
                <div class="col-md-11">
                    <div class="row">
                        <div class="col-md-11">
                            <pre class="form-control map" data-bind="aceEditor: { readOnly: isSideBySideIndex(), code: reduce, allowResize: true, lang: 'ace/mode/ravenReduceLinq', completer: $root.indexAutoCompleter.indexReduceCompleter, typeName: 'reduce', completerHostObject: $root.indexAutoCompleter }"></pre>
                        </div>
                        <button type="button" class="close pull-left" data-bind="click: $root.removeReduce.bind($root)" aria-hidden="true" title="Remove the Reduce function from the index">
                            <i class="fa fa-times"></i>
                        </button>
                    </div>
                </div>
            </div>
            <div class="form-group" data-bind="visible: luceneFields().length > 0">
                <label class="col-sm-1 control-label">
                    Fields
                </label>
                <div class="col-md-11" data-bind="foreach: luceneFields">
                    <div class="col-xs-12 col-sm-9 col-md-6 col-lg-5">
                        <div class="panel panel-default">
                            <div class="panel-heading">
                                <div class="col-md-11">
                                    <input name="fieldName" type="text" class="form-control" placeholder="FieldName" data-bind="enable: !$parent.isSideBySideIndex(), attr: { id:'fieldName' + $index() }, value: name, valueUpdate: 'afterkeydown'" autocomplete="off" />
                                    <ul class="dropdown-menu" role="menu" style="display: none;" data-bind="autoComplete: '#' + 'fieldName' + $index(),foreach: fieldNameAutocompletes">
                                        <li role="presentation" data-bind="click: $parent.setName.bind($parent,$data)">
                                            <a role="menuitem" tabindex="-1" href="#">
                                                <span data-bind=" text:$data"></span>
                                            </a>
                                        </li>
                                    </ul>
                                </div>
                                <div>
                                    <button type="button" class="close" aria-hidden="true"><i class="fa fa-times" data-bind="click: $root.removeLuceneField.bind($root, $index())" aria-hidden="true" title="Remove this field from the index"></i></button>
                                </div>
                                <div class="clearfix"></div>
                            </div>
                            <div class="panel-body fieldControl">
                                <div class="col-md-6 fieldControl">
                                    <label class="control-label col-md-5 fieldControl">Storage</label>
                                    <div class="col-md-7 fieldControl">
                                        <select class="form-control fieldControl" data-bind="options: ['Yes', 'No'], value: stores, enable: !$parent.isSideBySideIndex()"></select>
                                    </div>
                                    <label class="control-label col-md-5 fieldControl">Sort</label>
                                    <div class="col-md-7 fieldControl">
                                        <select class="form-control fieldControl" data-bind="options: ['None', 'String', 'Int', 'Float', 'Long', 'Double', 'Short', 'Custom', 'Byte', 'StringVal'], value: sort, enable: !$parent.isSideBySideIndex()"></select>
                                    </div>
                                    <label class="control-label col-md-5 fieldControl">TermVector</label>
                                    <div class="col-md-7 fieldControl">
                                        <select class="form-control fieldControl" data-bind="options: ['No', 'Yes', 'WithPositions', 'WithOffsets', 'WithPositionsAndOffsets'], value: termVector, enable: !$parent.isSideBySideIndex()"></select>
                                    </div>
                                </div>
                                <div class="col-md-6 fieldControl">
                                    <label class="control-label col-md-5 fieldControl">Indexing</label>
                                    <div class="col-md-7 fieldControl">
                                        <select class="form-control fieldControl" data-bind="options: ['No', 'Analyzed', 'NotAnalyzed', 'Default'], value: indexing, enable: !$parent.isSideBySideIndex()"></select>
                                    </div>
                                    <label class="control-label col-md-5 fieldControl" data-bind="visible: indexing() === 'Analyzed'">Analyzer</label>
                                    <div class="col-md-7 fieldControl" data-bind="visible: indexing() === 'Analyzed'">
                                        <input type="text" class="form-control fieldControl" data-bind="value: analyzer, valueUpdate: 'afterkeyup', attr: { title: analyzer }, enable: !$parent.isSideBySideIndex()" />
                                    </div>
                                    <label class="control-label col-md-5  fieldControl" title="The suggestion distance algorithm"  >Suggestion</label>
                                    <div class="col-md-7 fieldControl">
                                        <select class="form-control  fieldControl" data-bind="options: ['None', 'Default', 'Levenshtein', 'JaroWinkler', 'NGram'], value: suggestionDistance, enable: !$parent.isSideBySideIndex()"></select>
                                        <input type="number" class="form-control  fieldControl" title="The suggestion accuracy" step="0.1" min="0.0" max="1.0" data-bind="numericValue: suggestionAccuracy, valueUpdate: 'afterkeyup',enable: !$parent.isSideBySideIndex(), visible: suggestionDistance() !== 'None'" />
                                    </div>
                                </div>
                            </div>
                        </div>
                    </div>
                </div>
            </div>

            <div class="form-group" data-bind="visible: spatialFields().length > 0">
                <label class="col-sm-1 control-label">
                    Spatial Fields
                </label>
                <div class="col-md-10" data-bind="foreach: spatialFields, visible: spatialFields().length > 0">
                    <div>
                        <div class="panel panel-default">
                            <div class="panel-heading">
                                <div class="col-md-11">
                                    <input type="text" class="form-control" data-bind="enable: !$parent.isSideBySideIndex(), value: name, valueUpdate: 'afterkeyup'" placeholder="spatial field name" />
                                </div>
                                <div>
                                    <button type="button" class="close" data-bind="click: $root.removeSpatialField.bind($root, $index())" title="Remove this spatial field from the index">
                                        <i class="fa fa-times"></i>
                                    </button>
                                </div>
                                <div class="clearfix"></div>
                            </div>
                            <div class="panel-body">
                                <div class="col-md-6">
                                    <label class="control-label col-md-3">Type</label>
                                    <div class="col-md-9">
                                        <select class="form-control" data-bind="options: ['Geography', 'Cartesian'], value: type, enable: !$parent.isSideBySideIndex()"></select>
                                    </div>
                                    <label class="control-label col-md-3">Strategy</label>
                                    <div class="col-md-9">
                                        <select class="form-control" data-bind="options: availableStrategies, value: strategy, enable: !$parent.isSideBySideIndex()"></select>
                                    </div>
                                    <label class="control-label col-md-3">Min X</label>
                                    <div class="col-md-9">
                                        <input type="number" class="form-control" data-bind="numericValue: minX, valueUpdate: 'afterkeyup', enable: canSpecifyCoordinates, enable: !$parent.isSideBySideIndex()" />
                                    </div>
                                    <label class="control-label col-md-3">Max X</label>
                                    <div class="col-md-9">
                                        <input type="number" class="form-control" data-bind="numericValue: maxX, valueUpdate: 'afterkeyup', enable: canSpecifyCoordinates, enable: !$parent.isSideBySideIndex()" />
                                    </div>
                                    <label class="control-label col-md-3">Precision</label>
                                    <div class="col-md-9">
                                        <p class="form-control-static" style="white-space: nowrap" data-bind="text: precision, enable: !$parent.isSideBySideIndex()"></p>
                                    </div>
                                </div>
                                <div class="col-md-6">
                                    <label class="control-label col-md-7" data-bind="visible: canSpecifyUnits">Circle Radius Units</label>
                                    <div class="col-md-5" data-bind="visible: canSpecifyUnits">
                                        <select class="form-control" data-bind="options: ['Kilometers', 'Miles'], value: circleRadiusUnits, enable: !$parent.isSideBySideIndex()"></select>
                                    </div>
                                    <label class="control-label col-md-7" data-bind="visible: canSpecifyTreeLevel">Max Tree Level</label>
                                    <div class="col-md-5" data-bind="visible: canSpecifyTreeLevel">
                                        <input type="number" class="form-control" data-bind="numericValue: maxTreeLevel, valueUpdate: 'afterkeyup', enable: !$parent.isSideBySideIndex()" />
                                    </div>
                                    <label class="control-label col-md-7">Min Y</label>
                                    <div class="col-md-5">
                                        <input type="number" class="form-control" data-bind="numericValue: minY, valueUpdate: 'afterkeyup', enable: canSpecifyCoordinates() && !$parent.isSideBySideIndex()" />
                                    </div>
                                    <label class="control-label col-md-7">Max Y</label>
                                    <div class="col-md-5">
                                        <input type="number" class="form-control" data-bind="numericValue: maxY, valueUpdate: 'afterkeyup', enable: canSpecifyCoordinates() && !$parent.isSideBySideIndex()" />
                                    </div>
                                </div>
                            </div>
                        </div>
                    </div>
                </div>
            </div>
            <div class="form-group" data-bind="visible: maxIndexOutputsPerDocument() > 0 || $root.editMaxIndexOutputsPerDocument() == true">

                <label class="col-sm-1 control-label">Max Index Outputs Per Document</label>
                <div class="col-md-2">
                    <input class="form-control" required type="number" data-bind="numericValue: maxIndexOutputsPerDocument, valueUpdate: 'afterkeyup', enable: !isSideBySideIndex()" min="0" />
                </div>
                <div class="col-md-1">
                    <button type="button" class="close pull-left" data-bind="click: $root.removeMaxIndexOutputs.bind($root)" aria-hidden="true" title="Nullify Max Index Outputs Per Document And Hide The Control">
                        <i class="fa fa-times"></i>
                    </button>
                </div>
            </div>
            
            <div class="form-group" data-bind="visible: $root.scriptedIndex" id="indexScriptPopover">
                <label class="col-sm-1 control-label index-script-label" data-placement="auto right" data-original-title="Index Script" data-trigger="hover">
                    Index Script
                    <i class="fa fa-info-circle text-info"></i>
                </label>
                <div class="col-sm-11" data-bind="with: $root.scriptedIndex">
                    <div class="row">
                        <div class="col-md-11">
                            <pre class="form-control map" data-bind="aceEditor: { readOnly: $parent.isSideBySideIndex(), code: indexScript, allowResize: true, lang: 'ace/mode/javascript', completer: $root.scriptedIndexCompleter, completerHostObject: $root.scriptedIndexCompleter, typeName: 'map' }"></pre>
                        </div>
                    </div>
                </div>
            </div>

            <div class="form-group" data-bind="visible: $root.scriptedIndex" id="deleteScriptPopover">
                <label class="col-sm-1 control-label delete-script-label" data-placement="auto right" data-original-title="Delete Script" data-trigger="hover">
                    Delete Script
                    <i class="fa fa-info-circle text-info"></i>
                </label>
                <div class="col-sm-11" data-bind="with: $root.scriptedIndex">
                    <div class="row">
                        <div class="col-md-11">
                            <pre class="form-control map" data-bind="aceEditor: { readOnly: $parent.isSideBySideIndex(), code: deleteScript, allowResize: true, lang: 'ace/mode/javascript', completer: $root.scriptedIndexCompleter, completerHostObject: $root.scriptedIndexCompleeter, typeName: 'map' }"></pre>
                        </div>
                    </div>
                </div>
            </div>
        </form>
    </div>
</section><|MERGE_RESOLUTION|>--- conflicted
+++ resolved
@@ -29,11 +29,7 @@
             </button>
             <ul class="dropdown-menu"  role="menu">
                 <li>
-<<<<<<< HEAD
-                    <a title="Replaces current index when specified condition is met" href="#" data-bind="visible: !isSideBySideIndex() && !editedIndex().isTestIndex(), click: replaceIndex">
-=======
                     <a title="Replaces current index when specified condition is met" href="#" data-bind="visible: !editedIndex().isSideBySideIndex() && !editedIndex().isTestIndex(), click: replaceIndex">
->>>>>>> 5e8d26f1
                         <i class="fa fa-reply fa-fw"></i> Side-by-side indexing
                     </a>
                 </li>
