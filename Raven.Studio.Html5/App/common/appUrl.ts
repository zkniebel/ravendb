import database = require("models/database");
import filesystem = require("models/filesystem");
import resource = require("models/resource");
import pagedList = require("common/pagedList");
import router = require("plugins/router");

// Helper class with static methods for generating app URLs.
class appUrl {

    //private static baseUrl = "http://localhost:8080"; // For debugging purposes, uncomment this line to point Raven at an already-running Raven server. Requires the Raven server to have it's config set to <add key="Raven/AccessControlAllowOrigin" value="*" />
    private static baseUrl = ""; // This should be used when serving HTML5 Studio from the server app.
    private static currentDatabase = ko.observable<database>().subscribeTo("ActivateDatabase", true);
    private static currentFilesystem = ko.observable<filesystem>().subscribeTo("ActivateFilesystem", true);

	// Stores some computed values that update whenever the current database updates.
	private static currentDbComputeds: computedAppUrls = {
        documents: ko.computed(() => appUrl.forDocuments(null, appUrl.currentDatabase())),
        conflicts: ko.computed(() => appUrl.forConflicts(appUrl.currentDatabase())),
        patch: ko.computed(() => appUrl.forPatch(appUrl.currentDatabase())),
        indexes: ko.computed(() => appUrl.forIndexes(appUrl.currentDatabase())),
        transformers: ko.computed(() => appUrl.forTransformers(appUrl.currentDatabase())),
        newIndex: ko.computed(() => appUrl.forNewIndex(appUrl.currentDatabase())),
        editIndex: (indexName?: string) => ko.computed(() => appUrl.forEditIndex(indexName, appUrl.currentDatabase())),
        newTransformer: ko.computed(() => appUrl.forNewTransformer(appUrl.currentDatabase())),
        editTransformer: (transformerName?: string) => ko.computed(() => appUrl.forEditTransformer(transformerName, appUrl.currentDatabase())),
        query: (indexName?: string) => ko.computed(() => appUrl.forQuery(appUrl.currentDatabase(), indexName)),
        reporting: ko.computed(() => appUrl.forReporting(appUrl.currentDatabase())),
        tasks: ko.computed(() => appUrl.forTasks(appUrl.currentDatabase())),
        status: ko.computed(() => appUrl.forStatus(appUrl.currentDatabase())),
        settings: ko.computed(() => appUrl.forSettings(appUrl.currentDatabase())),
        logs: ko.computed(() => appUrl.forLogs(appUrl.currentDatabase())),
        alerts: ko.computed(() => appUrl.forAlerts(appUrl.currentDatabase())),
        indexErrors: ko.computed(() => appUrl.forIndexErrors(appUrl.currentDatabase())),
        replicationStats: ko.computed(() => appUrl.forReplicationStats(appUrl.currentDatabase())),
        userInfo: ko.computed(() => appUrl.forUserInfo(appUrl.currentDatabase())),
        databaseSettings: ko.computed(() => appUrl.forDatabaseSettings(appUrl.currentDatabase())),
        periodicBackup: ko.computed(() => appUrl.forPeriodicBackup(appUrl.currentDatabase())),
        replications: ko.computed(() => appUrl.forReplications(appUrl.currentDatabase())),
        sqlReplications: ko.computed(() => appUrl.forSqlReplications(appUrl.currentDatabase())),
        scriptedIndexes: ko.computed(() => appUrl.forScriptedIndexes(appUrl.currentDatabase())),

        isAreaActive: (routeRoot: string) => ko.computed(() => appUrl.checkIsAreaActive(routeRoot)),
        isActive: (routeTitle: string) => ko.computed(() => router.navigationModel().first(m => m.isActive() && m.title === routeTitle) != null),
        databasesManagement: ko.computed(() => "#databases?database=" + appUrl.getEncodedDbPart(appUrl.currentDatabase())),
        filesystemsManagement: ko.computed(() => "#filesystems?filesystem=" + appUrl.getEncodedFsPart(appUrl.currentFilesystem())),
        filesystemFiles: ko.computed(() => appUrl.forFilesystemFiles(appUrl.currentFilesystem())),
        filesystemSearch: ko.computed(() => appUrl.forFilesystemSearch(appUrl.currentFilesystem())),
        filesystemSynchronization: ko.computed(() => appUrl.forFilesystemSynchronization(appUrl.currentFilesystem())),
        filesystemConfiguration: ko.computed(() => appUrl.forFilesystemConfiguration(appUrl.currentFilesystem())),
    };

    static checkIsAreaActive(routeRoot: string): boolean {

        var items = router.routes.filter(m => m.isActive() && m.route != null && m.route != '');
        var isThereAny = items.some(m => m.route.substring(0, routeRoot.length) === routeRoot);

        return isThereAny;
    }


    static forDatabases(): string {
        return "#databases";
    }

    /**
	* Gets the URL for edit document.
	* @param id The ID of the document to edit, or null to edit a new document.
	* @param collectionName The name of the collection to page through on the edit document, or null if paging will be disabled.
	* @param docIndexInCollection The 0-based index of the doc to edit inside the paged collection, or null if paging will be disabled.
	* @param database The database to use in the URL. If null, the current database will be used.
	*/
    static forEditDoc(id: string, collectionName: string, docIndexInCollection: number, db: database): string {
		var databaseUrlPart = appUrl.getEncodedDbPart(db);
		var docIdUrlPart = id ? "&id=" + encodeURIComponent(id) : "";
		var pagedListInfo = collectionName && docIndexInCollection != null ? "&list=" + encodeURIComponent(collectionName) + "&item=" + docIndexInCollection : "";
        return "#databases/edit?" + docIdUrlPart + databaseUrlPart + pagedListInfo;
    }

    static forNewDoc(db: database): string {
        var databaseUrlPart = appUrl.getEncodedDbPart(db);
        return "#databases/edit?" + databaseUrlPart;
    }

	/**
	* Gets the URL for status page.
	* @param database The database to use in the URL. If null, the current database will be used.
	*/
	static forStatus(db: database): string {
        return "#databases/status?" + appUrl.getEncodedDbPart(db);
    }

    static forSettings(db: database): string {
        return "#databases/settings?" + appUrl.getEncodedDbPart(db);
    }

    static forLogs(db: database): string {
        return "#databases/status/logs?" + appUrl.getEncodedDbPart(db);
    }

    static forAlerts(db: database): string {
        return "#databases/status/alerts?" + appUrl.getEncodedDbPart(db);
    }

    static forIndexErrors(db: database): string {
        return "#databases/status/indexErrors?" + appUrl.getEncodedDbPart(db);
    }

    static forReplicationStats(db: database): string {
        return "#databases/status/replicationStats?" + appUrl.getEncodedDbPart(db);
    }

    static forUserInfo(db: database): string {
        return "#databases/status/userInfo?" + appUrl.getEncodedDbPart(db);
    }

    static forApiKeys(): string {
        // Doesn't take a database, because API keys always works against the system database only.
        return "#databases/settings/apiKeys";
    }

    static forWindowsAuth(): string {
        // Doesn't take a database, because API keys always works against the system database only.
        return "#databases/settings/windowsAuth";
    }

    static forDatabaseSettings(db: database): string {
        return "#databases/settings/databaseSettings?" + appUrl.getEncodedDbPart(db);
    }

    static forPeriodicBackup(db: database): string {
        return "#databases/settings/periodicBackup?" + appUrl.getEncodedDbPart(db);
    }

    static forReplications(db: database): string {
        return "#databases/settings/replication?" + appUrl.getEncodedDbPart(db);
    }

    static forSqlReplications(db: database): string {
        return "#databases/settings/sqlReplication?" + appUrl.getEncodedDbPart(db);
    }

    static forScriptedIndexes(db: database): string {
        return "#databases/settings/scriptedIndex?" + appUrl.getEncodedDbPart(db);
    }

	static forDocuments(collection: string, db: database): string {
        var collectionPart = collection ? "collection=" + encodeURIComponent(collection) : "";
        var databasePart = appUrl.getEncodedDbPart(db);
        return "#databases/documents?" + collectionPart + databasePart;
    }

    static forConflicts(db: database): string {
        var databasePart = appUrl.getEncodedDbPart(db);
        return "#databases/conflicts?" + databasePart;
    }

    static forPatch(db: database): string {
        var databasePart = appUrl.getEncodedDbPart(db);
        return "#databases/patch?" + databasePart;
    }

    static forIndexes(db: database): string {
        var databasePart = appUrl.getEncodedDbPart(db);
        return "#databases/indexes?" + databasePart;
    }

    static forNewIndex(db: database): string {
        var databasePart = appUrl.getEncodedDbPart(db);
        return "#databases/indexes/edit?" + databasePart;
    }

    static forEditIndex(indexName: string, db: database): string {
        var databasePart = appUrl.getEncodedDbPart(db);
        return "#databases/indexes/edit/" + encodeURIComponent(indexName) + "?" + databasePart;
    }

    static forNewTransformer(db: database): string {
        var databasePart = appUrl.getEncodedDbPart(db);
        return "#databases/transformers/edit?" + databasePart;
    }

    static forEditTransformer(transformerName: string, db: database): string {
        var databasePart = appUrl.getEncodedDbPart(db);
        return "#databases/transformers/edit/" + encodeURIComponent(transformerName) + "?" + databasePart;
    }

    static forTransformers(db: database): string {
        var databasePart = appUrl.getEncodedDbPart(db);
        return "#databases/transformers?" + databasePart;
    }

    static forQuery(db: database, indexNameOrHashToQuery?: any): string {
        var databasePart = appUrl.getEncodedDbPart(db);
        var indexToQueryComponent = indexNameOrHashToQuery;
        if (typeof indexNameOrHashToQuery === "number") {
            indexToQueryComponent = "recentquery-" + indexNameOrHashToQuery;
        } 

        var indexPart = indexToQueryComponent ? "/" + encodeURIComponent(indexToQueryComponent) : "";
        return "#databases/query/index" + indexPart + "?" + databasePart;
    }

    static forReporting(db: database, indexName?: string): string {
        var databasePart = appUrl.getEncodedDbPart(db);
        var indexPart = indexName ? "/" + encodeURIComponent(indexName) : "";
        return "#databases/query/reporting" + indexPart + "?" + databasePart;
    }

    static forTasks(db: database): string {
        var databasePart = appUrl.getEncodedDbPart(db);
        return "#databases/tasks?" + databasePart;
    }

    static forResourceQuery(res: resource) {
        if (res && res instanceof database && !res.isSystem) {
            return appUrl.baseUrl + "/databases/" + res.name;
        }
        else if (res && res instanceof filesystem) {
            return appUrl.baseUrl + "/ravenfs/" + res.name;
        }

        return this.baseUrl;
    }

    static forTerms(index: string, db: database): string {
        var databasePart = appUrl.getEncodedDbPart(db);
        return "#databases/indexes/terms/" + encodeURIComponent(index) + "?" + databasePart;
    }

    static forImportDatabase(db: database): string {
        var databasePart = appUrl.getEncodedDbPart(db);
        return "#databases/tasks/importDatabase?" + databasePart;
    }

    static forExportDatabase(db: database): string {
        var databasePart = appUrl.getEncodedDbPart(db);
        return "#databases/tasks/exportDatabase?" + databasePart;
    }

    static forBackupDatabase(db: database): string {
        var databasePart = appUrl.getEncodedDbPart(db);
        return "#databases/tasks/backupDatabase?" + databasePart;
    }

    static forRestoreDatabase(db: database): string {
        var databasePart = appUrl.getEncodedDbPart(db);
        return "#databases/tasks/restoreDatabase?" + databasePart;
    }

    static forToggleIndexing(db: database): string {
        var databasePart = appUrl.getEncodedDbPart(db);
        return "#databases/tasks/toggleIndexing?" + databasePart;
    }

    static forSampleData(db: database): string {
        var databasePart = appUrl.getEncodedDbPart(db);
        return "#databases/tasks/sampleData?" + databasePart;
    }

    static forCsvImport(db: database): string {
        var databasePart = appUrl.getEncodedDbPart(db);
        return "#databases/tasks/csvImport?" + databasePart;
    }

    static forFilesystem(fs: filesystem): string {
        var filesystemPart = appUrl.getEncodedFsPart(fs);
        return "#filesystems?" + filesystemPart;
    }

<<<<<<< HEAD
    static forIndexesRawData(db: database): string {
        return window.location.protocol + "//" + window.location.host + "/databases/" + db.name + "/indexes";
    }

    static forIndexQueryRawData(db:database,indexName:string){
        return window.location.protocol + "//" + window.location.host + "/databases/" + db.name + "/indexes/" + indexName;
    }

    static forTransformersRawData(db: database): string {
        return window.location.protocol + "//" + window.location.host + "/databases/" + db.name + "/transformers";
    }

    static forDatabasesRawData(): string {
        return window.location.protocol + "//" + window.location.host + "/databases";
    }

    static forDocumentRawData(db: database, docId:string): string {
        return window.location.protocol + "//" + window.location.host + "/databases/" + db.name + "/docs/" + docId;
    }

    /**
=======
    static forFilesystemFiles(fs: filesystem): string {
        var filesystemPart = appUrl.getEncodedFsPart(fs);
        return "#filesystems/files?" + filesystemPart;
    }

    static forFilesystemSearch(fs: filesystem): string {
        var filesystemPart = appUrl.getEncodedFsPart(fs);
        return "#filesystems/search?" + filesystemPart;
    }

    static forFilesystemSynchronization(fs: filesystem): string {
        var filesystemPart = appUrl.getEncodedFsPart(fs);
        return "#filesystems/synchronization?" + filesystemPart;
    }

    static forFilesystemConfiguration(fs: filesystem): string {
        var filesystemPart = appUrl.getEncodedFsPart(fs);
        return "#filesystems/configuration?" + filesystemPart;
    }

	/**
>>>>>>> 1e4eaf66
	* Gets the database from the current web browser address. Returns the system database if no database name is found.
	*/
    static getDatabase(): database {

        // TODO: instead of string parsing, can we pull this from durandal.activeInstruction()?
        
        var dbIndicator = "database=";
        var hash = window.location.hash;
        var dbIndex = hash.indexOf(dbIndicator);
        if (dbIndex >= 0) {
            // A database is specified in the address.
            var dbSegmentEnd = hash.indexOf("&", dbIndex);
            if (dbSegmentEnd === -1) {
                dbSegmentEnd = hash.length;
            }

            var databaseName = hash.substring(dbIndex + dbIndicator.length, dbSegmentEnd);
            var unescapedDatabaseName = decodeURIComponent(databaseName);
            var db = new database(unescapedDatabaseName);
            db.isSystem = unescapedDatabaseName === "<system>";
            return db;
        } else {
            // No database is specified in the URL. Assume it's the system database.
            return this.getSystemDatabase();
        } 
    }

    static getSystemDatabase(): database {
        var db = new database("<system>");
        db.isSystem = true;
        return db;
    }

    /**
    * Gets the filesystem from the current web browser address. Returns the no database if no database name is found.
    */
    static getFilesystem(): filesystem {

        // TODO: instead of string parsing, can we pull this from durandal.activeInstruction()?

        var filesystemIndicator = "filesystem=";
        var hash = window.location.hash;
        var fsIndex = hash.indexOf(filesystemIndicator);
        if (fsIndex >= 0) {
            // A database is specified in the address.
            var fsSegmentEnd = hash.indexOf("&", fsIndex);
            if (fsSegmentEnd === -1) {
                fsSegmentEnd = hash.length;
            }

            var filesystemName = hash.substring(fsIndex + filesystemIndicator.length, fsSegmentEnd);
            var unescapedDatabaseName = decodeURIComponent(filesystemName);
            var fs = new filesystem(unescapedDatabaseName);
            fs.isDefault = unescapedDatabaseName === "<default>";
            return fs;
        } else {
            // No database is specified in the URL. Assume it's the system database.
            return this.getDefaultFilesystem();
        }
    }

    static getDefaultFilesystem(): filesystem {
        var fs = new filesystem("<default>");
        fs.isDefault = true;
        return fs;
    }
 
    /**
    * Gets the server URL.
    */
    static forServer() {
        // Ported this code from old Silverlight Studio. Do we still need this?
        if (window.location.protocol === "file:") {
            if (window.location.search.indexOf("fiddler")) {
                return "http://localhost.fiddler:8080";
            } else {
                return "http://localhost:8080";
            }
        }

        return window.location.protocol + "//" + window.location.host;
    }

    /**
    * Gets the address for the current page but for the specified database.
    */
    static forCurrentPage(db: database) {
        var routerInstruction = router.activeInstruction();
        if (routerInstruction) {
            var dbNameInAddress = routerInstruction.queryParams ? routerInstruction.queryParams['database'] : null;
            var isDifferentDbInAddress = !dbNameInAddress || dbNameInAddress !== db.name.toLowerCase();
            if (isDifferentDbInAddress) {
                var existingAddress = window.location.hash;
                var existingDbQueryString = dbNameInAddress ? "database=" + encodeURIComponent(dbNameInAddress) : null;
                var newDbQueryString = "database=" + encodeURIComponent(db.name);
                var newUrlWithDatabase = existingDbQueryString ?
                    existingAddress.replace(existingDbQueryString, newDbQueryString) :
                    existingAddress + (window.location.hash.indexOf("?") >= 0 ? "&" : "?") + "database=" + encodeURIComponent(db.name);
              
                return newUrlWithDatabase;
            } 
        }
    }

	/**
	* Gets an object containing computed URLs that update when the current database updates.
	*/
	static forCurrentDatabase(): computedAppUrls {
		return appUrl.currentDbComputeds;
	}

	private static getEncodedDbPart(db?: database) {
		return db ? "&database=" + encodeURIComponent(db.name) : "";
    }

    private static getEncodedFsPart(fs?: filesystem) {
        return fs ? "&filesystem=" + encodeURIComponent(fs.name) : "";
    }

    public static warnWhenUsingSystemDatabase: boolean = true;
}

export = appUrl;<|MERGE_RESOLUTION|>--- conflicted
+++ resolved
@@ -267,7 +267,6 @@
         return "#filesystems?" + filesystemPart;
     }
 
-<<<<<<< HEAD
     static forIndexesRawData(db: database): string {
         return window.location.protocol + "//" + window.location.host + "/databases/" + db.name + "/indexes";
     }
@@ -288,8 +287,6 @@
         return window.location.protocol + "//" + window.location.host + "/databases/" + db.name + "/docs/" + docId;
     }
 
-    /**
-=======
     static forFilesystemFiles(fs: filesystem): string {
         var filesystemPart = appUrl.getEncodedFsPart(fs);
         return "#filesystems/files?" + filesystemPart;
@@ -311,7 +308,6 @@
     }
 
 	/**
->>>>>>> 1e4eaf66
 	* Gets the database from the current web browser address. Returns the system database if no database name is found.
 	*/
     static getDatabase(): database {
