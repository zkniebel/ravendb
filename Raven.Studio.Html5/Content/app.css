﻿html,
body {
  height: 100%;
}
.not-implemented-yet {
  position: relative;
}
.not-implemented-yet:after {
  content: " ";
  z-index: 10;
  display: block;
  position: absolute;
  height: 100%;
  width: 100%;
  top: 0;
  left: 0;
  right: 0;
}
.table-no-borders td {
  border-top: none !important;
}
.page-host {
  padding: 20px 20px 50px 20px;
  position: relative;
  top: 40px;
}
.splash {
  text-align: center;
  margin: 10% 0 0 0;
}
.splash .message {
  font-size: 5em;
  line-height: 1.5em;
  -webkit-text-shadow: rgba(0, 0, 0, 0.5) 0px 0px 15px;
  text-shadow: rgba(0, 0, 0, 0.5) 0px 0px 15px;
  text-transform: uppercase;
}
.navbar-fixed-top .navbar-inner {
  padding-left: 1em;
  padding-right: 1em;
}
.navbar-fixed-top .icon-home {
  font-size: 18px;
}
.loader {
  margin: 6px 8px 4px 8px;
  visibility: hidden;
}
.loader.active {
  visibility: visible;
}
.replicationError {
  color: red;
}
.query-stats {
  width: 600px;
  margin: -250px 0 0 -450px;
}
.query-stats ul li {
  padding: 0 10px 0 10px;
  border-bottom: 0!important;
  border-top: 0!important;
  border-left: 0!important;
  border-right: 0!important;
}
.query-stats ul li strong {
  padding: 0 10px 0 10px;
  display: inline-block;
}
.query-stats ul li span {
  padding: 0 10px 0 10px;
  display: inline-block;
}
.side-panel li {
  max-width: 20%;
  margin-top: 5%;
  margin-bottom: 5%;
  padding-top: 5%;
  padding-bottom: 5%;
  overflow: hidden;
  white-space: nowrap;
  -ms-text-overflow: ellipsis;
  -o-text-overflow: ellipsis;
  text-overflow: ellipsis;
}
/*
.ace_editor {
		border: 1px solid lightgray;
		margin: auto;
		height: 200px;
		width: 80%;
		position: relative !important
	}*/
.fullScreen .fullScreen-editor {
  height: auto!important;
  width: auto!important;
  border: 0;
  margin: 0;
  position: fixed !important;
  top: 0;
  bottom: 0;
  left: 0;
  right: 0;
  z-index: 10000;
}
.fullScreen {
  overflow: hidden;
}
.dropdown-menu .selected {
  color: #555;
  background-color: #e7e7e7;
}
.vertical-bottom-container {
  width: 10%!important;
  padding: 0 40% 0 40% !important;
}
.vertical-navbar-menu-item {
  float: none!important;
  display: block;
  padding: 0 0 0 0;
}
.vertical-navbar-menu-item a {
  padding: 0 0 0 0;
}
.panel span {
  overflow: hidden;
  -ms-text-overflow: ellipsis;
  -o-text-overflow: ellipsis;
  text-overflow: ellipsis;
  white-space: nowrap;
  width: auto;
}
.page {
  padding: 0 10px 20px 10px;
  width: 98%;
}
.database-page .btn-toolbar {
  margin-bottom: 20px;
}
.database-page .databases-container {
  margin-top: 10px;
}
.database-page .databases-container .database {
  cursor: pointer;
  border-radius: 10px;
  -webkit-box-shadow: 0 0 5px 1px silver;
  box-shadow: 0 0 5px 1px silver;
  min-width: 140px;
  min-height: 60px;
  display: inline-block;
  padding: 8px;
  margin: 0 10px 14px 0;
}
.database-page .databases-container .database:hover {
  background-color: white;
  -webkit-box-shadow: 0 0 5px 0 #6aa3d5;
  box-shadow: 0 0 5px 0 #6aa3d5;
}
.database-page .databases-container .database.selected {
  -webkit-box-shadow: 0 0 6px 0 #428bca;
  box-shadow: 0 0 6px 0 #428bca;
  background-color: #428bca;
}
.database-page .databases-container .database.selected a,
.database-page .databases-container .database.selected .text-muted {
  color: white;
}
.database-page .databases-container .database.disabled {
  -webkit-box-shadow: 0 0 6px 0 #ff0202;
  box-shadow: 0 0 6px 0 #ff0202;
}
.database-page .databases-container .database.system-database {
  background-color: rgba(192, 192, 192, 0.21);
}
.database-page .databases-container .database.system-database.selected {
  background-color: rgba(14, 14, 14, 0.21);
}
.database-page .databases-container .database.system-database.selected a,
.database-page .databases-container .database.system-database.selected .text-muted {
  color: #3071a9;
}
.document-collections li {
  outline: none;
}
.document-collections li:not(:first-child) {
  padding-left: 15px;
}
.index-panel {
  overflow: visible!important;
}
.index-dropdown {
  right: 0;
  left: auto;
}
.index-dropdown li > a {
  text-align: left;
}
.index-dropdown li > a.active {
  -webkit-box-shadow: inset 0 0 0 rgba(0, 0, 0, 0.125) !important;
  box-shadow: inset 0 0 0 rgba(0, 0, 0, 0.125) !important;
  text-decoration: underline!important;
  font-weight: bold;
}
.indexes-container {
  margin-top: 10px;
}
.indexes-container .index-group .panel-heading {
  padding-top: 0;
}
.indexes-container .index-group .panel-heading .panel-title {
  padding-top: 15px;
}
.indexes-container .index-group .panel-heading .indexGroup-actions-container {
  display: none;
  padding-top: 5px;
}
.indexes-container .index-group .panel-heading:hover .indexGroup-actions-container {
  display: inline-block;
}
#logsContainer .logRecord .logName .logName-actions-container {
  display: none;
}
#logsContainer .logRecord:hover .logName-actions-container {
  display: inline-block;
}
.settings-container {
  margin-top: 10px;
}
.settings-container .api-key-card,
.settings-container .win-auth-card {
  display: inline-block;
  width: 500px;
  margin-right: 20px;
}
.settings-container .replication-destination-card {
  display: inline-table;
  width: 500px;
  margin-right: 20px;
}
.settings-container .win-auth-tabs {
  padding: 15px;
}
.settings-container .win-auth-tabs .win-auth-panels-container {
  margin-top: 15px;
}
.settings-container .database-table {
  margin-bottom: 0px;
}
.settings-container .database-table td {
  padding: 3px;
}
.settings-container .table-sql-replication-tables {
  margin-bottom: 0px;
}
.settings-container .database-header .narrow-column,
.settings-container .sql-replication-tables-header .narrow-column {
  width: 75px;
}
.settings-container .database-header .narrowest-column,
.settings-container .sql-replication-tables-header .narrowest-column {
  width: 1px;
}
.settings-container .database-row .form-control {
  border-radius: 3px;
  height: 26px;
  font-size: 12px;
}
.settings-container .sql-replication-panel-body {
  padding-bottom: 0px;
}
.settings-container .sql-replication-script-container .editor {
  height: 100px;
}
.collection-style-0 {
  background-color: #00c700;
}
.collection-style-1 {
  background-color: #c7009a;
}
.collection-style-2 {
  background-color: red;
}
.collection-style-3 {
  background-color: #0095ef;
}
.collection-style-4 {
  background-color: #a70068;
}
.collection-style-5 {
  background-color: #006464;
}
.collection-style-6 {
  background-color: #7832c7;
}
.collection-style-7 {
  background-color: #c72828;
}
.collection-style-8 {
  background-color: #c7c700;
}
.collection-style-9 {
  background-color: #c700c7;
}
.collection-style-10 {
  background-color: #fe8000;
}
.collection-style-11 {
  background-color: #0095fe;
}
.collection-style-12 {
  background-color: #95fec7;
}
.collection-style-13 {
  background-color: #9500fe;
}
.collection-style-14 {
  background-color: #950000;
}
.collection-style-15 {
  background-color: #95fe00;
}
.system-documents-collection {
  background-color: #123c65;
}
.all-documents-collection {
  background: #0206ff;
  /* Old browsers */
  background: -moz-linear-gradient(top, #ff0202 0%, #fff202 27%, #02ff1b 54%, #0206ff 79%, #f602ff 100%);
  /* FF3.6+ */
  background: -webkit-gradient(linear, left top, left bottom, color-stop(0%, #ff0202), color-stop(27%, #fff202), color-stop(54%, #02ff1b), color-stop(79%, #0206ff), color-stop(100%, #f602ff));
  /* Chrome,Safari4+ */
  background: -webkit-linear-gradient(top, #ff0202 0%, #fff202 27%, #02ff1b 54%, #0206ff 79%, #f602ff 100%);
  /* Chrome10+,Safari5.1+ */
  background: -o-linear-gradient(top, #ff0202 0%, #fff202 27%, #02ff1b 54%, #0206ff 79%, #f602ff 100%);
  /* Opera 11.10+ */
  background: -ms-linear-gradient(top, #ff0202 0%, #fff202 27%, #02ff1b 54%, #0206ff 79%, #f602ff 100%);
  /* IE10+ */
  background: linear-gradient(to bottom, #ff0202 0%, #fff202 27%, #02ff1b 54%, #0206ff 79%, #f602ff 100%);
  /* W3C */
  filter: progid:DXImageTransform.Microsoft.gradient(startColorstr='#ff0202', endColorstr='#f602ff', GradientType=0);
  /* IE6-9 */
}
#nprogress {
  position: absolute;
  z-index: 9999;
}
#nprogress .bar {
  /* IE9 SVG, needs conditional override of 'filter' to 'none' */
  background: url(data:image/svg+xml;base64,PD94bWwgdmVyc2lvbj0iMS4wIiA/Pgo8c3ZnIHhtbG5zPSJodHRwOi8vd3d3LnczLm9yZy8yMDAwL3N2ZyIgd2lkdGg9IjEwMCUiIGhlaWdodD0iMTAwJSIgdmlld0JveD0iMCAwIDEgMSIgcHJlc2VydmVBc3BlY3RSYXRpbz0ibm9uZSI+CiAgPGxpbmVhckdyYWRpZW50IGlkPSJncmFkLXVjZ2ctZ2VuZXJhdGVkIiBncmFkaWVudFVuaXRzPSJ1c2VyU3BhY2VPblVzZSIgeDE9IjAlIiB5MT0iMCUiIHgyPSIwJSIgeTI9IjEwMCUiPgogICAgPHN0b3Agb2Zmc2V0PSIxJSIgc3RvcC1jb2xvcj0iIzllZTE2NyIgc3RvcC1vcGFjaXR5PSIwLjg3Ii8+CiAgICA8c3RvcCBvZmZzZXQ9IjE2JSIgc3RvcC1jb2xvcj0iIzllZTE2NyIgc3RvcC1vcGFjaXR5PSIwLjg4Ii8+CiAgICA8c3RvcCBvZmZzZXQ9IjM4JSIgc3RvcC1jb2xvcj0iIzdjZGEyZiIgc3RvcC1vcGFjaXR5PSIwLjkiLz4KICAgIDxzdG9wIG9mZnNldD0iNDIlIiBzdG9wLWNvbG9yPSIjNzZkOTI1IiBzdG9wLW9wYWNpdHk9IjAuOSIvPgogICAgPHN0b3Agb2Zmc2V0PSI3OSUiIHN0b3AtY29sb3I9IiM0ZmIwMWUiIHN0b3Atb3BhY2l0eT0iMC45NSIvPgogICAgPHN0b3Agb2Zmc2V0PSI4MiUiIHN0b3AtY29sb3I9IiM0ZmIwMjMiIHN0b3Atb3BhY2l0eT0iMC45NSIvPgogICAgPHN0b3Agb2Zmc2V0PSI5OSUiIHN0b3AtY29sb3I9IiM0ZWIxM2QiIHN0b3Atb3BhY2l0eT0iMSIvPgogICAgPHN0b3Agb2Zmc2V0PSIxMDAlIiBzdG9wLWNvbG9yPSIjNGViMTNkIiBzdG9wLW9wYWNpdHk9IjEiLz4KICA8L2xpbmVhckdyYWRpZW50PgogIDxyZWN0IHg9IjAiIHk9IjAiIHdpZHRoPSIxIiBoZWlnaHQ9IjEiIGZpbGw9InVybCgjZ3JhZC11Y2dnLWdlbmVyYXRlZCkiIC8+Cjwvc3ZnPg==);
  background: -moz-linear-gradient(top, rgba(158, 225, 103, 0.87) 1%, rgba(158, 225, 103, 0.88) 16%, rgba(124, 218, 47, 0.9) 38%, rgba(118, 217, 37, 0.9) 42%, rgba(79, 176, 30, 0.95) 79%, rgba(79, 176, 35, 0.95) 82%, #4eb13d 99%, #4eb13d 100%);
  /* FF3.6+ */
  background: -webkit-gradient(linear, left top, left bottom, color-stop(1%, rgba(158, 225, 103, 0.87)), color-stop(16%, rgba(158, 225, 103, 0.88)), color-stop(38%, rgba(124, 218, 47, 0.9)), color-stop(42%, rgba(118, 217, 37, 0.9)), color-stop(79%, rgba(79, 176, 30, 0.95)), color-stop(82%, rgba(79, 176, 35, 0.95)), color-stop(99%, #4eb13d), color-stop(100%, #4eb13d));
  /* Chrome,Safari4+ */
  background: -webkit-linear-gradient(top, rgba(158, 225, 103, 0.87) 1%, rgba(158, 225, 103, 0.88) 16%, rgba(124, 218, 47, 0.9) 38%, rgba(118, 217, 37, 0.9) 42%, rgba(79, 176, 30, 0.95) 79%, rgba(79, 176, 35, 0.95) 82%, #4eb13d 99%, #4eb13d 100%);
  /* Chrome10+,Safari5.1+ */
  background: -o-linear-gradient(top, rgba(158, 225, 103, 0.87) 1%, rgba(158, 225, 103, 0.88) 16%, rgba(124, 218, 47, 0.9) 38%, rgba(118, 217, 37, 0.9) 42%, rgba(79, 176, 30, 0.95) 79%, rgba(79, 176, 35, 0.95) 82%, #4eb13d 99%, #4eb13d 100%);
  /* Opera 11.10+ */
  background: -ms-linear-gradient(top, rgba(158, 225, 103, 0.87) 1%, rgba(158, 225, 103, 0.88) 16%, rgba(124, 218, 47, 0.9) 38%, rgba(118, 217, 37, 0.9) 42%, rgba(79, 176, 30, 0.95) 79%, rgba(79, 176, 35, 0.95) 82%, #4eb13d 99%, #4eb13d 100%);
  /* IE10+ */
  background: linear-gradient(to bottom, rgba(158, 225, 103, 0.87) 1%, rgba(158, 225, 103, 0.88) 16%, rgba(124, 218, 47, 0.9) 38%, rgba(118, 217, 37, 0.9) 42%, rgba(79, 176, 30, 0.95) 79%, rgba(79, 176, 35, 0.95) 82%, #4eb13d 99%, #4eb13d 100%);
  /* W3C */
  filter: progid:DXImageTransform.Microsoft.gradient(startColorstr='#de9ee167', endColorstr='#4eb13d', GradientType=0);
  /* IE6-8 */
  position: fixed;
  z-index: 100;
  top: 0;
  left: 0;
  opacity: 0.8;
  width: 100%;
  height: 55px;
}
#nprogress .spinner-icon {
  opacity: 0;
  border-top-color: #02ff1b;
  border-left-color: #02ff1b;
}
#nprogress .peg {
  opacity: 0;
}
.documents-page {
  margin-top: 10px;
}
@media (max-device-height: 1024px) {
  .documents-page a {
    font-size: 12px !important;
    overflow: hidden;
    -ms-text-overflow: ellipsis;
    -o-text-overflow: ellipsis;
    text-overflow: ellipsis;
    white-space: nowrap;
  }
}
.fieldControl {
  text-align: left!important;
}
@media (max-device-height: 1024px) {
  .fieldControl {
    padding-left: 1%;
    padding-right: 1%;
    font-size: 95%;
  }
}
.control-label-additional-link {
  display: block;
  font-size: 80%;
}
.collection-color-strip {
  height: 20px;
  width: 4px;
  display: inline-block;
  vertical-align: middle;
}
#editIndex .map {
  height: 120px;
}
@media (max-device-height: 1024px) {
  .innerWindowsStyle .popover {
    width: 45% !important;
    max-width: 45% !important;
  }
}
.popover {
  max-width: 30%;
}
#queryContainer .editor {
  height: 60px;
}
#queryContainer .popover {
  max-width: 450px;
  width: 450px;
}
#queryContainer .form-horizontal {
  overflow: hidden auto;
}
#queryContainer .side-panel li {
  max-width: 100% !important;
  margin-top: 5%;
  margin-bottom: 5%;
  padding-top: 5%;
  padding-bottom: 5%;
  overflow: hidden;
  white-space: nowrap;
  -ms-text-overflow: ellipsis;
  -o-text-overflow: ellipsis;
  text-overflow: ellipsis;
}
.ko-grid:focus {
  outline: 0;
}
.ko-grid .ko-grid-column-container {
  white-space: nowrap;
  overflow: hidden;
}
.ko-grid .ko-grid-column-container .ko-grid-column-header {
  display: inline-block;
  font-weight: bold;
  padding: 8px;
  overflow: hidden;
  white-space: nowrap;
  -ms-text-overflow: ellipsis;
  -o-text-overflow: ellipsis;
  text-overflow: ellipsis;
}
.ko-grid .ko-grid-viewport-container {
  position: relative;
  overflow-y: auto;
}
.ko-grid .ko-grid-row {
  position: absolute;
  background-color: #f9f9f9;
  border-top: 1px solid #dddddd;
  -moz-box-sizing: border-box;
  -webkit-box-sizing: border-box;
  box-sizing: border-box;
  overflow: hidden;
}
.ko-grid .ko-grid-row.even {
  background-color: white;
}
.ko-grid .ko-grid-row.checked {
  background-color: #ffffcc;
}
.ko-grid .ko-grid-cell {
  -ms-text-overflow: ellipsis;
  -o-text-overflow: ellipsis;
  text-overflow: ellipsis;
  white-space: nowrap;
  overflow: hidden;
  display: inline-block;
  padding: 8px;
  font-family: 'Helvetica Neue', Helvetica, Arial, sans-serif;
  font-size: 14px;
  font-weight: normal;
}
.code-keyword {
  color: blue;
}
.help-cursor {
  cursor: help;
}
@media (max-device-height: 1024px) {
  .breadcrumb h3 {
    font-size: 16px !important;
    display: inline-block !important;
  }
  .breadcrumb a {
    font-size: 14px !important;
    display: inline-block !important;
  }
  .breadcrumb span {
    font-size: 14px !important;
    display: inline-block !important;
  }
  .breadcrumb i {
    font-size: 15px !important;
    display: inline-block !important;
  }
}
.studio-alerts {
  position: fixed;
  top: 60px;
  left: 40%;
  z-index: 2000;
  width: 400px;
}
#editDocumentContainer:focus {
  outline: 0;
}
#editDocumentContainer #docEditor {
  height: 500px;
}
#editDocumentContainer .document-addition-data {
  margin-top: 95px;
  padding-top: 10px;
  padding-bottom: 40px;
}
#editDocumentContainer hr {
  border-color: red;
  margin-top: 5px;
}
#editDocumentContainer .query-metadata {
  padding-top: 20px;
}
#editDocumentContainer .documents-links-container {
  -webkit-column-count: 2;
  /* Chrome, Safari, Opera */
  -moz-column-count: 2;
  /* Firefox */
  column-count: 2;
  -webkit-column-gap: 30px;
  /* Chrome, Safari, Opera */
  -moz-column-gap: 30px;
  /* Firefox */
  column-gap: 30px;
  -moz-column-width: 10px;
  -webkit-column-width: 10px;
  column-width: 10px;
}
#editDocumentContainer .documents-links-container .document-link {
  width: 80%;
  overflow: hidden;
  white-space: nowrap;
  -ms-text-overflow: ellipsis;
  -o-text-overflow: ellipsis;
  text-overflow: ellipsis;
}
.keyboard-shortcut {
  margin-left: 20px;
}
.single-line-row-table {
  table-layout: fixed;
  width: 100%;
  overflow-x: hidden;
  -ms-word-break: break-all;
  word-break: break-all;
  cursor: pointer;
}
.single-line-row-table tbody td {
  overflow: hidden;
  white-space: nowrap;
  -ms-word-wrap: break-word;
  word-wrap: break-word;
  -ms-text-overflow: ellipsis;
  -o-text-overflow: ellipsis;
  text-overflow: ellipsis;
}
#shellHeader {
  /*# sourceMappingURL=app.css.map */
  /* When the screen width < 1150, shrink down the padding between the nav bar items. */
  /* Tiny screens (phones, etc) will collapse the navbar into a drop down. */
}
#shellHeader .container-fluid {
  padding-right: 15px;
  padding-left: 5px;
}
@media (max-width: 1150px) {
  #shellHeader .nav li a {
    padding-left: 8px;
    padding-right: 8px;
  }
  #shellHeader .databases {
    padding-right: 0px;
  }
  #shellHeader .navbar-form {
    padding-left: 5px;
    padding-right: 5px;
  }
  #shellHeader .navbar-form #goToDocInput {
    width: 8em;
  }
}
@media (max-width: 767px) {
  #shellHeader #topNavBarCollapse {
    padding-left: 40px;
  }
}
#shellHeader .navbar-splitbutton > a {
  padding-right: 5px !important;
}
#shellHeader .navbar-splitbutton + .dropdown {
  cursor: pointer;
}
#shellHeader .navbar-splitbutton + .dropdown > a {
  padding-left: 0;
  padding-right: 8px;
}
#shellFooter {
  /*ul {
        width: 100% !important;
    }

    li {
        max-width: 20% !important;
        margin: 0;
        padding: 0;
        overflow: hidden;
        white-space: nowrap;
        -ms-text-overflow: ellipsis;
        -o-text-overflow: ellipsis;
        text-overflow: ellipsis;

        a {
            padding-top: 0 !important;
            padding-bottom: 0 !important;
            padding-left: 5% !important;
            padding-right: 5% !important;
            font-size: 100% !important;
        }
    }

    span {
        overflow: hidden;
        white-space: nowrap;
        -ms-text-overflow: ellipsis;
        -o-text-overflow: ellipsis;
        text-overflow: ellipsis;
    }*/
}
@media (max-width: 767px) {
  #shellFooter {
    display: none;
  }
}
@media (max-width: 1150px) {
  #shellFooter .status-link {
    display: none;
  }
  #shellFooter .server-build-link {
    display: none;
  }
  #shellFooter .client-build-link {
    display: none;
  }
}
#editTransformerContainer .transformer {
  height: 600px;
}
.auto-complete {
  background-color: white;
}
@media (max-device-height: 1024px) {
  #logsContainer button,
  #alertsContainer button,
  #indexErrorsContainer button,
  #requestTracingContainer button {
    max-height: 50% !important;
  }
}
#logsContainer table,
#alertsContainer table,
#indexErrorsContainer table,
#requestTracingContainer table {
  outline: none;
}
#logsContainer table .selected td,
#alertsContainer table .selected td,
#indexErrorsContainer table .selected td,
#requestTracingContainer table .selected td {
  background-color: #ffffcc;
}
#logsContainer .log-details,
#alertsContainer .log-details,
#indexErrorsContainer .log-details,
#requestTracingContainer .log-details,
#logsContainer .alerts-details,
#alertsContainer .alerts-details,
#indexErrorsContainer .alerts-details,
#requestTracingContainer .alerts-details,
#logsContainer .index-errors-details,
#alertsContainer .index-errors-details,
#indexErrorsContainer .index-errors-details,
#requestTracingContainer .index-errors-details {
  padding: 10px;
  overflow-y: auto;
  overflow-x: hidden;
}
#logsContainer .unread td,
#alertsContainer .unread td,
#indexErrorsContainer .unread td,
#requestTracingContainer .unread td {
  font-weight: bold;
}
#databaseSettingsContainer #dbDocEditor {
  height: 500px;
}
#databaseSettingsContainer .btn-toolbar {
  margin-bottom: 10px;
}
.text-ellipsis {
  overflow: hidden;
  -ms-text-overflow: ellipsis;
  -o-text-overflow: ellipsis;
  text-overflow: ellipsis;
  white-space: nowrap;
}
footer {
  position: fixed;
  bottom: 0;
  margin-top: 50px;
  background-color: silver;
  color: black;
  border-top: 2px solid black;
  width: 100%;
}
footer ul {
  height: 32px;
}
.splash .message {
  font-size: 5em;
  line-height: 1.5em;
  -webkit-text-shadow: rgba(0, 0, 0, 0.5) 0 0 15px;
  text-shadow: rgba(0, 0, 0, 0.5) 0 0 15px;
  text-transform: uppercase;
}
.splash .icon-spinner {
  text-align: center;
  display: inline-block;
  font-size: 5em;
  margin-top: 50px;
}
.navbar-fixed-top .navbar-inner {
  padding-left: 1em;
  padding-right: 1em;
}
.navbar-fixed-top .icon-home {
  font-size: 18px;
}
#recentErrorsDialog {
  height: 500px;
  width: 600px;
}
#recentErrorsDialog .modal-body {
  height: 350px;
  overflow-y: auto;
}
#recentErrorsDialog .error-details,
#recentErrorsDialog .http-status {
  width: 100%;
}
#scriptedIndex .map {
  height: 160px;
}
.advanced-replication-settings {
  cursor: pointer;
}
#status-debug > ul.nav {
  margin-bottom: 15px;
}
.popover-lg {
  max-width: 800px;
  width: 600px;
}
.license-error {
  color: #d2322d;
}
:invalid {
  box-shadow: none;
  /* FF */
  outline: 0;
  /* IE 10 */
}
.remove-icon {
  color: #d2322d;
  border-color: #ac2925;
  cursor: pointer;
}
.remove-icon:hover {
  color: #d2322d;
}
.fa-plus {
  color: #58cc46;
}
.filesystem-page .btn-toolbar {
  margin-bottom: 20px;
}
.filesystem-page .filesystems-container {
  margin-top: 10px;
}
.filesystem-page .filesystems-container .filesystem {
  cursor: pointer;
  border-radius: 10px;
  -webkit-box-shadow: 0 0 5px 1px silver;
  box-shadow: 0 0 5px 1px silver;
  min-width: 140px;
  min-height: 60px;
  display: inline-block;
  padding: 8px;
  margin: 0 10px 14px 0;
}
.filesystem-page .filesystems-container .filesystem:hover {
  background-color: white;
  -webkit-box-shadow: 0 0 5px 0 #6aa3d5;
  box-shadow: 0 0 5px 0 #6aa3d5;
}
.filesystem-page .filesystems-container .filesystem.selected {
  -webkit-box-shadow: 0 0 6px 0 #428bca;
  box-shadow: 0 0 6px 0 #428bca;
  background-color: #428bca;
}
.filesystem-page .filesystems-container .filesystem.selected a,
.filesystem-page .filesystems-container .filesystem.selected .text-muted {
  color: white;
}
.filesystem-page .filesystems-container .filesystem.default-filesystem {
  background-color: rgba(192, 192, 192, 0.21);
}
.filesystem-page .filesystems-container .filesystem.default-filesystem.selected {
  background-color: rgba(14, 14, 14, 0.21);
}
.filesystem-page .filesystems-container .filesystem.default-filesystem.selected a,
.filesystem-page .filesystems-container .filesystem.default-filesystem.selected .text-muted {
  color: #3071a9;
}
.filesystem-page .systemButton {
  color: grey;
  margin-top: 50px;
  position: absolute;
  top: -40px;
  right: 25px;
}
#editFileContainer:focus {
  outline: 0;
}
#editFileContainer #fileMetadataEditor {
  height: 500px;
}
#editFileContainer .document-addition-data {
  margin-top: 95px;
  padding-top: 10px;
  padding-bottom: 40px;
}
#editFileContainer hr {
  border-color: red;
  margin-top: 5px;
}
.quotas-settings-form .input-group-addon {
  min-width: 65px;
}
.quotas-settings-form .row {
  margin-bottom: 5px;
}
.quotas-settings-form .control-label {
  text-align: left;
}
.quotas-settings-form input[type=number] {
  text-align: right;
}
.quotas-settings-form .input-group {
  max-width: 300px;
}
.versioning-settings-form .versioning-card {
  display: inline-table;
  width: 500px;
  margin-right: 20px;
}
<<<<<<< HEAD
=======
.ace-github .ace_boolean {
  font-weight: normal!important;
  color: #0000ff;
}
.ace-github .ace_null {
  font-weight: normal!important;
  color: #0000ff;
}
>>>>>>> cfc57cfc
/*# sourceMappingURL=app.css.map */<|MERGE_RESOLUTION|>--- conflicted
+++ resolved
@@ -893,8 +893,6 @@
   width: 500px;
   margin-right: 20px;
 }
-<<<<<<< HEAD
-=======
 .ace-github .ace_boolean {
   font-weight: normal!important;
   color: #0000ff;
@@ -903,5 +901,4 @@
   font-weight: normal!important;
   color: #0000ff;
 }
->>>>>>> cfc57cfc
 /*# sourceMappingURL=app.css.map */