--- conflicted
+++ resolved
@@ -2,81 +2,6 @@
     xmlns="http://schemas.microsoft.com/winfx/2006/xaml/presentation" 
     xmlns:x="http://schemas.microsoft.com/winfx/2006/xaml" xmlns:sys="clr-namespace:System;assembly=mscorlib"
     xmlns:a="clr-namespace:Raven.Studio.Behaviors">
-<<<<<<< HEAD
-    <Style x:Key="Style_ComboBox_DefaultStyle" TargetType="ComboBox">
-        <Setter Property="Padding" Value="6,3,25,3" />
-        <Setter Property="Background" Value="#FF1F3B53"/>
-        <Setter Property="HorizontalContentAlignment" Value="Left"/>
-        <Setter Property="BorderThickness" Value="1"/>
-        <Setter Property="TabNavigation" Value="Once" />
-        <Setter Property="ScrollViewer.HorizontalScrollBarVisibility" Value="Auto"/>
-        <Setter Property="ScrollViewer.VerticalScrollBarVisibility" Value="Auto"/>
-        <Setter Property="BorderBrush" Value="#BBAFB2" />
-        <Setter Property="Template">
-            <Setter.Value>
-                <ControlTemplate TargetType="ComboBox">
-                    <Grid>
-                        <Grid.Resources>
-                            <Style x:Name="comboToggleStyle" TargetType="ToggleButton">
-                                <Setter Property="Foreground" Value="#FF333333"/>
-                                <Setter Property="Background" Value="#FF1F3B53"/>
-                                <Setter Property="BorderBrush" Value="#BBAFB2" />
-                                <Setter Property="BorderThickness" Value="1"/>
-                                <Setter Property="Padding" Value="3"/>
-                                <Setter Property="Template">
-                                    <Setter.Value>
-                                        <ControlTemplate TargetType="ToggleButton">
-                                            <Grid>
-                                                <VisualStateManager.VisualStateGroups>
-                                                    <VisualStateGroup x:Name="CommonStates">
-                                                        <VisualState x:Name="Normal"/>
-                                                        <VisualState x:Name="MouseOver">
-                                                            <Storyboard>
-                                                                <ColorAnimation Duration="0" Storyboard.TargetName="BackgroundGradient" Storyboard.TargetProperty="(Rectangle.Fill).(GradientBrush.GradientStops)[1].(GradientStop.Color)" To="#F2FFFFFF"/>
-                                                            </Storyboard>
-                                                        </VisualState>
-                                                        <VisualState x:Name="Pressed">
-                                                            <Storyboard>
-                                                                <ColorAnimation Duration="0" Storyboard.TargetName="BackgroundGradient" Storyboard.TargetProperty="(Rectangle.Fill).(GradientBrush.GradientStops)[1].(GradientStop.Color)" To="{StaticResource Brush_Button_PressedColor}"/>
-                                                            </Storyboard>
-                                                        </VisualState>
-                                                        <VisualState x:Name="Disabled">
-                                                            <Storyboard>
-                                                                <DoubleAnimation Duration="0" Storyboard.TargetName="DisabledVisualElement" Storyboard.TargetProperty="Opacity" To=".55"/>
-                                                            </Storyboard>
-                                                        </VisualState>
-                                                    </VisualStateGroup>
-                                                    <VisualStateGroup x:Name="FocusStates">
-                                                        <VisualState x:Name="Focused">
-                                                            <Storyboard>
-                                                                <DoubleAnimation Duration="0" Storyboard.TargetName="FocusVisualElement" Storyboard.TargetProperty="Opacity" To="1"/>
-                                                            </Storyboard>
-                                                        </VisualState>
-                                                        <VisualState x:Name="Unfocused" />
-                                                    </VisualStateGroup>
-                                                    <VisualStateGroup x:Name="CheckStates">
-                                                        <VisualState x:Name="Checked">
-                                                            <Storyboard>
-                                                                <DoubleAnimation Duration="0" Storyboard.TargetName="CheckedVisualElement" Storyboard.TargetProperty="Opacity" To="1"/>
-                                                            </Storyboard>
-                                                        </VisualState>
-                                                        <VisualState x:Name="Unchecked" />
-                                                    </VisualStateGroup>
-                                                </VisualStateManager.VisualStateGroups>
-                                                <Border x:Name="Background" CornerRadius="0" Background="White" BorderThickness="{TemplateBinding BorderThickness}" BorderBrush="{TemplateBinding BorderBrush}">
-                                                    <Grid Background="{TemplateBinding Background}"  Margin="1">
-                                                        <Rectangle x:Name="BackgroundGradient" >
-                                                            <Rectangle.Fill>
-                                                                <LinearGradientBrush EndPoint="0.5,1" StartPoint="0.5,0">
-                                                                    <GradientStop Color="#FFF7F7F7" Offset="0.049"/>
-                                                                    <GradientStop Color="#FFE8E8E8" Offset="0.74"/>
-                                                                </LinearGradientBrush>
-                                                            </Rectangle.Fill>
-                                                        </Rectangle>
-                                                    </Grid>
-                                                </Border>
-                                                <ContentPresenter
-=======
 	<Style x:Key="Style_ComboBox_DefaultStyle" TargetType="ComboBox">
 		<Setter Property="Padding" Value="6,3,25,3" />
 		<Setter Property="Background" Value="#FF1F3B53"/>
@@ -150,7 +75,6 @@
 													</Grid>
 												</Border>
 												<ContentPresenter
->>>>>>> ed3d6af5
                                                       x:Name="contentPresenter"
                                                       Content="{TemplateBinding Content}"
                                                       ContentTemplate="{TemplateBinding ContentTemplate}"
@@ -295,63 +219,6 @@
 		</Setter>
 	</Style>
 
-<<<<<<< HEAD
-    <Style TargetType="ComboBox" BasedOn="{StaticResource Style_ComboBox_DefaultStyle}">
-        
-    </Style>
-    
-    <Style x:Key="Style_ComboBoxItem_DefaultStyle" TargetType="ComboBoxItem" >
-        <Setter Property="Padding" Value="3" />
-        <Setter Property="HorizontalContentAlignment" Value="Left" />
-        <Setter Property="VerticalContentAlignment" Value="Top" />
-        <Setter Property="Background" Value="Transparent" />
-        <Setter Property="BorderThickness" Value="1"/>
-        <Setter Property="TabNavigation" Value="Local" />
-        <Setter Property="Template">
-            <Setter.Value>
-                <ControlTemplate TargetType="ListBoxItem">
-                    <Grid Background="{TemplateBinding Background}">
-                        <VisualStateManager.VisualStateGroups>
-                            <VisualStateGroup x:Name="CommonStates">
-                                <VisualState x:Name="Normal" />
-                                <VisualState x:Name="MouseOver">
-                                    <Storyboard>
-                                        <DoubleAnimation Storyboard.TargetName="BackgroundRectangle2" Storyboard.TargetProperty="Opacity" Duration="0" To=".35"/>
-                                    </Storyboard>
-                                </VisualState>
-                                <VisualState x:Name="Disabled">
-                                    <Storyboard>
-                                        <DoubleAnimation Storyboard.TargetName="contentPresenter" Storyboard.TargetProperty="Opacity" Duration="0" To=".55" />
-                                    </Storyboard>
-                                </VisualState>
-                            </VisualStateGroup>
-                            <VisualStateGroup x:Name="SelectionStates">
-                                <VisualState x:Name="Unselected" />
-                                <VisualState x:Name="Selected">
-                                    <Storyboard>
-                                        <DoubleAnimation Storyboard.TargetName="BackgroundRectangle" Storyboard.TargetProperty="Opacity" Duration="0" To="1"/>
-                                    </Storyboard>
-                                </VisualState>
-                            </VisualStateGroup>
-                            <VisualStateGroup x:Name="FocusStates">
-                                <VisualState x:Name="Focused">
-                                    <Storyboard>
-                                        <ObjectAnimationUsingKeyFrames Storyboard.TargetName="FocusVisualElement" Storyboard.TargetProperty="Visibility" Duration="0">
-                                            <DiscreteObjectKeyFrame KeyTime="0">
-                                                <DiscreteObjectKeyFrame.Value>
-                                                    <Visibility>Visible</Visibility>
-                                                </DiscreteObjectKeyFrame.Value>
-                                            </DiscreteObjectKeyFrame>
-                                        </ObjectAnimationUsingKeyFrames>
-                                    </Storyboard>
-                                </VisualState>
-                                <VisualState x:Name="Unfocused"/>
-                            </VisualStateGroup>
-                        </VisualStateManager.VisualStateGroups>
-                        <Rectangle x:Name="BackgroundRectangle" Opacity="0" Fill="Gainsboro" IsHitTestVisible="False" RadiusX="0" RadiusY="0"/>
-                        <Rectangle x:Name="BackgroundRectangle2" Opacity="0" Fill="Gainsboro" IsHitTestVisible="False" RadiusX="0" RadiusY="0"/>
-                        <ContentPresenter
-=======
 	<Style TargetType="ComboBox" BasedOn="{StaticResource Style_ComboBox_DefaultStyle}">
 
 	</Style>
@@ -407,98 +274,11 @@
 						<Rectangle x:Name="BackgroundRectangle" Opacity="0" Fill="Gainsboro" IsHitTestVisible="False" RadiusX="0" RadiusY="0"/>
 						<Rectangle x:Name="BackgroundRectangle2" Opacity="0" Fill="Gainsboro" IsHitTestVisible="False" RadiusX="0" RadiusY="0"/>
 						<ContentPresenter
->>>>>>> ed3d6af5
 							  x:Name="contentPresenter"
 							  Content="{TemplateBinding Content}"
 							  ContentTemplate="{TemplateBinding ContentTemplate}"
 							  HorizontalAlignment="{TemplateBinding HorizontalContentAlignment}"
 							  Margin="{TemplateBinding Padding}"/>
-<<<<<<< HEAD
-                        <Rectangle x:Name="FocusVisualElement" Stroke="#D5D5D5" StrokeThickness="1" Visibility="Collapsed" RadiusX="0" RadiusY="0" />
-                    </Grid>
-                </ControlTemplate>
-            </Setter.Value>
-        </Setter>
-    </Style>
-
-    <Style TargetType="ComboBoxItem" BasedOn="{StaticResource Style_ComboBoxItem_DefaultStyle}">
-
-    </Style>
-
-    <Style x:Key="Style_ComboBox_AlternativeSelectionBoxTemplate" TargetType="ComboBox">
-        <Setter Property="Padding" Value="6,3,25,3" />
-        <Setter Property="Background" Value="#FF1F3B53"/>
-        <Setter Property="HorizontalContentAlignment" Value="Left"/>
-        <Setter Property="BorderThickness" Value="1"/>
-        <Setter Property="TabNavigation" Value="Once" />
-        <Setter Property="ScrollViewer.HorizontalScrollBarVisibility" Value="Auto"/>
-        <Setter Property="ScrollViewer.VerticalScrollBarVisibility" Value="Auto"/>
-        <Setter Property="BorderBrush" Value="#BBAFB2" />
-        <Setter Property="Template">
-            <Setter.Value>
-                <ControlTemplate TargetType="ComboBox">
-                    <Grid>
-                        <Grid.Resources>
-                            <Style x:Name="comboToggleStyle" TargetType="ToggleButton">
-                                <Setter Property="Foreground" Value="#FF333333"/>
-                                <Setter Property="Background" Value="#FF1F3B53"/>
-                                <Setter Property="BorderBrush" Value="#BBAFB2" />
-                                <Setter Property="BorderThickness" Value="1"/>
-                                <Setter Property="Padding" Value="3"/>
-                                <Setter Property="Template">
-                                    <Setter.Value>
-                                        <ControlTemplate TargetType="ToggleButton">
-                                            <Grid>
-                                                <VisualStateManager.VisualStateGroups>
-                                                    <VisualStateGroup x:Name="CommonStates">
-                                                        <VisualState x:Name="Normal"/>
-                                                        <VisualState x:Name="MouseOver">
-                                                            <Storyboard>
-                                                                <ColorAnimation Duration="0" Storyboard.TargetName="BackgroundGradient" Storyboard.TargetProperty="(Rectangle.Fill).(GradientBrush.GradientStops)[1].(GradientStop.Color)" To="#F2FFFFFF"/>
-                                                            </Storyboard>
-                                                        </VisualState>
-                                                        <VisualState x:Name="Pressed">
-                                                            <Storyboard>
-                                                                <ColorAnimation Duration="0" Storyboard.TargetName="BackgroundGradient" Storyboard.TargetProperty="(Rectangle.Fill).(GradientBrush.GradientStops)[1].(GradientStop.Color)" To="{StaticResource Brush_Button_PressedColor}"/>
-                                                            </Storyboard>
-                                                        </VisualState>
-                                                        <VisualState x:Name="Disabled">
-                                                            <Storyboard>
-                                                                <DoubleAnimation Duration="0" Storyboard.TargetName="DisabledVisualElement" Storyboard.TargetProperty="Opacity" To=".55"/>
-                                                            </Storyboard>
-                                                        </VisualState>
-                                                    </VisualStateGroup>
-                                                    <VisualStateGroup x:Name="FocusStates">
-                                                        <VisualState x:Name="Focused">
-                                                            <Storyboard>
-                                                                <DoubleAnimation Duration="0" Storyboard.TargetName="FocusVisualElement" Storyboard.TargetProperty="Opacity" To="1"/>
-                                                            </Storyboard>
-                                                        </VisualState>
-                                                        <VisualState x:Name="Unfocused" />
-                                                    </VisualStateGroup>
-                                                    <VisualStateGroup x:Name="CheckStates">
-                                                        <VisualState x:Name="Checked">
-                                                            <Storyboard>
-                                                                <DoubleAnimation Duration="0" Storyboard.TargetName="CheckedVisualElement" Storyboard.TargetProperty="Opacity" To="1"/>
-                                                            </Storyboard>
-                                                        </VisualState>
-                                                        <VisualState x:Name="Unchecked" />
-                                                    </VisualStateGroup>
-                                                </VisualStateManager.VisualStateGroups>
-                                                <Border x:Name="Background" CornerRadius="0" Background="White" BorderThickness="{TemplateBinding BorderThickness}" BorderBrush="{TemplateBinding BorderBrush}">
-                                                    <Grid Background="{TemplateBinding Background}"  Margin="1">
-                                                        <Rectangle x:Name="BackgroundGradient" >
-                                                            <Rectangle.Fill>
-                                                                <LinearGradientBrush EndPoint="0.5,1" StartPoint="0.5,0">
-                                                                    <GradientStop Color="#FFF7F7F7" Offset="0.049"/>
-                                                                    <GradientStop Color="#FFE8E8E8" Offset="0.74"/>
-                                                                </LinearGradientBrush>
-                                                            </Rectangle.Fill>
-                                                        </Rectangle>
-                                                    </Grid>
-                                                </Border>
-                                                <ContentPresenter
-=======
 						<Rectangle x:Name="FocusVisualElement" Stroke="#D5D5D5" StrokeThickness="1" Visibility="Collapsed" RadiusX="0" RadiusY="0" />
 					</Grid>
 				</ControlTemplate>
@@ -583,96 +363,12 @@
 													</Grid>
 												</Border>
 												<ContentPresenter
->>>>>>> ed3d6af5
                                                       x:Name="contentPresenter"
                                                       Content="{TemplateBinding Content}"
                                                       ContentTemplate="{TemplateBinding ContentTemplate}"
                                                       HorizontalAlignment="{TemplateBinding HorizontalContentAlignment}"
                                                       VerticalAlignment="{TemplateBinding VerticalContentAlignment}"
                                                       Margin="{TemplateBinding Padding}"/>
-<<<<<<< HEAD
-                                                <Rectangle x:Name="DisabledVisualElement" RadiusX="0" RadiusY="0" Fill="#FFFFFFFF" Opacity="0" IsHitTestVisible="false" />
-                                                <Rectangle x:Name="FocusVisualElement" RadiusX="0" RadiusY="0" Margin="2" Stroke="#D5D5D5" StrokeThickness="1" Opacity="0" IsHitTestVisible="false" />
-                                                <Rectangle x:Name="CheckedVisualElement" RadiusX="0" RadiusY="0" Margin="2" Stroke="#D5D5D5" StrokeThickness="1" Opacity="0" IsHitTestVisible="false" />
-                                            </Grid>
-                                        </ControlTemplate>
-                                    </Setter.Value>
-                                </Setter>
-                            </Style>
-                        </Grid.Resources>
-                        <VisualStateManager.VisualStateGroups>
-                            <VisualStateGroup x:Name="CommonStates">
-                                <VisualState x:Name="Normal" />
-                                <VisualState x:Name="MouseOver" />
-                                <VisualState x:Name="Disabled">
-                                    <Storyboard>
-                                        <DoubleAnimation Duration="00:00:00" Storyboard.TargetName="DisabledVisualElement" Storyboard.TargetProperty="(UIElement.Opacity)" To=".55"/>
-                                    </Storyboard>
-                                </VisualState>
-                            </VisualStateGroup>
-                            <VisualStateGroup x:Name="FocusStates">
-                                <VisualState x:Name="Focused">
-                                    <Storyboard>
-                                        <DoubleAnimation Duration="00:00:00" Storyboard.TargetName="FocusVisualElement" Storyboard.TargetProperty="(UIElement.Opacity)" To="1"/>
-                                    </Storyboard>
-                                </VisualState>
-                                <VisualState x:Name="Unfocused"/>
-                                <VisualState x:Name="FocusedDropDown">
-                                    <Storyboard>
-                                        <ObjectAnimationUsingKeyFrames Duration="00:00:00" Storyboard.TargetName="PopupBorder" Storyboard.TargetProperty="(UIElement.Visibility)">
-                                            <DiscreteObjectKeyFrame KeyTime="00:00:00">
-                                                <DiscreteObjectKeyFrame.Value>
-                                                    <Visibility>Visible</Visibility>
-                                                </DiscreteObjectKeyFrame.Value>
-                                            </DiscreteObjectKeyFrame>
-                                        </ObjectAnimationUsingKeyFrames>
-                                    </Storyboard>
-                                </VisualState>
-                            </VisualStateGroup>
-                            <VisualStateGroup x:Name="ValidationStates">
-                                <VisualState x:Name="Valid"/>
-                                <VisualState x:Name="InvalidUnfocused">
-                                    <Storyboard>
-                                        <ObjectAnimationUsingKeyFrames Storyboard.TargetName="ValidationErrorElement" Storyboard.TargetProperty="Visibility">
-                                            <DiscreteObjectKeyFrame KeyTime="0" >
-                                                <DiscreteObjectKeyFrame.Value>
-                                                    <Visibility>Visible</Visibility>
-                                                </DiscreteObjectKeyFrame.Value>
-                                            </DiscreteObjectKeyFrame>
-                                        </ObjectAnimationUsingKeyFrames>
-                                    </Storyboard>
-                                </VisualState>
-                                <VisualState x:Name="InvalidFocused">
-                                    <Storyboard>
-                                        <ObjectAnimationUsingKeyFrames Storyboard.TargetName="ValidationErrorElement" Storyboard.TargetProperty="Visibility">
-                                            <DiscreteObjectKeyFrame KeyTime="0" >
-                                                <DiscreteObjectKeyFrame.Value>
-                                                    <Visibility>Visible</Visibility>
-                                                </DiscreteObjectKeyFrame.Value>
-                                            </DiscreteObjectKeyFrame>
-                                        </ObjectAnimationUsingKeyFrames>
-                                        <ObjectAnimationUsingKeyFrames Storyboard.TargetName="validationTooltip" Storyboard.TargetProperty="IsOpen">
-                                            <DiscreteObjectKeyFrame KeyTime="0" >
-                                                <DiscreteObjectKeyFrame.Value>
-                                                    <sys:Boolean>True</sys:Boolean>
-                                                </DiscreteObjectKeyFrame.Value>
-                                            </DiscreteObjectKeyFrame>
-                                        </ObjectAnimationUsingKeyFrames>
-                                    </Storyboard>
-                                </VisualState>
-                            </VisualStateGroup>
-                        </VisualStateManager.VisualStateGroups>
-                        <Border x:Name="ContentPresenterBorder">
-                            <Grid>
-                                <ToggleButton x:Name="DropDownToggle" Style="{StaticResource comboToggleStyle}"  HorizontalAlignment="Stretch" VerticalAlignment="Stretch"  Margin="0" HorizontalContentAlignment="Right" Background="{TemplateBinding Background}" BorderThickness="{TemplateBinding BorderThickness}" BorderBrush="{TemplateBinding BorderBrush}">
-                                    <Path x:Name="BtnArrow" Height="4" Width="8" Stretch="Uniform" Data="F1 M 301.14,-189.041L 311.57,-189.041L 306.355,-182.942L 301.14,-189.041 Z " Margin="0,0,6,0" HorizontalAlignment="Right">
-                                        <Path.Fill>
-                                            <SolidColorBrush x:Name="BtnArrowColor" Color="#FF333333"/>
-                                        </Path.Fill>
-                                    </Path>
-                                </ToggleButton>
-                                <ContentPresenter Margin="{TemplateBinding Padding}" 
-=======
 												<Rectangle x:Name="DisabledVisualElement" RadiusX="0" RadiusY="0" Fill="#FFFFFFFF" Opacity="0" IsHitTestVisible="false" />
 												<Rectangle x:Name="FocusVisualElement" RadiusX="0" RadiusY="0" Margin="2" Stroke="#D5D5D5" StrokeThickness="1" Opacity="0" IsHitTestVisible="false" />
 												<Rectangle x:Name="CheckedVisualElement" RadiusX="0" RadiusY="0" Margin="2" Stroke="#D5D5D5" StrokeThickness="1" Opacity="0" IsHitTestVisible="false" />
@@ -754,65 +450,10 @@
 									</Path>
 								</ToggleButton>
 								<ContentPresenter Margin="{TemplateBinding Padding}" 
->>>>>>> ed3d6af5
                                                   Content="{Binding Path=SelectedItem, RelativeSource={RelativeSource TemplatedParent}}"
                                                     ContentTemplate="{Binding (a:ComboBoxExt.SelectionBoxItemTemplate), RelativeSource={RelativeSource TemplatedParent}}"
                                                     HorizontalAlignment="{TemplateBinding HorizontalContentAlignment}" 
                                                     VerticalAlignment="{TemplateBinding VerticalContentAlignment}">
-<<<<<<< HEAD
-                                </ContentPresenter>
-                            </Grid>
-                        </Border>
-                        <Rectangle x:Name="DisabledVisualElement" RadiusX="0" RadiusY="0" Fill="#FFFFFFFF" Opacity="0" IsHitTestVisible="false" />
-                        <Rectangle x:Name="FocusVisualElement" RadiusX="0" RadiusY="0" Margin="2" Stroke="#D5D5D5" StrokeThickness="1" Opacity="0" IsHitTestVisible="false" />
-                        <Border x:Name="ValidationErrorElement" BorderThickness="1" CornerRadius="1" BorderBrush="#FFDB000C" Visibility="Collapsed">
-                            <ToolTipService.ToolTip>
-                                <ToolTip x:Name="validationTooltip" Template="{StaticResource ValidationToolTipTemplate}" Placement="Right" 
-                                           PlacementTarget="{Binding RelativeSource={RelativeSource TemplatedParent}}" 
-                                           DataContext="{Binding RelativeSource={RelativeSource TemplatedParent}}">
-                                    <ToolTip.Triggers>
-                                        <EventTrigger RoutedEvent="Canvas.Loaded">
-                                            <EventTrigger.Actions>
-                                                <BeginStoryboard>
-                                                    <Storyboard>
-                                                        <ObjectAnimationUsingKeyFrames Storyboard.TargetName="validationTooltip" Storyboard.TargetProperty="IsHitTestVisible">
-                                                            <DiscreteObjectKeyFrame KeyTime="0" >
-                                                                <DiscreteObjectKeyFrame.Value>
-                                                                    <sys:Boolean>true</sys:Boolean>
-                                                                </DiscreteObjectKeyFrame.Value>
-                                                            </DiscreteObjectKeyFrame>
-                                                        </ObjectAnimationUsingKeyFrames>
-                                                    </Storyboard>
-                                                </BeginStoryboard>
-                                            </EventTrigger.Actions>
-                                        </EventTrigger>
-                                    </ToolTip.Triggers>
-                                </ToolTip>
-                            </ToolTipService.ToolTip>
-                            <Grid Width="12" Height="12" HorizontalAlignment="Right" Margin="1,-4,-4,0" VerticalAlignment="Top" Background="Transparent">
-                                <Path Margin="1,3,0,0" Data="M 1,0 L6,0 A 2,2 90 0 1 8,2 L8,7 z" Fill="#FFDC000C"/>
-                                <Path Margin="1,3,0,0" Data="M 0,0 L2,0 L 8,6 L8,8" Fill="#ffffff"/>
-                            </Grid>
-                        </Border>
-                        <Popup x:Name="Popup">
-                            <Border x:Name="PopupBorder" HorizontalAlignment="Stretch" Height="Auto" BorderThickness="{TemplateBinding BorderThickness}" BorderBrush="{TemplateBinding BorderBrush}" CornerRadius="0">
-                                <Border.Background>
-                                    <LinearGradientBrush EndPoint="0.5,1" StartPoint="0.5,0">
-                                        <GradientStop Color="#FFFFFFFF" Offset="0"/>
-                                        <GradientStop Color="#FFFEFEFE" Offset="1"/>
-                                    </LinearGradientBrush>
-                                </Border.Background>
-                                <ScrollViewer x:Name="ScrollViewer" BorderThickness="0" Padding="0">
-                                    <ItemsPresenter/>
-                                </ScrollViewer>
-                            </Border>
-                        </Popup>
-                    </Grid>
-                </ControlTemplate>
-            </Setter.Value>
-        </Setter>
-    </Style>
-=======
 								</ContentPresenter>
 							</Grid>
 						</Border>
@@ -865,5 +506,4 @@
 			</Setter.Value>
 		</Setter>
 	</Style>
->>>>>>> ed3d6af5
 </ResourceDictionary>