--- conflicted
+++ resolved
@@ -8,10 +8,6 @@
 using System.Diagnostics;
 using System.IO;
 using System.Net;
-<<<<<<< HEAD
-using Raven.Json.Linq;
-=======
->>>>>>> 274e52e9
 using Raven.Studio.Features.Util;
 
 namespace Raven.Studio.Infrastructure
@@ -25,19 +21,9 @@
 			var writer = new StringWriter();
 
 			if (customMessage != null)
-<<<<<<< HEAD
-			{
-				WriteCustomMessage(customMessage, writer);
-			}
-			else
-			{
-				SetCustomMessageBasedOnTheActualError(writer, e);
-			}
-=======
 				WriteCustomMessage(customMessage, writer);
 			else
 				SetCustomMessageBasedOnTheActualError(writer, e);
->>>>>>> 274e52e9
 
 			writer.Write("Message: ");
 			writer.WriteLine(e.Message);
