<<<<<<< HEAD
﻿using System;
using System.Reflection;
using System.Windows;
using Raven.Client.Connection.Async;
using Raven.Studio.Infrastructure;
using Raven.Studio.Messages;
using System.Linq;

namespace Raven.Studio.Models
{
	public class ApplicationModel
	{
		public static ApplicationModel Current { get; private set; }

		static ApplicationModel()
		{
			Current = new ApplicationModel();
		}

		private ApplicationModel()
		{
			Notifications = new BindableCollection<Notification>(x=>x.Message);
			LastNotification = new Observable<string>();
			Server = new Observable<ServerModel> {Value = new ServerModel()};
		    State = new ApplicationState();
		}

	    public ApplicationState State { get; private set; }

	    public static Observable<DatabaseModel> Database { get { return Current.Server.Value.SelectedDatabase; } }

		public static IAsyncDatabaseCommands DatabaseCommands
		{
			get { return Database.Value.AsyncDatabaseCommands; }
		}

		public Observable<ServerModel> Server { get; set; }

		public void Setup(FrameworkElement rootVisual)
		{
			rootVisual.DataContext = this;
		}

		public void AddNotification(Notification notification)
		{
			Execute.OnTheUI(() =>
			                	{
			                		Notifications.Add(notification);
			                		if (Notifications.Count > 5)
			                		{
			                			Notifications.RemoveAt(0);
			                		}
			                		LastNotification.Value = notification.Message;
			                	});
		}

		public Observable<string> LastNotification { get; set; }

		public BindableCollection<Notification> Notifications { get; set; }


		public string AssemblyVersion
		{
			get
			{
				var version = GetAssemblyVersion();

				return version.Split('.')[2];
			}
		}
		string GetAssemblyVersion()
		{
			var firstOrDefault = (AssemblyFileVersionAttribute)typeof(ApplicationModel).Assembly.GetCustomAttributes(typeof(AssemblyFileVersionAttribute), true).FirstOrDefault();
			if (firstOrDefault != null)
				return firstOrDefault.Version;

			return "0.0.unknown.0";
		}
	}
=======
﻿using System;
using System.Reflection;
using System.Windows;
using Raven.Client.Connection.Async;
using Raven.Studio.Infrastructure;
using Raven.Studio.Messages;
using System.Linq;

namespace Raven.Studio.Models
{
    public class ApplicationModel : NotifyPropertyChangedBase
	{
		public static ApplicationModel Current { get; private set; }

		static ApplicationModel()
		{
			Current = new ApplicationModel();
		}

		private ApplicationModel()
		{
			Notifications = new BindableCollection<Notification>(x=>x.Message);
		    Notifications.CollectionChanged += delegate { OnPropertyChanged(() => ErrorCount); };
			LastNotification = new Observable<string>();
			Server = new Observable<ServerModel> {Value = new ServerModel()};
		    State = new ApplicationState();
		}

	    public ApplicationState State { get; private set; }

	    public static Observable<DatabaseModel> Database { get { return Current.Server.Value.SelectedDatabase; } }

		public static IAsyncDatabaseCommands DatabaseCommands
		{
			get { return Database.Value.AsyncDatabaseCommands; }
		}

		public Observable<ServerModel> Server { get; set; }

		public void Setup(FrameworkElement rootVisual)
		{
			rootVisual.DataContext = this;
		}

		public void AddNotification(Notification notification)
		{
			Execute.OnTheUI(() =>
			                	{
			                		Notifications.Add(notification);
			                		if (Notifications.Count > 10)
			                		{
			                			Notifications.RemoveAt(0);
			                		}
			                		LastNotification.Value = notification.Message;
			                	});
		}

        public void AddInfoNotification(string message)
        {
            AddNotification(new Notification(message, NotificationLevel.Info));
        }

        public void AddWarningNotification(string message)
        {
            AddNotification(new Notification(message, NotificationLevel.Warning));
        }

        public void AddErrorNotification(Exception exception, string message = null, params object[] details)
        {
            AddNotification(new Notification(message ?? exception.Message, NotificationLevel.Error, exception, details));
        }

		public Observable<string> LastNotification { get; set; }

		public BindableCollection<Notification> Notifications { get; set; }


        public int ErrorCount {get { return Notifications.Count(n => n.Level == NotificationLevel.Error); }}

		public string AssemblyVersion
		{
			get
			{
				var version = GetAssemblyVersion();

				return version.Split('.')[2];
			}
		}
		string GetAssemblyVersion()
		{
			var firstOrDefault = (AssemblyFileVersionAttribute)typeof(ApplicationModel).Assembly.GetCustomAttributes(typeof(AssemblyFileVersionAttribute), true).FirstOrDefault();
			if (firstOrDefault != null)
				return firstOrDefault.Version;

			return "0.0.unknown.0";
		}
	}
>>>>>>> ae32d986
}<|MERGE_RESOLUTION|>--- conflicted
+++ resolved
@@ -1,84 +1,3 @@
-<<<<<<< HEAD
-﻿using System;
-using System.Reflection;
-using System.Windows;
-using Raven.Client.Connection.Async;
-using Raven.Studio.Infrastructure;
-using Raven.Studio.Messages;
-using System.Linq;
-
-namespace Raven.Studio.Models
-{
-	public class ApplicationModel
-	{
-		public static ApplicationModel Current { get; private set; }
-
-		static ApplicationModel()
-		{
-			Current = new ApplicationModel();
-		}
-
-		private ApplicationModel()
-		{
-			Notifications = new BindableCollection<Notification>(x=>x.Message);
-			LastNotification = new Observable<string>();
-			Server = new Observable<ServerModel> {Value = new ServerModel()};
-		    State = new ApplicationState();
-		}
-
-	    public ApplicationState State { get; private set; }
-
-	    public static Observable<DatabaseModel> Database { get { return Current.Server.Value.SelectedDatabase; } }
-
-		public static IAsyncDatabaseCommands DatabaseCommands
-		{
-			get { return Database.Value.AsyncDatabaseCommands; }
-		}
-
-		public Observable<ServerModel> Server { get; set; }
-
-		public void Setup(FrameworkElement rootVisual)
-		{
-			rootVisual.DataContext = this;
-		}
-
-		public void AddNotification(Notification notification)
-		{
-			Execute.OnTheUI(() =>
-			                	{
-			                		Notifications.Add(notification);
-			                		if (Notifications.Count > 5)
-			                		{
-			                			Notifications.RemoveAt(0);
-			                		}
-			                		LastNotification.Value = notification.Message;
-			                	});
-		}
-
-		public Observable<string> LastNotification { get; set; }
-
-		public BindableCollection<Notification> Notifications { get; set; }
-
-
-		public string AssemblyVersion
-		{
-			get
-			{
-				var version = GetAssemblyVersion();
-
-				return version.Split('.')[2];
-			}
-		}
-		string GetAssemblyVersion()
-		{
-			var firstOrDefault = (AssemblyFileVersionAttribute)typeof(ApplicationModel).Assembly.GetCustomAttributes(typeof(AssemblyFileVersionAttribute), true).FirstOrDefault();
-			if (firstOrDefault != null)
-				return firstOrDefault.Version;
-
-			return "0.0.unknown.0";
-		}
-	}
-=======
 ﻿using System;
 using System.Reflection;
 using System.Windows;
@@ -176,5 +95,4 @@
 			return "0.0.unknown.0";
 		}
 	}
->>>>>>> ae32d986
 }