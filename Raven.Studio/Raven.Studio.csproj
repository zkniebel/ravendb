--- conflicted
+++ resolved
@@ -286,10 +286,7 @@
     <Compile Include="Infrastructure\TemplateSelectors\TaskUITemplateSelector.cs" />
     <Compile Include="Models\PeriodicBackupSettingsSectionModel.cs" />
     <Compile Include="Models\QueueModel.cs" />
-<<<<<<< HEAD
-=======
     <Compile Include="Models\SqlReplicationSettingsSectionModel.cs" />
->>>>>>> f2a050be
     <Compile Include="Models\WindowsAuthSettingsSectionModel.cs" />
     <Compile Include="Controls\BundlesSelect.xaml.cs">
       <DependentUpon>BundlesSelect.xaml</DependentUpon>
