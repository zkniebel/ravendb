--- conflicted
+++ resolved
@@ -1,233 +1,229 @@
-﻿using System;
-using System.Collections.Generic;
-using System.Reactive.Linq;
-using System.Windows.Input;
-using System.Windows.Media;
-using Raven.Imports.Newtonsoft.Json;
-using Raven.Imports.Newtonsoft.Json.Linq;
-using Raven.Abstractions.Data;
-using Raven.Json.Linq;
-using Raven.Studio.Framework;
-using Raven.Studio.Infrastructure;
-using System.Linq;
-using Raven.Studio.Models;
-using Raven.Studio.Extensions;
-
-namespace Raven.Studio.Features.Documents
-{
-	public class FriendlyDocument
-	{
-		public string Id { get; set; }
-		public List<string> NeighborsIds { get; set; }
-		public bool IsProjection { get; set; }
-	}
-
-	public class ViewableDocument : ViewModel
-	{
-		private readonly JsonDocument inner;
-		private string id;
-		private string clrType;
-		private string collectionType;
-
-		public ViewableDocument(JsonDocument inner)
-		{
-			this.inner = inner;
-
-			Id = inner.Metadata.IfPresent<string>("@id");
-			LastModified = inner.LastModified ?? DateTime.MinValue;
-			if (LastModified.Kind == DateTimeKind.Utc)
-				LastModified = LastModified.ToLocalTime();
-			ClrType = inner.Metadata.IfPresent<string>(Constants.RavenClrType);
-			CollectionType = DetermineCollectionType(inner.Metadata);
-<<<<<<< HEAD
-			ToolTipText = ShortViewOfJson.GetContentDataWithMargin(inner.DataAsJson, 10);
-=======
->>>>>>> 6748872b
-		}
-
-		Brush fill;
-		public Brush Fill
-		{
-			get { return fill ?? (fill = TemplateColorProvider.Instance.ColorFrom(CollectionType)); }
-		}
-
-		public ICommand Edit
-		{
-			get { return new EditDocumentCommand(this); }
-		}
-
-		private string toolTipText;
-		public string ToolTipText
-		{
-            get { return toolTipText ?? (toolTipText = ShortViewOfJson.GetContentDataWithMargin(inner.DataAsJson, 10)); }
-		}
-
-		private string data;
-		public string Data
-		{
-			get { return data; }
-			set
-			{
-				data = value;
-				OnPropertyChanged(() => Data);
-			}
-		}
-
-		private void CalculateData()
-		{
-			string d = null;
-			if (DocumentSize.Current.Height >= DocumentSize.CardMinimumHeight)
-			{
-				var margin = Math.Sqrt(DocumentSize.Current.Width) - 4;
-				d = ShortViewOfJson.GetContentDataWithMargin(inner.DataAsJson, (int)margin);
-			}
-			Execute.OnTheUI(() => Data = d);
-		}
-
-		public string DisplayId
-		{
-			get
-			{
-				if (string.IsNullOrEmpty(Id))
-				{
-					// this is projection, try to find something meaningful.
-					return GetMeaningfulDisplayIdForProjection();
-				}
-
-				var display = GetIdWithoutPrefixes();
-
-				Guid guid;
-				if (Guid.TryParse(display, out guid))
-				{
-					display = display.Substring(0, 8);
-				}
-				return display;
-			}
-		}
-
-		private string GetMeaningfulDisplayIdForProjection()
-		{
-			var selectedProperty = new KeyValuePair<string, RavenJToken>();
-			var propertyNames = new[] {"Id", "Name"};
-			foreach (var propertyName in propertyNames)
-			{
-				selectedProperty =
-					inner.DataAsJson.FirstOrDefault(x => x.Key.EndsWith(propertyName, StringComparison.InvariantCultureIgnoreCase));
-				if (selectedProperty.Key != null)
-				{
-					break;
-				}
-			}
-
-			if (selectedProperty.Key == null) // couldn't find anything, we will use the first one
-			{
-				selectedProperty = inner.DataAsJson.FirstOrDefault();
-			}
-
-			if (selectedProperty.Key == null) // there aren't any properties 
-			{
-				return "{}";
-			}
-			string value = selectedProperty.Value.Type==JTokenType.String ? 
-				selectedProperty.Value.Value<string>() : 
-				selectedProperty.Value.ToString(Formatting.None);
-			if (value.Length > 30)
-			{
-				value = value.Substring(0, 27) + "...";
-			}
-			return value;
-		}
-
-		private string GetIdWithoutPrefixes()
-		{
-			var display = Id;
-
-			var prefixToRemoves = new[]
-			{
-				"Raven/",
-				CollectionType + "/",
-				CollectionType + "-"
-			};
-
-			foreach (var prefixToRemove in prefixToRemoves)
-			{
-				if (display.StartsWith(prefixToRemove, StringComparison.InvariantCultureIgnoreCase))
-					display = display.Substring(prefixToRemove.Length);
-			}
-			return display;
-		}
-
-		public string CollectionType
-		{
-			get
-			{
-				return collectionType;
-			}
-			set
-			{
-				collectionType = value; OnPropertyChanged(() => CollectionType);
-			}
-		}
-
-		public string ClrType
-		{
-			get
-			{
-				return clrType;
-			}
-			set
-			{
-				clrType = value; OnPropertyChanged(() => ClrType);
-			}
-		}
-
-		private DateTime lastModified;
-		public DateTime LastModified
-		{
-			get { return lastModified; }
-			set { lastModified = value; OnPropertyChanged(() => LastModified); }
-		}
-
-		public string Id
-		{
-			get { return id; }
-			set { id = value; OnPropertyChanged(() => Id); }
-		}
-
-		public JsonDocument Document
-		{
-			get { return inner; }
-		}
-
-		public List<string> NeighborsIds { get; set; }
-
-		public override string ToString()
-		{
-			return inner.DataAsJson.ToString();
-		}
-
-		public static string DetermineCollectionType(RavenJObject metadata)
-		{
-			var id = metadata.IfPresent<string>("@id") ?? string.Empty;
-
-			if (string.IsNullOrEmpty(id))
-				return "Projection"; // meaning that the document is a projection and not a 'real' document
-
-			if (id.StartsWith("Raven/"))
-				return "Sys Doc";
-
-			var entity = metadata.IfPresent<string>(Constants.RavenEntityName);
-			return entity ?? "Doc";
-		}
-
-        protected override void OnViewLoaded()
-        {
-            Observable.FromEventPattern<EventHandler, EventArgs>(e => DocumentSize.Current.SizeChanged += e, e => DocumentSize.Current.SizeChanged -= e)
-                .Throttle(TimeSpan.FromSeconds(0.5))
-                .TakeUntil(Unloaded)
-                .Subscribe(_ => CalculateData());
-
-            CalculateData();
-        }
-	}
+﻿using System;
+using System.Collections.Generic;
+using System.Reactive.Linq;
+using System.Windows.Input;
+using System.Windows.Media;
+using Raven.Imports.Newtonsoft.Json;
+using Raven.Imports.Newtonsoft.Json.Linq;
+using Raven.Abstractions.Data;
+using Raven.Json.Linq;
+using Raven.Studio.Framework;
+using Raven.Studio.Infrastructure;
+using System.Linq;
+using Raven.Studio.Models;
+using Raven.Studio.Extensions;
+
+namespace Raven.Studio.Features.Documents
+{
+	public class FriendlyDocument
+	{
+		public string Id { get; set; }
+		public List<string> NeighborsIds { get; set; }
+		public bool IsProjection { get; set; }
+	}
+
+	public class ViewableDocument : ViewModel
+	{
+		private readonly JsonDocument inner;
+		private string id;
+		private string clrType;
+		private string collectionType;
+
+		public ViewableDocument(JsonDocument inner)
+		{
+			this.inner = inner;
+
+			Id = inner.Metadata.IfPresent<string>("@id");
+			LastModified = inner.LastModified ?? DateTime.MinValue;
+			if (LastModified.Kind == DateTimeKind.Utc)
+				LastModified = LastModified.ToLocalTime();
+			ClrType = inner.Metadata.IfPresent<string>(Constants.RavenClrType);
+			CollectionType = DetermineCollectionType(inner.Metadata);
+		}
+
+		Brush fill;
+		public Brush Fill
+		{
+			get { return fill ?? (fill = TemplateColorProvider.Instance.ColorFrom(CollectionType)); }
+		}
+
+		public ICommand Edit
+		{
+			get { return new EditDocumentCommand(this); }
+		}
+
+		private string toolTipText;
+		public string ToolTipText
+		{
+            get { return toolTipText ?? (toolTipText = ShortViewOfJson.GetContentDataWithMargin(inner.DataAsJson, 10)); }
+		}
+
+		private string data;
+		public string Data
+		{
+			get { return data; }
+			set
+			{
+				data = value;
+				OnPropertyChanged(() => Data);
+			}
+		}
+
+		private void CalculateData()
+		{
+			string d = null;
+			if (DocumentSize.Current.Height >= DocumentSize.CardMinimumHeight)
+			{
+				var margin = Math.Sqrt(DocumentSize.Current.Width) - 4;
+				d = ShortViewOfJson.GetContentDataWithMargin(inner.DataAsJson, (int)margin);
+			}
+			Execute.OnTheUI(() => Data = d);
+		}
+
+		public string DisplayId
+		{
+			get
+			{
+				if (string.IsNullOrEmpty(Id))
+				{
+					// this is projection, try to find something meaningful.
+					return GetMeaningfulDisplayIdForProjection();
+				}
+
+				var display = GetIdWithoutPrefixes();
+
+				Guid guid;
+				if (Guid.TryParse(display, out guid))
+				{
+					display = display.Substring(0, 8);
+				}
+				return display;
+			}
+		}
+
+		private string GetMeaningfulDisplayIdForProjection()
+		{
+			var selectedProperty = new KeyValuePair<string, RavenJToken>();
+			var propertyNames = new[] {"Id", "Name"};
+			foreach (var propertyName in propertyNames)
+			{
+				selectedProperty =
+					inner.DataAsJson.FirstOrDefault(x => x.Key.EndsWith(propertyName, StringComparison.InvariantCultureIgnoreCase));
+				if (selectedProperty.Key != null)
+				{
+					break;
+				}
+			}
+
+			if (selectedProperty.Key == null) // couldn't find anything, we will use the first one
+			{
+				selectedProperty = inner.DataAsJson.FirstOrDefault();
+			}
+
+			if (selectedProperty.Key == null) // there aren't any properties 
+			{
+				return "{}";
+			}
+			string value = selectedProperty.Value.Type==JTokenType.String ? 
+				selectedProperty.Value.Value<string>() : 
+				selectedProperty.Value.ToString(Formatting.None);
+			if (value.Length > 30)
+			{
+				value = value.Substring(0, 27) + "...";
+			}
+			return value;
+		}
+
+		private string GetIdWithoutPrefixes()
+		{
+			var display = Id;
+
+			var prefixToRemoves = new[]
+			{
+				"Raven/",
+				CollectionType + "/",
+				CollectionType + "-"
+			};
+
+			foreach (var prefixToRemove in prefixToRemoves)
+			{
+				if (display.StartsWith(prefixToRemove, StringComparison.InvariantCultureIgnoreCase))
+					display = display.Substring(prefixToRemove.Length);
+			}
+			return display;
+		}
+
+		public string CollectionType
+		{
+			get
+			{
+				return collectionType;
+			}
+			set
+			{
+				collectionType = value; OnPropertyChanged(() => CollectionType);
+			}
+		}
+
+		public string ClrType
+		{
+			get
+			{
+				return clrType;
+			}
+			set
+			{
+				clrType = value; OnPropertyChanged(() => ClrType);
+			}
+		}
+
+		private DateTime lastModified;
+		public DateTime LastModified
+		{
+			get { return lastModified; }
+			set { lastModified = value; OnPropertyChanged(() => LastModified); }
+		}
+
+		public string Id
+		{
+			get { return id; }
+			set { id = value; OnPropertyChanged(() => Id); }
+		}
+
+		public JsonDocument Document
+		{
+			get { return inner; }
+		}
+
+		public List<string> NeighborsIds { get; set; }
+
+		public override string ToString()
+		{
+			return inner.DataAsJson.ToString();
+		}
+
+		public static string DetermineCollectionType(RavenJObject metadata)
+		{
+			var id = metadata.IfPresent<string>("@id") ?? string.Empty;
+
+			if (string.IsNullOrEmpty(id))
+				return "Projection"; // meaning that the document is a projection and not a 'real' document
+
+			if (id.StartsWith("Raven/"))
+				return "Sys Doc";
+
+			var entity = metadata.IfPresent<string>(Constants.RavenEntityName);
+			return entity ?? "Doc";
+		}
+
+        protected override void OnViewLoaded()
+        {
+            Observable.FromEventPattern<EventHandler, EventArgs>(e => DocumentSize.Current.SizeChanged += e, e => DocumentSize.Current.SizeChanged -= e)
+                .Throttle(TimeSpan.FromSeconds(0.5))
+                .TakeUntil(Unloaded)
+                .Subscribe(_ => CalculateData());
+
+            CalculateData();
+        }
+	}
 }