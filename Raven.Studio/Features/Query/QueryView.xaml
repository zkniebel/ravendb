--- conflicted
+++ resolved
@@ -10,7 +10,6 @@
 					 xmlns:ei="http://schemas.microsoft.com/expression/2010/interactions"
 					 xmlns:sdk="http://schemas.microsoft.com/winfx/2006/xaml/presentation/sdk"
 					 xmlns:Controls="clr-namespace:System.Windows.Controls"
-<<<<<<< HEAD
                          xmlns:mc="http://schemas.openxmlformats.org/markup-compatibility/2006"
                          xmlns:d="http://schemas.microsoft.com/expression/blend/2008"
                          xmlns:Models="clr-namespace:Raven.Studio.Models"
@@ -31,26 +30,6 @@
             <Behaviors:FocusElementAction TargetName="QueryEditor"/>
         </i:EventTrigger>
     </i:Interaction.Triggers>
-=======
-						 xmlns:mc="http://schemas.openxmlformats.org/markup-compatibility/2006"
-						 xmlns:d="http://schemas.microsoft.com/expression/blend/2008"
-						 xmlns:Models="clr-namespace:Raven.Studio.Models"
-						 xmlns:Behaviors="clr-namespace:Raven.Studio.Behaviors" mc:Ignorable="d"
-						 d:DataContext="{d:DesignInstance Models:QueryModel}">
-	<Infrastructure:PageView.Resources>
-		<Storyboard x:Key="ShowErrorPanel">
-			<DoubleAnimation Storyboard.TargetName="QueryErrorPanel" Storyboard.TargetProperty="Height" To="50" Duration="0:0:0.1"/>
-		</Storyboard>
-		<Storyboard x:Key="HideErrorPanel">
-			<DoubleAnimation Storyboard.TargetName="QueryErrorPanel" Storyboard.TargetProperty="Height" To="0" Duration="0:0:0.1"/>
-		</Storyboard>
-	</Infrastructure:PageView.Resources>
-	<i:Interaction.Triggers>
-		<i:EventTrigger EventName="Loaded">
-			<Behaviors:FocusElementAction TargetName="QueryEditor"/>
-		</i:EventTrigger>
-	</i:Interaction.Triggers>
->>>>>>> f4b74665
 	<Grid Margin="{StaticResource Margin_ContentPage}">
 		<Grid.RowDefinitions>
 			<RowDefinition Height="Auto"/>
@@ -102,7 +81,6 @@
 				<TextBlock Text="Query"
 							   Style="{StaticResource Style_TextBlock_Breadcrumb}"
 							   VerticalAlignment="Center" />
-<<<<<<< HEAD
 				</StackPanel>
 			</toolkit:DockPanel>
         
@@ -111,25 +89,6 @@
             <StackPanel Orientation="Horizontal"
 						Margin="0,4,4,4"
 						VerticalAlignment="Center">
-=======
-			</StackPanel>
-		</toolkit:DockPanel>
-
-		<Border Background="{StaticResource Brush_ToolbarBackground}"
-				Grid.Row="1">
-			<Grid>
-				<Grid.ColumnDefinitions>
-					<ColumnDefinition Width="Auto"/>
-					<ColumnDefinition Width="*"/>
-					<ColumnDefinition Width="Auto"/>
-					<ColumnDefinition Width="5"/>
-				</Grid.ColumnDefinitions>
-
-				<StackPanel Orientation="Horizontal"
-						Margin="0,4"
-						VerticalAlignment="Center"
-							Grid.Column="0">
->>>>>>> f4b74665
 
 					<Button Command="{Binding Execute}"
 							Style="{StaticResource Style_Button_MouseOverChrome}"
@@ -163,7 +122,6 @@
 								<TextBlock Text="Add Sort By"
 										   VerticalAlignment="Center"
 										   Margin="2,0,0,0" />
-<<<<<<< HEAD
                         </StackPanel>
                     </Button.Content>
                 </Button>
@@ -196,20 +154,8 @@
                 <Controls:Separator Style="{StaticResource Style_Separator_Toolbar}"/>
                 
                 <Controls1:RecentQueriesButton/>
-            </StackPanel>
-        </Border>
-        
-=======
-							</StackPanel>
-						</Button.Content>
-					</Button>
-
-					<ToggleButton IsChecked="{Binding ShowFields, Mode=TwoWay}" Content="Show fields" 
-							  Style="{StaticResource Style_ToggleButton_MouseOverChrome}"
-							  ToolTipService.ToolTip="Show fields from matching index entries instead of matching documents" />
-				</StackPanel>
-
-				<StackPanel Orientation="Horizontal"
+
+<StackPanel Orientation="Horizontal"
 							Margin="0,4"
 							VerticalAlignment="Center"
 							Grid.Column="2">
@@ -220,12 +166,9 @@
 						<ComboBoxItem Content="OR"/>
 					</ComboBox>
 				</StackPanel>
-
-			</Grid>
-
-		</Border>
-
->>>>>>> f4b74665
+            </StackPanel>
+        </Border>
+        
 		<Grid Grid.Row="2">
 			<Grid.RowDefinitions>
 				<RowDefinition Height="*"
@@ -411,22 +354,21 @@
 										<TextBlock Text=" for the field " />
 										<TextBlock Text="{Binding Field}"
 											   FontStyle="Italic" />
-<<<<<<< HEAD
-                                        <TextBlock Text=" ?" />
-                                    </StackPanel>
-                                </DataTemplate>
-                            </ItemsControl.ItemTemplate>
-                        </ItemsControl>
-                    </Grid>
-                </Grid>
-
-                <Border Grid.Row="1"
-							    VerticalAlignment="Bottom"
-                        Background="{StaticResource Brush_HeaderBackground}"
-                        BorderBrush="{StaticResource Brush_HeaderBorder}"
-                        BorderThickness="1"
-                        CornerRadius="2"
-                        Margin="0,5,0,0">
+										<TextBlock Text=" ?" />
+									</StackPanel>
+								</DataTemplate>
+							</ItemsControl.ItemTemplate>
+						</ItemsControl>
+					</Grid>
+				</Grid>
+
+				<Border Grid.Row="1"
+								VerticalAlignment="Bottom"
+						Background="{StaticResource Brush_HeaderBackground}"
+						BorderBrush="{StaticResource Brush_HeaderBorder}"
+						BorderThickness="1"
+						CornerRadius="2"
+						Margin="0,5,0,0">
 
                     <Grid>
                         <Grid.RowDefinitions>
@@ -480,57 +422,6 @@
                     </Grid>
                 </Border>
             </Grid>
-=======
-										<TextBlock Text=" ?" />
-									</StackPanel>
-								</DataTemplate>
-							</ItemsControl.ItemTemplate>
-						</ItemsControl>
-					</Grid>
-				</Grid>
-
-				<Border Grid.Row="1"
-								VerticalAlignment="Bottom"
-						Background="{StaticResource Brush_HeaderBackground}"
-						BorderBrush="{StaticResource Brush_HeaderBorder}"
-						BorderThickness="1"
-						CornerRadius="2"
-						Margin="0,5,0,0">
-
-					<toolkit:WrapPanel Margin="3">
-						<toolkit:WrapPanel.Resources>
-							<Style TargetType="TextBlock">
-								<Setter Property="Margin" Value="0,2,25,2"/>
-							</Style>
-						</toolkit:WrapPanel.Resources>
-						<TextBlock>
-						<Run Text="Total results: " />
-						<Run Text="{Binding Results.TotalResults, StringFormat='#,#'}" />
-						</TextBlock>
-						<TextBlock>
-						<Run Text="Status: " />
-						<Run Text="{Binding Results.IsStale, Converter={StaticResource BooleanToStaleStatConverter},StringFormat='\{0\}'}" />
-						</TextBlock>
-						<TextBlock ToolTipService.ToolTip="{Binding Results.IndexTimestamp,Converter={StaticResource UtcToLocalConverter}, StringFormat='Last document change was at {0}'}" >
-						<Run Text="Last update of document: " />
-						<Run Text="{Binding Results.IndexTimestamp, Converter={StaticResource TimeToLongAgoConverter}}"/>
-						</TextBlock>
-						<TextBlock>
-						<Run Text="Duration (query+network+parsing): " />
-						<Run Text="{Binding QueryTime.TotalMilliseconds, StringFormat='\{0:#,#\} ms'}" />
-						</TextBlock>
-						<TextBlock>
-						<Run Text="Index: " />
-						<Run Text="{Binding Results.IndexName}" />
-						</TextBlock>
-						<TextBlock>
-						<Run Text="Etag: " />
-						<Run Text="{Binding Results.IndexEtag}" />
-						</TextBlock>
-					</toolkit:WrapPanel>
-				</Border>
-			</Grid>
->>>>>>> f4b74665
 		</Grid>
 	</Grid>
 </Infrastructure:PageView>