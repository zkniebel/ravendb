<<<<<<< HEAD
﻿<sdk:Page x:Class="Raven.Studio.Features.Tasks.TasksView"
		  xmlns="http://schemas.microsoft.com/winfx/2006/xaml/presentation"
		  xmlns:x="http://schemas.microsoft.com/winfx/2006/xaml"
		  xmlns:d="http://schemas.microsoft.com/expression/blend/2008"
		  xmlns:mc="http://schemas.openxmlformats.org/markup-compatibility/2006"
		  xmlns:toolkit="http://schemas.microsoft.com/winfx/2006/xaml/presentation/toolkit"
		  xmlns:Tasks="clr-namespace:Raven.Studio.Features.Tasks"
		  xmlns:sdk="http://schemas.microsoft.com/winfx/2006/xaml/presentation/sdk"
		  mc:Ignorable="d"
		  d:DesignWidth="640"
		  d:DesignHeight="480"
		  Title="Tasks"
		  DataContext="{Binding Path=Server.Value.SelectedDatabase.Value}">

	<Grid Margin="{StaticResource Margin_ContentPage}">
		<Grid.RowDefinitions>
			<RowDefinition Height="Auto" />
			<RowDefinition Height="*" />

		</Grid.RowDefinitions>

		<toolkit:DockPanel>
			<Border Background="{StaticResource Brush_HeaderBackground}"
                    BorderBrush="{StaticResource Brush_HeaderBorder}"
                    BorderThickness="1"
					CornerRadius="4,4,0,0"
					toolkit:DockPanel.Dock="Top">
				<toolkit:DockPanel Margin="4"
								   LastChildFill="False">
					<StackPanel Orientation="Horizontal">
						<TextBlock Text="Tasks"
								   Style="{StaticResource Style_TextBlock_Breadcrumb}"
								   VerticalAlignment="Center" />
					</StackPanel>

					<ListBox toolkit:DockPanel.Dock="Left"
							 Margin="10,0,0,0"
							 ItemsSource="{Binding Tasks}"
							 SelectedItem="{Binding Path=SelectedTask.Value, Mode=TwoWay}"
							 Style="{StaticResource Style_ListBox_HeaderOptions}"
							 Padding="0">
						<ListBox.ItemTemplate>
							<DataTemplate>
								<TextBlock Text="{Binding Name}" />
							</DataTemplate>
						</ListBox.ItemTemplate>
					</ListBox>
				</toolkit:DockPanel>
			</Border>
		</toolkit:DockPanel>
		<Tasks:TaskView  Grid.Row="1"/>
	</Grid>
=======
﻿<sdk:Page x:Class="Raven.Studio.Features.Tasks.TasksView"
		  xmlns="http://schemas.microsoft.com/winfx/2006/xaml/presentation"
		  xmlns:x="http://schemas.microsoft.com/winfx/2006/xaml"
		  xmlns:d="http://schemas.microsoft.com/expression/blend/2008"
		  xmlns:mc="http://schemas.openxmlformats.org/markup-compatibility/2006"
		  xmlns:toolkit="http://schemas.microsoft.com/winfx/2006/xaml/presentation/toolkit"
		  xmlns:Tasks="clr-namespace:Raven.Studio.Features.Tasks"
		  xmlns:sdk="http://schemas.microsoft.com/winfx/2006/xaml/presentation/sdk"
		  mc:Ignorable="d"
		  d:DesignWidth="640"
		  d:DesignHeight="480"
		  Title="Tasks"
		  DataContext="{Binding Path=Server.Value.SelectedDatabase.Value}">

    <Grid Margin="{StaticResource Margin_ContentPage}">
        <Grid.RowDefinitions>
            <RowDefinition Height="Auto" />
            <RowDefinition Height="Auto" />
            <RowDefinition Height="*" />

        </Grid.RowDefinitions>


        <Border Background="{StaticResource Brush_HeaderBackground}"
                    BorderBrush="{StaticResource Brush_HeaderBorder}"
                    BorderThickness="1,1,1,0"
					CornerRadius="4,4,0,0"
					toolkit:DockPanel.Dock="Top"></Border>
        <StackPanel Orientation="Horizontal">
            <Image Style="{StaticResource Style_Image_PageHeader}"
                               Source="{StaticResource Image_Tasks_Small}"/>
            <TextBlock Text="Tasks"
								   Style="{StaticResource Style_Text_Header}" />
        </StackPanel>

        <Border Background="{StaticResource Brush_ToolbarBackground}"
                    BorderBrush="{StaticResource Brush_HeaderBorder}"
                    BorderThickness="1,0,1,1"
					CornerRadius="0"
					Grid.Row="1"/>
        <ListBox Grid.Row="1"
							 Margin="5"
							 ItemsSource="{Binding Tasks}"
							 SelectedItem="{Binding Path=SelectedTask.Value, Mode=TwoWay}"
							 Style="{StaticResource Style_ListBox_HeaderOptions}"
							 Padding="0">
            <ListBox.ItemTemplate>
                <DataTemplate>
                    <TextBlock Text="{Binding Name}" />
                </DataTemplate>
            </ListBox.ItemTemplate>
        </ListBox>

        <Tasks:TaskView  Grid.Row="2"/>
    </Grid>
>>>>>>> ae32d986
</sdk:Page><|MERGE_RESOLUTION|>--- conflicted
+++ resolved
@@ -1,4 +1,3 @@
-<<<<<<< HEAD
 ﻿<sdk:Page x:Class="Raven.Studio.Features.Tasks.TasksView"
 		  xmlns="http://schemas.microsoft.com/winfx/2006/xaml/presentation"
 		  xmlns:x="http://schemas.microsoft.com/winfx/2006/xaml"
@@ -16,76 +15,23 @@
 	<Grid Margin="{StaticResource Margin_ContentPage}">
 		<Grid.RowDefinitions>
 			<RowDefinition Height="Auto" />
+            <RowDefinition Height="Auto" />
 			<RowDefinition Height="*" />
 
 		</Grid.RowDefinitions>
 
-		<toolkit:DockPanel>
+
 			<Border Background="{StaticResource Brush_HeaderBackground}"
-                    BorderBrush="{StaticResource Brush_HeaderBorder}"
-                    BorderThickness="1"
-					CornerRadius="4,4,0,0"
-					toolkit:DockPanel.Dock="Top">
-				<toolkit:DockPanel Margin="4"
-								   LastChildFill="False">
-					<StackPanel Orientation="Horizontal">
-						<TextBlock Text="Tasks"
-								   Style="{StaticResource Style_TextBlock_Breadcrumb}"
-								   VerticalAlignment="Center" />
-					</StackPanel>
-
-					<ListBox toolkit:DockPanel.Dock="Left"
-							 Margin="10,0,0,0"
-							 ItemsSource="{Binding Tasks}"
-							 SelectedItem="{Binding Path=SelectedTask.Value, Mode=TwoWay}"
-							 Style="{StaticResource Style_ListBox_HeaderOptions}"
-							 Padding="0">
-						<ListBox.ItemTemplate>
-							<DataTemplate>
-								<TextBlock Text="{Binding Name}" />
-							</DataTemplate>
-						</ListBox.ItemTemplate>
-					</ListBox>
-				</toolkit:DockPanel>
-			</Border>
-		</toolkit:DockPanel>
-		<Tasks:TaskView  Grid.Row="1"/>
-	</Grid>
-=======
-﻿<sdk:Page x:Class="Raven.Studio.Features.Tasks.TasksView"
-		  xmlns="http://schemas.microsoft.com/winfx/2006/xaml/presentation"
-		  xmlns:x="http://schemas.microsoft.com/winfx/2006/xaml"
-		  xmlns:d="http://schemas.microsoft.com/expression/blend/2008"
-		  xmlns:mc="http://schemas.openxmlformats.org/markup-compatibility/2006"
-		  xmlns:toolkit="http://schemas.microsoft.com/winfx/2006/xaml/presentation/toolkit"
-		  xmlns:Tasks="clr-namespace:Raven.Studio.Features.Tasks"
-		  xmlns:sdk="http://schemas.microsoft.com/winfx/2006/xaml/presentation/sdk"
-		  mc:Ignorable="d"
-		  d:DesignWidth="640"
-		  d:DesignHeight="480"
-		  Title="Tasks"
-		  DataContext="{Binding Path=Server.Value.SelectedDatabase.Value}">
-
-    <Grid Margin="{StaticResource Margin_ContentPage}">
-        <Grid.RowDefinitions>
-            <RowDefinition Height="Auto" />
-            <RowDefinition Height="Auto" />
-            <RowDefinition Height="*" />
-
-        </Grid.RowDefinitions>
-
-
-        <Border Background="{StaticResource Brush_HeaderBackground}"
                     BorderBrush="{StaticResource Brush_HeaderBorder}"
                     BorderThickness="1,1,1,0"
 					CornerRadius="4,4,0,0"
 					toolkit:DockPanel.Dock="Top"></Border>
-        <StackPanel Orientation="Horizontal">
+					<StackPanel Orientation="Horizontal">
             <Image Style="{StaticResource Style_Image_PageHeader}"
                                Source="{StaticResource Image_Tasks_Small}"/>
-            <TextBlock Text="Tasks"
+						<TextBlock Text="Tasks"
 								   Style="{StaticResource Style_Text_Header}" />
-        </StackPanel>
+					</StackPanel>
 
         <Border Background="{StaticResource Brush_ToolbarBackground}"
                     BorderBrush="{StaticResource Brush_HeaderBorder}"
@@ -98,14 +44,13 @@
 							 SelectedItem="{Binding Path=SelectedTask.Value, Mode=TwoWay}"
 							 Style="{StaticResource Style_ListBox_HeaderOptions}"
 							 Padding="0">
-            <ListBox.ItemTemplate>
-                <DataTemplate>
-                    <TextBlock Text="{Binding Name}" />
-                </DataTemplate>
-            </ListBox.ItemTemplate>
-        </ListBox>
+						<ListBox.ItemTemplate>
+							<DataTemplate>
+								<TextBlock Text="{Binding Name}" />
+							</DataTemplate>
+						</ListBox.ItemTemplate>
+					</ListBox>
 
         <Tasks:TaskView  Grid.Row="2"/>
-    </Grid>
->>>>>>> ae32d986
+	</Grid>
 </sdk:Page>