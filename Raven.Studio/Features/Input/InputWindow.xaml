﻿<sdk:ChildWindow x:Class="Raven.Studio.Features.Input.InputWindow"
				 xmlns="http://schemas.microsoft.com/winfx/2006/xaml/presentation"
				 xmlns:x="http://schemas.microsoft.com/winfx/2006/xaml"
				 xmlns:i="http://schemas.microsoft.com/expression/2010/interactivity"
				 xmlns:Behaviors="clr-namespace:Raven.Studio.Behaviors"
				 xmlns:sdk="http://schemas.microsoft.com/winfx/2006/xaml/presentation/sdk"
				 Title="{Binding Path=Title}">

	<Grid Margin="2"
		  KeyDown="LayoutRoot_OnKeyDown">
		<Grid.Resources>
<<<<<<< HEAD
			<Style TargetType="Button" BasedOn="{StaticResource Style_Button_Default}">
=======
			<Style TargetType="Button">
>>>>>>> f4b74665
				<Setter Property="Width"
						Value="75" />
				<Setter Property="Height"
						Value="23" />
				<Setter Property="HorizontalAlignment"
						Value="Left" />
				<Setter Property="Margin"
						Value="6,0,0,0" />
			</Style>
		</Grid.Resources>

		<Grid.RowDefinitions>
			<RowDefinition Height="Auto" />
			<RowDefinition Height="12" />
			<RowDefinition Height="Auto" />
		</Grid.RowDefinitions>

		<StackPanel Orientation="Horizontal">
			<TextBlock Text="{Binding Path=Question}"
					   VerticalAlignment="Center" />
			<TextBox x:Name="Answer"
					 Text="{Binding Path=Answer, Mode=TwoWay}"
					 Margin="8,0,0,0"
					 MinWidth="200">
				<i:Interaction.Behaviors>
					<Behaviors:UpdateTextBindingOnPropertyChanged />
				</i:Interaction.Behaviors>
			</TextBox>
		</StackPanel>

		<StackPanel Grid.Row="2"
					Orientation="Horizontal"
					HorizontalAlignment="Right">
			<Button x:Name="OKButton"
					Content="OK"
					Click="OKButton_Click" />

			<Button x:Name="CancelButton"
					Content="Cancel"
					Click="CancelButton_Click" />
		</StackPanel>
	</Grid>
</sdk:ChildWindow><|MERGE_RESOLUTION|>--- conflicted
+++ resolved
@@ -9,11 +9,7 @@
 	<Grid Margin="2"
 		  KeyDown="LayoutRoot_OnKeyDown">
 		<Grid.Resources>
-<<<<<<< HEAD
 			<Style TargetType="Button" BasedOn="{StaticResource Style_Button_Default}">
-=======
-			<Style TargetType="Button">
->>>>>>> f4b74665
 				<Setter Property="Width"
 						Value="75" />
 				<Setter Property="Height"
