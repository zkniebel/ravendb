--- conflicted
+++ resolved
@@ -56,12 +56,8 @@
       <SpecificVersion>False</SpecificVersion>
       <HintPath>..\SharedLibs\xunit\xunit.dll</HintPath>
     </Reference>
-<<<<<<< HEAD
-    <Reference Include="xunit.extensions">
-=======
     <Reference Include="xunit.extensions, Version=1.9.2.0, Culture=neutral, PublicKeyToken=8d05b1bb7a6fdb6c, processorArchitecture=MSIL">
       <SpecificVersion>False</SpecificVersion>
->>>>>>> 12d3de75
       <HintPath>..\SharedLibs\xunit\xunit.extensions.dll</HintPath>
     </Reference>
   </ItemGroup>
