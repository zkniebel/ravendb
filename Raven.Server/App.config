﻿<?xml version="1.0" encoding="utf-8"?>
<configuration>
  <appSettings>
<<<<<<< HEAD
    <add key="Raven/Port" value="*"/>
    <add key="Raven/WebDir" value="..\..\..\Raven.Database\Server\WebUI"/>
    <add key="Raven/DataDir" value="~\Database\System"/>
    <add key="Raven/AnonymousAccess" value="Admin"/>
    <add key="Raven/StorageEngine" value="voron"/>
    <add key="Raven/ActiveBundles" value="none"/>
    <add key="Raven/Voron/AllowIncrementalBackups" value="true"/>
=======
    <add key="Raven/Port" value="*" />
    <add key="Raven/WebDir" value="..\..\..\Raven.Database\Server\WebUI" />
    <add key="Raven/DataDir" value="~\Database\System" />
    <add key="Raven/AnonymousAccess" value="Admin" />
    <add key="Raven/StorageEngine" value="voron" />
    <add key="Raven/ActiveBundles" value="none" />
    <add key="Raven/Voron/AllowIncrementalBackups" value="true" />
		<add key="Raven/AccessControlAllowOrigin" value="*" />
>>>>>>> 63427a91
  </appSettings>
  <runtime>
    <loadFromRemoteSources enabled="true" />
    <gcServer enabled="true" />
    <assemblyBinding xmlns="urn:schemas-microsoft-com:asm.v1">
      <probing privatePath="Analyzers" />
      <dependentAssembly>
        <assemblyIdentity name="System.Windows.Controls" publicKeyToken="31bf3856ad364e35" culture="neutral" />
        <bindingRedirect oldVersion="0.0.0.0-5.0.5.0" newVersion="5.0.5.0" />
        
        
      </dependentAssembly>
      <dependentAssembly>
        <assemblyIdentity name="System.Xml.Linq" publicKeyToken="31bf3856ad364e35" culture="neutral" />
        <bindingRedirect oldVersion="0.0.0.0-5.0.5.0" newVersion="5.0.5.0" />
      </dependentAssembly>
      <dependentAssembly>
        <assemblyIdentity name="Kent.Boogaart.HelperTrinity" publicKeyToken="cc96fa93a217f7a1" culture="neutral" />
        <bindingRedirect oldVersion="0.0.0.0-2.0.1.0" newVersion="2.0.1.0" />
      </dependentAssembly>

			<dependentAssembly>
        <assemblyIdentity name="System.Net.Http" publicKeyToken="b03f5f7f11d50a3a" culture="neutral" />
        <bindingRedirect oldVersion="0.0.0.0-2.1.3.0" newVersion="2.1.3.0" />
      </dependentAssembly>
      <dependentAssembly>
        <assemblyIdentity name="System.Runtime" publicKeyToken="b03f5f7f11d50a3a" culture="neutral" />
        <bindingRedirect oldVersion="0.0.0.0-2.5.19.0" newVersion="2.5.19.0" />
      </dependentAssembly>
      <dependentAssembly>
        <assemblyIdentity name="System.Threading.Tasks" publicKeyToken="b03f5f7f11d50a3a" culture="neutral" />
        <bindingRedirect oldVersion="0.0.0.0-2.5.19.0" newVersion="2.5.19.0" />
      </dependentAssembly>
      <dependentAssembly>
        <assemblyIdentity name="System.Reactive.Core" publicKeyToken="31bf3856ad364e35" culture="neutral" />
        <bindingRedirect oldVersion="0.0.0.0-2.2.0.0" newVersion="2.2.0.0" />
      </dependentAssembly>
      <dependentAssembly>
        <assemblyIdentity name="Microsoft.Data.OData" publicKeyToken="31bf3856ad364e35" culture="neutral" />
        <bindingRedirect oldVersion="0.0.0.0-5.6.0.0" newVersion="5.6.0.0" />
      </dependentAssembly>
      <dependentAssembly>
        <assemblyIdentity name="Microsoft.Owin" publicKeyToken="31bf3856ad364e35" culture="neutral" />
        <bindingRedirect oldVersion="0.0.0.0-2.1.0.0" newVersion="2.1.0.0" />
      </dependentAssembly>
      <dependentAssembly>
        <assemblyIdentity name="System.Reactive.Interfaces" publicKeyToken="31bf3856ad364e35" culture="neutral" />
        <bindingRedirect oldVersion="0.0.0.0-2.2.0.0" newVersion="2.2.0.0" />
      </dependentAssembly>
      <dependentAssembly>
        <assemblyIdentity name="System.Reactive.Linq" publicKeyToken="31bf3856ad364e35" culture="neutral" />
        <bindingRedirect oldVersion="0.0.0.0-2.1.30214.0" newVersion="2.1.30214.0" />
      </dependentAssembly>
      <dependentAssembly>
        <assemblyIdentity name="System.Web.Http" publicKeyToken="31bf3856ad364e35" culture="neutral" />
        <bindingRedirect oldVersion="0.0.0.0-4.0.0.0" newVersion="4.0.0.0" />
      </dependentAssembly>
      <dependentAssembly>
        <assemblyIdentity name="System.Net.Http.Formatting" publicKeyToken="31bf3856ad364e35" culture="neutral" />
        <bindingRedirect oldVersion="0.0.0.0-5.1.0.0" newVersion="5.1.0.0" />
      </dependentAssembly>
    </assemblyBinding>
  </runtime>
  <startup>
    <supportedRuntime version="v4.0" sku=".NETFramework,Version=v4.5.1" />
  </startup>
</configuration><|MERGE_RESOLUTION|>--- conflicted
+++ resolved
@@ -1,15 +1,6 @@
 ﻿<?xml version="1.0" encoding="utf-8"?>
 <configuration>
   <appSettings>
-<<<<<<< HEAD
-    <add key="Raven/Port" value="*"/>
-    <add key="Raven/WebDir" value="..\..\..\Raven.Database\Server\WebUI"/>
-    <add key="Raven/DataDir" value="~\Database\System"/>
-    <add key="Raven/AnonymousAccess" value="Admin"/>
-    <add key="Raven/StorageEngine" value="voron"/>
-    <add key="Raven/ActiveBundles" value="none"/>
-    <add key="Raven/Voron/AllowIncrementalBackups" value="true"/>
-=======
     <add key="Raven/Port" value="*" />
     <add key="Raven/WebDir" value="..\..\..\Raven.Database\Server\WebUI" />
     <add key="Raven/DataDir" value="~\Database\System" />
@@ -18,7 +9,6 @@
     <add key="Raven/ActiveBundles" value="none" />
     <add key="Raven/Voron/AllowIncrementalBackups" value="true" />
 		<add key="Raven/AccessControlAllowOrigin" value="*" />
->>>>>>> 63427a91
   </appSettings>
   <runtime>
     <loadFromRemoteSources enabled="true" />
