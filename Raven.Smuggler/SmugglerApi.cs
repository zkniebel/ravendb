--- conflicted
+++ resolved
@@ -69,7 +69,6 @@
 			throw new NotImplementedException("Purge tombstones is not supported for Command Line Smuggler");
 		}
 
-<<<<<<< HEAD
 		protected override void ExportDeletions(JsonTextWriter jsonWriter, SmugglerOptions options, ExportDataResult result,
 												LastEtagsInfo maxEtagsToFetch)
 		{
@@ -98,11 +97,6 @@
 		}
 
 		public override async Task ImportData(SmugglerImportOptions importOptions, SmugglerOptions options, Stream stream)
-=======
-		private int currentBatchSize;
-		private SmugglerJintHelper jintHelper = new SmugglerJintHelper();
-		public override async Task ImportData(Stream stream, SmugglerOptions options)
->>>>>>> 8b109a3f
 		{
 			SetSmugglerOptions(options);
 			jintHelper.Initialize(options);
@@ -247,22 +241,22 @@
 
 			s.DefaultDatabase = connectionStringOptions.DefaultDatabase;
 
-			return s;
+		    return s;
 		}
 
 		protected override JsonDocument GetDocument(string key)
-		{
+	    {
 			return store.DatabaseCommands.Get(key);
-		}
+	        }
 
 		protected async override Task<IAsyncEnumerator<RavenJObject>> GetDocuments(RavenConnectionStringOptions src, Etag lastEtag, int take)
-		{
+	        {
 			if (IsDocsStreamingSupported)
 			{
 				ShowProgress("Streaming documents from {0}, batch size {1}", lastEtag, take);
 				return await Commands.StreamDocsAsync(lastEtag, pageSize: take);
 			}
-
+			
 			int retries = RetriesCount;
 			while (true)
 			{
@@ -296,64 +290,64 @@
 			var totalCount = 0;
 			while (true)
 			{
-				try
-				{
-					if (SmugglerOptions.Limit - totalCount <= 0)
-					{
-						ShowProgress("Done with reading attachments, total: {0}", totalCount);
-						return lastEtag;
-					}
-
-					var maxRecords = Math.Min(SmugglerOptions.Limit - totalCount, SmugglerOptions.BatchSize);
-					RavenJArray attachmentInfo = null;
+			    try
+			    {
+			        if (SmugglerOptions.Limit - totalCount <= 0)
+			        {
+			            ShowProgress("Done with reading attachments, total: {0}", totalCount);
+			            return lastEtag;
+			        }
+
+			        var maxRecords = Math.Min(SmugglerOptions.Limit - totalCount, SmugglerOptions.BatchSize);
+			        RavenJArray attachmentInfo = null;
 					var request = CreateRequest(src, "/static/?pageSize=" + maxRecords + "&etag=" + lastEtag);
-					request.ExecuteRequest(reader => attachmentInfo = RavenJArray.Load(new JsonTextReader(reader)));
-
-					if (attachmentInfo.Length == 0)
-					{
-						var databaseStatistics = await GetStats();
-						var lastEtagComparable = new ComparableByteArray(lastEtag);
-						if (lastEtagComparable.CompareTo(databaseStatistics.LastAttachmentEtag) < 0)
-						{
-							lastEtag = EtagUtil.Increment(lastEtag, maxRecords);
-							ShowProgress("Got no results but didn't get to the last attachment etag, trying from: {0}", lastEtag);
-							continue;
-						}
-						ShowProgress("Done with reading attachments, total: {0}", totalCount);
-						return lastEtag;
-					}
-
-					ShowProgress("Reading batch of {0,3} attachments, read so far: {1,10:#,#;;0}", attachmentInfo.Length,
-								 totalCount);
-					foreach (var item in attachmentInfo)
-					{
-						ShowProgress("Downloading attachment: {0}", item.Value<string>("Key"));
-
-						byte[] attachmentData = null;
+			        request.ExecuteRequest(reader => attachmentInfo = RavenJArray.Load(new JsonTextReader(reader)));
+
+			        if (attachmentInfo.Length == 0)
+			        {
+			            var databaseStatistics = await GetStats();
+			            var lastEtagComparable = new ComparableByteArray(lastEtag);
+			            if (lastEtagComparable.CompareTo(databaseStatistics.LastAttachmentEtag) < 0)
+			            {
+			                lastEtag = EtagUtil.Increment(lastEtag, maxRecords);
+			                ShowProgress("Got no results but didn't get to the last attachment etag, trying from: {0}", lastEtag);
+			                continue;
+			            }
+			            ShowProgress("Done with reading attachments, total: {0}", totalCount);
+			            return lastEtag;
+			        }
+
+			        ShowProgress("Reading batch of {0,3} attachments, read so far: {1,10:#,#;;0}", attachmentInfo.Length,
+			                     totalCount);
+			        foreach (var item in attachmentInfo)
+			        {
+			            ShowProgress("Downloading attachment: {0}", item.Value<string>("Key"));
+
+			            byte[] attachmentData = null;
 						var requestData = CreateRequest(src, "/static/" + item.Value<string>("Key"));
-						requestData.ExecuteRequest(reader => attachmentData = reader.ReadData());
-
-						new RavenJObject
+			            requestData.ExecuteRequest(reader => attachmentData = reader.ReadData());
+
+			            new RavenJObject
 			            {
 			                {"Data", attachmentData},
 			                {"Metadata", item.Value<RavenJObject>("Metadata")},
 			                {"Key", item.Value<string>("Key")}
 			            }
-							.WriteTo(jsonWriter);
-						totalCount++;
-						lastEtag = Etag.Parse(item.Value<string>("Etag"));
-					}
-
-				}
-				catch (Exception e)
-				{
-					ShowProgress("Got Exception during smuggler export. Exception: {0}. ", e.Message);
-					ShowProgress("Done with reading attachments, total: {0}", totalCount, lastEtag);
-					throw new SmugglerExportException(e.Message, e)
-					{
-						LastEtag = lastEtag,
-					};
-				}
+			                .WriteTo(jsonWriter);
+			            totalCount++;
+                        lastEtag = Etag.Parse(item.Value<string>("Etag"));
+			        }
+			        
+			    }
+			    catch (Exception e)
+			    {
+                    ShowProgress("Got Exception during smuggler export. Exception: {0}. ", e.Message);
+                    ShowProgress("Done with reading attachments, total: {0}", totalCount, lastEtag);
+                    throw new SmugglerExportException(e.Message, e)
+                    {
+                        LastEtag = lastEtag,
+                    };
+			    }
 			}
 		}
 
@@ -428,8 +422,8 @@
 		{
 			try
 			{
-				Console.WriteLine(format, args);
-			}
+			Console.WriteLine(format, args);
+		}
 			catch (FormatException e)
 			{
 				throw new FormatException("Input string is invalid: " + format + Environment.NewLine + string.Join(", ", args), e);
@@ -480,7 +474,7 @@
 								   : s.DatabaseCommands;
 
 				commands.GetStatistics(); // check if database exist
-			}
+		}
 			catch (Exception e)
 			{
 				shouldDispose = true;
@@ -500,10 +494,9 @@
 					if (webException != null)
 					{
 						throw new SmugglerException(string.Format("Smuggler encountered a connection problem: '{0}'.", webException.Message), webException);
-					}
+	}
 				} throw new SmugglerException(string.Format("Smuggler encountered a connection problem: '{0}'.", e.Message), e);
-			}
-			finally
+}			finally
 			{
 				if (shouldDispose)
 					s.Dispose();
