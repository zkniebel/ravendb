﻿using System;
using System.Collections;
using System.Collections.Concurrent;
using System.Collections.Generic;
using System.Linq;
using System.Threading;
using Voron.Impl;
using Voron.Impl.Journal;

namespace Voron.Util
{
	/// <summary>
	/// This class assumes a single writer and many readers
	/// </summary>
	public class PageTable
	{
		private class PageValue
		{
			public long Transaction;
			public JournalFile.PagePosition Value;
		}

		private readonly ConcurrentDictionary<long, ImmutableAppendOnlyList<PageValue>> _values =
			new ConcurrentDictionary<long, ImmutableAppendOnlyList<PageValue>>();

		private long _maxSeenTransaction;

		public bool IsEmpty
		{
			get
			{
				return _values.Count != 0;
			}
		}

		public void SetItems(Transaction tx, Dictionary<long, JournalFile.PagePosition> items)
		{
			UpdateMaxSeenTxId(tx);
			var oldestTransaction = tx.Environment.OldestTransaction;
			foreach (var item in items)
			{
				var copy = item;
				_values.AddOrUpdate(copy.Key, l => ImmutableAppendOnlyList<PageValue>.Empty.Append(new PageValue
				{
					Transaction = tx.Id,
					Value = copy.Value
				}), (l, list) => list.Append(new PageValue
				{
					Transaction = tx.Id,
					Value = copy.Value
				}).RemoveWhile(value => value.Transaction < oldestTransaction));
			}
		}

		private void UpdateMaxSeenTxId(Transaction tx)
		{
			if (_maxSeenTransaction > tx.Id)
			{
				throw new InvalidOperationException("Transaction ids has to always increment, but got " + tx.Id +
				                                    " when already seen tx " + _maxSeenTransaction);
			}
			_maxSeenTransaction = tx.Id;
		}

		public void Remove(Transaction tx, IEnumerable<long> pages)
		{
			UpdateMaxSeenTxId(tx);
			var deleteMarker = new PageValue {Transaction = tx.Id};
			var oldestTransaction = tx.Environment.OldestTransaction;
			foreach (var page in pages)
			{
				ImmutableAppendOnlyList<PageValue> list;
				if (_values.TryGetValue(page, out list) == false)
					continue;

				var newList = list
					.RemoveWhile(value => value.Transaction < oldestTransaction)
					.Append(deleteMarker);

				_values.AddOrUpdate(page, newList, (l, values) => newList);
			}
		}

		public bool TryGetValue(Transaction tx, long page, out JournalFile.PagePosition value)
		{
			ImmutableAppendOnlyList<PageValue> list;
			if (_values.TryGetValue(page, out list) == false)
			{
				value = null;
				return false;
			}
			for (int i = list.Count - 1; i >= 0; i--)
			{
				var it = list[i];

				if (it.Transaction > tx.Id)
					continue;
				value = it.Value;
				return it.Value != null;
			}

			// all the current values are _after_ this transaction started, so it sees nothing
			value = null;
			return false;
		}

<<<<<<< HEAD
		public long MaxJournalPos()
		{
			return _values.Values.Select(x => x[x.Count - 1].Value)
				.Where(x => x != null)
				.Max(x => x.JournalPos);
=======
		public long MaxTransactionId()
		{
			return _values.Values.Select(x => x[x.Count - 1].Value)
				.Where(x => x != null)
				.Max(x => x.TransactionId);
>>>>>>> 5989b273
		}

		public List<KeyValuePair<long, JournalFile.PagePosition>> AllPagesOlderThan(long oldestActiveTransaction)
		{
			return _values.Where(x =>
			{
				var val = x.Value[x.Value.Count - 1];
				return val.Value != null && val.Value.TransactionId < oldestActiveTransaction;
			}).Select(x => new KeyValuePair<long, JournalFile.PagePosition>(x.Key, x.Value[x.Value.Count - 1].Value))
				.ToList();

		}

		public void SetItemsNoTransaction(Dictionary<long, JournalFile.PagePosition> ptt)
		{
			foreach (var item in ptt)
			{
				var result = _values.TryAdd(item.Key, ImmutableAppendOnlyList<PageValue>.Empty.Append(new PageValue
				{
					Transaction = -1,
					Value = item.Value
				}));
				if (result == false)
					throw new InvalidOperationException("Duplicate item or calling SetItemsNoTransaction twice? " + item.Key);
			}
		}

		public long GetLastSeenTransaction()
		{
			return Thread.VolatileRead(ref _maxSeenTransaction);
		}

		public IEnumerable<KeyValuePair<long, JournalFile.PagePosition>> IterateLatestAsOf(long latestTxId)
		{
			foreach (var value in _values)
			{
				for (var i = value.Value.Count - 1; i >= 0; i--)
				{
					var val = value.Value[i];
					if (val.Transaction > latestTxId)
						continue;
					if (val.Value != null)
						yield return new KeyValuePair<long, JournalFile.PagePosition>(value.Key, val.Value);
					break;
				}
			}
		}
	}
}<|MERGE_RESOLUTION|>--- conflicted
+++ resolved
@@ -104,19 +104,11 @@
 			return false;
 		}
 
-<<<<<<< HEAD
-		public long MaxJournalPos()
-		{
-			return _values.Values.Select(x => x[x.Count - 1].Value)
-				.Where(x => x != null)
-				.Max(x => x.JournalPos);
-=======
 		public long MaxTransactionId()
 		{
 			return _values.Values.Select(x => x[x.Count - 1].Value)
 				.Where(x => x != null)
 				.Max(x => x.TransactionId);
->>>>>>> 5989b273
 		}
 
 		public List<KeyValuePair<long, JournalFile.PagePosition>> AllPagesOlderThan(long oldestActiveTransaction)
