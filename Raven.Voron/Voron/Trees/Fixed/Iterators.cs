--- conflicted
+++ resolved
@@ -9,119 +9,6 @@
 
 namespace Voron.Trees.Fixed
 {
-<<<<<<< HEAD
-	public unsafe partial class FixedSizeTree
-	{
-		public interface IFixedSizeIterator : IDisposable
-		{
-			bool Seek(long key);
-			long CurrentKey { get; }
-			Slice Value { get; }
-			bool MoveNext();
-			ValueReader CreateReaderForCurrent();
-			StructureReader<T> ReadStructForCurrent<T>(StructureSchema<T> schema);
-		}
-
-		public class NullIterator : IFixedSizeIterator
-		{
-			public bool Seek(long key)
-			{
-				return false;
-			}
-
-			public long CurrentKey { get { throw new InvalidOperationException("Invalid position, cannot read past end of tree"); } }
-			public Slice Value { get { throw new InvalidOperationException("Invalid position, cannot read past end of tree"); } }
-			public bool MoveNext()
-			{
-				return false;
-			}
-
-			public void Dispose()
-			{
-			}
-
-			public ValueReader CreateReaderForCurrent()
-			{
-				throw new InvalidOperationException("No current page");
-			}
-
-			public StructureReader<T> ReadStructForCurrent<T>(StructureSchema<T> schema)
-			{
-				throw new InvalidOperationException("No current page");
-			}
-		}
-
-		public class EmbeddedIterator : IFixedSizeIterator
-		{
-			private readonly FixedSizeTree _fst;
-			private int _pos;
-			private readonly FixedSizeTreeHeader.Embedded* _header;
-			private readonly byte* _dataStart;
-
-			public EmbeddedIterator(FixedSizeTree fst)
-			{
-				_fst = fst;
-				var ptr = _fst._parent.DirectRead(_fst._treeName);
-				_header = (FixedSizeTreeHeader.Embedded*)ptr;
-				_dataStart = ptr + sizeof(FixedSizeTreeHeader.Embedded);
-			}
-
-			public bool Seek(long key)
-			{
-				switch (_fst._flags)
-				{
-					case FixedSizeTreeHeader.OptionFlags.Embedded:
-						_pos = _fst.BinarySearch(_dataStart, _header->NumberOfEntries, key, _fst._entrySize);
-						return _pos != _header->NumberOfEntries;
-					case null:
-						return false;
-				}
-				return false;
-			}
-
-			public long CurrentKey
-			{
-				get
-				{
-					if (_pos == _header->NumberOfEntries)
-						throw new InvalidOperationException("Invalid position, cannot read past end of tree");
-					return _fst.KeyFor(_dataStart, _pos, _fst._entrySize);
-				}
-			}
-
-			public Slice Value
-			{
-				get
-				{
-					if (_pos == _header->NumberOfEntries)
-						throw new InvalidOperationException("Invalid position, cannot read past end of tree");
-
-					return new Slice(_dataStart + (_pos * _fst._entrySize) + sizeof(long), _fst._valSize);
-				}
-			}
-
-			public bool MoveNext()
-			{
-				return ++_pos < _header->NumberOfEntries;
-			}
-
-			public ValueReader CreateReaderForCurrent()
-			{
-				return new ValueReader(_dataStart + (_pos * _fst._entrySize) + sizeof(long), _fst._valSize);
-			}
-
-			public StructureReader<T> ReadStructForCurrent<T>(StructureSchema<T> schema)
-			{
-				var valueReader = CreateReaderForCurrent();
-				return new StructureReader<T>(valueReader.Base, schema);
-			}
-
-			public void Dispose()
-			{
-			}
-		}
-	}
-=======
     public unsafe partial class FixedSizeTree
     {
         public interface IFixedSizeIterator : IDisposable
@@ -301,5 +188,4 @@
             }
         }
     }
->>>>>>> 0b2535d7
 }