--- conflicted
+++ resolved
@@ -78,35 +78,28 @@
 		    if (value.Length > int.MaxValue)
 		        throw new ArgumentException("Cannot add a value that is over 2GB in size", "value");
 
-			State.IsModified = true;
+		    State.IsModified = true;
 			var pos = DirectAdd(tx, key, (int)value.Length, version: version);
 		    
 		    CopyStreamToPointer(tx, value, pos);
 		}
 
-<<<<<<< HEAD
-=======
-
->>>>>>> e9370c4a
+
+		    
+		    CopyStreamToPointer(tx, value, pos);
+		}
+
 		public void Add(Transaction tx, Slice key, byte[] value, ushort? version = null)
 		{
 			if (value == null) throw new ArgumentNullException("value");
 
 			State.IsModified = true;
-<<<<<<< HEAD
 
 			var dst = DirectAdd(tx, key, value.Length, version: version);
 
 			fixed (byte* src = value)
 			{
 				NativeMethods.memcpy(dst, src, value.Length);
-=======
-			var pos = DirectAdd(tx, key, (int)value.Length, version: version);
-
-			fixed (byte* src = value)
-			{
-				NativeMethods.memcpy(pos, src, value.Length);
->>>>>>> e9370c4a
 			}
 		}
 
@@ -115,16 +108,10 @@
 			if (value == null) throw new ArgumentNullException("value");
 
 			State.IsModified = true;
-<<<<<<< HEAD
 
 			var dst = DirectAdd(tx, key, value.Size, version: version);
-
+		    
 			value.CopyTo(dst);
-=======
-			var pos = DirectAdd(tx, key, value.Size, version: version);
-
-			value.CopyTo(pos);
->>>>>>> e9370c4a
 		}
 
 		private static void CopyStreamToPointer(Transaction tx, Stream value, byte* pos)
