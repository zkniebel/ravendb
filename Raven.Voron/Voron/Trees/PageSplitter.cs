﻿using System;
using System.Diagnostics;
using Voron.Impl;
using Voron.Impl.Paging;

namespace Voron.Trees
{
    public unsafe class PageSplitter
    {
        private readonly Cursor _cursor;
        private readonly int _len;
        private readonly Slice _newKey;
        private readonly NodeFlags _nodeType;
        private readonly ushort _nodeVersion;
        private readonly Page _page;
        private readonly long _pageNumber;
        private readonly TreeMutableState _treeState;
        private readonly Transaction _tx;
        private readonly Tree _tree;
        private Page _parentPage;

        public PageSplitter(Transaction tx,
            Tree tree,
            Slice newKey,
            int len,
            long pageNumber,
            NodeFlags nodeType,
            ushort nodeVersion,
            Cursor cursor,
            TreeMutableState treeState)
        {
            _tx = tx;
            _tree = tree;
            _newKey = newKey;
            _len = len;
            _pageNumber = pageNumber;
            _nodeType = nodeType;
            _nodeVersion = nodeVersion;
            _cursor = cursor;
            _treeState = treeState;
            Page page = _cursor.Pages.First.Value;
            _page = tx.ModifyPage(page.PageNumber, page);
            _cursor.Pop();
        }

        public byte* Execute()
        {
            Page rightPage = Tree.NewPage(_tx, _page.Flags, 1);
            _treeState.RecordNewPage(_page, 1);
            rightPage.Flags = _page.Flags;
            if (_cursor.PageCount == 0) // we need to do a root split
            {
                Page newRootPage = Tree.NewPage(_tx, PageFlags.Branch, 1);
                _cursor.Push(newRootPage);
                _treeState.RootPageNumber = newRootPage.PageNumber;
                _treeState.Depth++;
                _treeState.RecordNewPage(newRootPage, 1);

                // now add implicit left page
                newRootPage.AddPageRefNode(0, PrefixedSlice.BeforeAllKeys, _page.PageNumber);
                _parentPage = newRootPage;
                _parentPage.LastSearchPosition++;
            }
            else
            {
                // we already popped the page, so the current one on the stack is the parent of the page

	            if (_tree.Name == Constants.FreeSpaceTreeName)
	            {
					// a special case for FreeSpaceTree because the allocation of a new page called above
					// can cause a delete of a free space section resulting in a run of the tree rebalancer
					// and here the parent page that exists in cursor can be outdated

					_parentPage = _tx.ModifyPage(_cursor.CurrentPage.PageNumber, null); // pass _null_ to make sure we'll get the most updated parent page
					_parentPage.LastSearchPosition = _cursor.CurrentPage.LastSearchPosition;
					_parentPage.LastMatch = _cursor.CurrentPage.LastMatch;
	            }
	            else
	            {
					_parentPage = _tx.ModifyPage(_cursor.CurrentPage.PageNumber, _cursor.CurrentPage);
	            }

                _cursor.Update(_cursor.Pages.First, _parentPage);
            }

            if (_page.IsLeaf)
            {
                _tx.ClearRecentFoundPages(_tree);
            }

	        if (_tree.Name == Constants.FreeSpaceTreeName)
	        {
				// we need to refresh the LastSearchPosition of the split page which is used by the free space handling
				// because the allocation of a new page called above could remove some sections
				// from the page that is being split

		        _page.NodePositionFor(_newKey);
	        }

	        if (_page.LastSearchPosition >= _page.NumberOfEntries)
            {
                // when we get a split at the end of the page, we take that as a hint that the user is doing 
                // sequential inserts, at that point, we are going to keep the current page as is and create a new 
                // page, this will allow us to do minimal amount of work to get the best density

                byte* pos;
                if (_page.IsBranch)
                {
                    // here we steal the last entry from the current page so we maintain the implicit null left entry
                    NodeHeader* node = _page.GetNode(_page.NumberOfEntries - 1);
                    Debug.Assert(node->Flags == NodeFlags.PageRef);
					rightPage.AddPageRefNode(0, PrefixedSlice.BeforeAllKeys, node->PageNumber);
                    pos = AddNodeToPage(rightPage, 1);

                    AddSeparatorToParentPage(rightPage.PageNumber, _page.GetFullNodeKey(node));

                    _page.RemoveNode(_page.NumberOfEntries - 1);
                }
                else
                {
                    AddSeparatorToParentPage(rightPage.PageNumber, _newKey);
                    pos = AddNodeToPage(rightPage, 0);
                }
                _cursor.Push(rightPage);
                return pos;
            }
			
            return SplitPageInHalf(rightPage);
        }

        private byte* AddNodeToPage(Page page, int index)
        {
	        var prefixedKey = page.ConvertToPrefixedKey(_newKey, index);

            switch (_nodeType)
            {
                case NodeFlags.PageRef:
					return page.AddPageRefNode(index, prefixedKey, _pageNumber);
                case NodeFlags.Data:
					return page.AddDataNode(index, prefixedKey, _len, _nodeVersion);
                case NodeFlags.MultiValuePageRef:
					return page.AddMultiValueNode(index, prefixedKey, _len, _nodeVersion);
                default:
                    throw new NotSupportedException("Unknown node type");
            }
        }

        private byte* SplitPageInHalf(Page rightPage)
        {
            int currentIndex = _page.LastSearchPosition;
            bool newPosition = true;
            int splitIndex = _page.NumberOfEntries/2;
            if (currentIndex < splitIndex)
                newPosition = false;

            if (_page.IsLeaf)
            {
                splitIndex = AdjustSplitPosition(currentIndex, splitIndex, ref newPosition);
            }

            NodeHeader* currentNode = _page.GetNode(splitIndex);
            var currentKey = _page.GetFullNodeKey(currentNode);

            // here the current key is the separator key and can go either way, so 
            // use newPosition to decide if it stays on the left node or moves to the right
            Slice seperatorKey;
            if (currentIndex == splitIndex && newPosition)
            {
                seperatorKey = currentKey.Compare(_newKey) < 0 ? currentKey : _newKey;
            }
            else
            {
                seperatorKey = currentKey;
            }

            AddSeparatorToParentPage(rightPage.PageNumber, seperatorKey);

            // move the actual entries from page to right page
            ushort nKeys = _page.NumberOfEntries;
            for (int i = splitIndex; i < nKeys; i++)
            {
                NodeHeader* node = _page.GetNode(i);
                if (_page.IsBranch && rightPage.NumberOfEntries == 0)
                {
                    rightPage.CopyNodeDataToEndOfPage(node, PrefixedSlice.BeforeAllKeys);
                }
                else
                {
					rightPage.CopyNodeDataToEndOfPage(node, rightPage.ConvertToPrefixedKey(_page.GetFullNodeKey(node), rightPage.NumberOfEntries));
                }
            }
            _page.Truncate(_tx, splitIndex);

            // actually insert the new key
            return (currentIndex > splitIndex || newPosition && currentIndex == splitIndex)
                ? InsertNewKey(rightPage)
                : InsertNewKey(_page);
        }

        private byte* InsertNewKey(Page p)
        {
            int pos = p.NodePositionFor(_newKey);

            byte* dataPos = AddNodeToPage(p, pos);
            _cursor.Push(p);
            return dataPos;
        }

        private void AddSeparatorToParentPage(long pageNumber, Slice seperatorKey)
        {
	        var prefixedSeparatorKey = _parentPage.ConvertToPrefixedKey(seperatorKey, _parentPage.LastSearchPosition);

			if (_parentPage.HasSpaceFor(_tx, SizeOf.BranchEntry(prefixedSeparatorKey) + Constants.NodeOffsetSize + SizeOf.NewPrefix(prefixedSeparatorKey)) == false)
            {
<<<<<<< HEAD
                var pageSplitter = new PageSplitter(_tx, _tree, _cmp, seperatorKey, -1, pageNumber, NodeFlags.PageRef,
=======
                var pageSplitter = new PageSplitter(_tx, _tree, seperatorKey, -1, rightPage.PageNumber, NodeFlags.PageRef,
>>>>>>> a58f0316
                    0, _cursor, _treeState);
                pageSplitter.Execute();
            }
            else
            {
<<<<<<< HEAD
                _parentPage.NodePositionFor(seperatorKey, _cmp); // select the appropriate place for this
				_parentPage.AddPageRefNode(_parentPage.LastSearchPosition, prefixedSeparatorKey, pageNumber);
=======
                _parentPage.NodePositionFor(seperatorKey); // select the appropriate place for this
                _parentPage.AddPageRefNode(_parentPage.LastSearchPosition, seperatorKey, rightPage.PageNumber);
>>>>>>> a58f0316
            }
        }


        /// <summary>
        ///     For leaf pages, check the split point based on what
        ///     fits where, since otherwise adding the node can fail.
        ///     This check is only needed when the data items are
        ///     relatively large, such that being off by one will
        ///     make the difference between success or failure.
        ///     It's also relevant if a page happens to be laid out
        ///     such that one half of its nodes are all "small" and
        ///     the other half of its nodes are "large." If the new
        ///     item is also "large" and falls on the half with
        ///     "large" nodes, it also may not fit.
        /// </summary>
        private int AdjustSplitPosition(int currentIndex, int splitIndex,
            ref bool newPosition)
        {
	        var prefixedKey = new PrefixedSlice(_newKey); // let's assume that _newkey won't be prefixed to ensure the destination page will have enough space

			int nodeSize = SizeOf.NodeEntry(AbstractPager.PageMaxSpace, prefixedKey , _len) + Constants.NodeOffsetSize;
            if (_page.NumberOfEntries >= 20 && nodeSize <= AbstractPager.PageMaxSpace/16)
            {
                return splitIndex;
            }

			int pageSize = nodeSize + (Constants.PrefixNodeHeaderSize + 1); // let's assume that prefix will be created to ensure the destination page will have enough space
            if (currentIndex <= splitIndex)
            {
                newPosition = false;
                for (int i = 0; i < splitIndex; i++)
                {
                    NodeHeader* node = _page.GetNode(i);
                    pageSize += node->GetNodeSize();
                    pageSize += pageSize & 1;
                    if (pageSize > AbstractPager.PageMaxSpace)
                    {
                        if (i <= currentIndex)
                        {
                            if (i < currentIndex)
                                newPosition = true;
                            return currentIndex;
                        }
                        return (ushort) i;
                    }
                }
            }
            else
            {
                for (int i = _page.NumberOfEntries - 1; i >= splitIndex; i--)
                {
                    NodeHeader* node = _page.GetNode(i);
                    pageSize += node->GetNodeSize();
                    pageSize += pageSize & 1;
                    if (pageSize > AbstractPager.PageMaxSpace)
                    {
                        if (i >= currentIndex)
                        {
                            newPosition = false;
                            return currentIndex;
                        }
                        return (ushort) (i + 1);
                    }
                }
            }
            return splitIndex;
        }
    }
}<|MERGE_RESOLUTION|>--- conflicted
+++ resolved
@@ -124,7 +124,7 @@
                 _cursor.Push(rightPage);
                 return pos;
             }
-			
+
             return SplitPageInHalf(rightPage);
         }
 
@@ -212,23 +212,14 @@
 
 			if (_parentPage.HasSpaceFor(_tx, SizeOf.BranchEntry(prefixedSeparatorKey) + Constants.NodeOffsetSize + SizeOf.NewPrefix(prefixedSeparatorKey)) == false)
             {
-<<<<<<< HEAD
-                var pageSplitter = new PageSplitter(_tx, _tree, _cmp, seperatorKey, -1, pageNumber, NodeFlags.PageRef,
-=======
-                var pageSplitter = new PageSplitter(_tx, _tree, seperatorKey, -1, rightPage.PageNumber, NodeFlags.PageRef,
->>>>>>> a58f0316
+                var pageSplitter = new PageSplitter(_tx, _tree, seperatorKey, -1, pageNumber, NodeFlags.PageRef,
                     0, _cursor, _treeState);
                 pageSplitter.Execute();
             }
             else
             {
-<<<<<<< HEAD
-                _parentPage.NodePositionFor(seperatorKey, _cmp); // select the appropriate place for this
+                _parentPage.NodePositionFor(seperatorKey); // select the appropriate place for this
 				_parentPage.AddPageRefNode(_parentPage.LastSearchPosition, prefixedSeparatorKey, pageNumber);
-=======
-                _parentPage.NodePositionFor(seperatorKey); // select the appropriate place for this
-                _parentPage.AddPageRefNode(_parentPage.LastSearchPosition, seperatorKey, rightPage.PageNumber);
->>>>>>> a58f0316
             }
         }
 
