//-----------------------------------------------------------------------
// <copyright file="DocumentSession.cs" company="Hibernating Rhinos LTD">
//     Copyright (c) Hibernating Rhinos LTD. All rights reserved.
// </copyright>
//-----------------------------------------------------------------------

using Raven.Abstractions.Data;
using Raven.Client.Connection;
using Raven.Client.Document.Batches;
using Raven.Client.Document.SessionOperations;
using Raven.Client.Indexes;
using Raven.Client.Linq;
using Raven.Json.Linq;
using System;
using System.Collections.Generic;
using System.Diagnostics;
using System.Linq;
using System.Linq.Expressions;
using System.Threading;
using System.Threading.Tasks;


namespace Raven.Client.Document
{
    /// <summary>
    /// Implements Unit of Work for accessing the RavenDB server
    /// </summary>
    public class DocumentSession : InMemoryDocumentSessionOperations, IDocumentSessionImpl, ITransactionalDocumentSession,
                                   ISyncAdvancedSessionOperation, IDocumentQueryGenerator
    {
        /// <summary>
        /// Gets the database commands.
        /// </summary>
        /// <value>The database commands.</value>
        public IDatabaseCommands DatabaseCommands { get; private set; }

        /// <summary>
        /// Access the lazy operations
        /// </summary>
        public ILazySessionOperations Lazily
        {
            get { return this; }
        }

        /// <summary>
        /// Access the eager operations
        /// </summary>
        public IEagerSessionOperations Eagerly
        {
            get { return this; }
        }

        /// <summary>
        /// Initializes a new instance of the <see cref="DocumentSession"/> class.
        /// </summary>
        public DocumentSession(string dbName, DocumentStore documentStore,
                               DocumentSessionListeners listeners,
                               Guid id,
                               IDatabaseCommands databaseCommands)
            : base(dbName, documentStore, listeners, id)
        {
            DatabaseCommands = databaseCommands;
        }

        /// <summary>
        /// Get the accessor for advanced operations
        /// </summary>
        /// <remarks>
        /// Those operations are rarely needed, and have been moved to a separate 
        /// property to avoid cluttering the API
        /// </remarks>
        public ISyncAdvancedSessionOperation Advanced
        {
            get { return this; }
        }

        /// <summary>
        /// Begin a load while including the specified path 
        /// </summary>
        /// <param name="path">The path.</param>
        ILazyLoaderWithInclude<T> ILazySessionOperations.Include<T>(Expression<Func<T, object>> path)
        {
            return new LazyMultiLoaderWithInclude<T>(this).Include(path);
        }

        /// <summary>
        /// Loads the specified ids.
        /// </summary>
        Lazy<T[]> ILazySessionOperations.Load<T>(IEnumerable<string> ids)
        {
            return Lazily.Load<T>(ids, null);
        }

        /// <summary>
        /// Loads the specified id.
        /// </summary>
        /// <typeparam name="T"></typeparam>
        /// <param name="id">The id.</param>
        /// <returns></returns>
        Lazy<T> ILazySessionOperations.Load<T>(string id)
        {
            return Lazily.Load(id, (Action<T>)null);
        }

        /// <summary>
        /// Loads the specified ids and a function to call when it is evaluated
        /// </summary>
        Lazy<T[]> ILazySessionOperations.Load<T>(IEnumerable<string> ids, Action<T[]> onEval)
        {
            return LazyLoadInternal(ids.ToArray(), new KeyValuePair<string, Type>[0], onEval);
        }

        /// <summary>
        /// Loads the specified id and a function to call when it is evaluated
        /// </summary>
        Lazy<T> ILazySessionOperations.Load<T>(string id, Action<T> onEval)
        {
            if (IsLoaded(id))
                return new Lazy<T>(() => Load<T>(id));
            var lazyLoadOperation = new LazyLoadOperation<T>(id, new LoadOperation(this, DatabaseCommands.DisableAllCaching, id), HandleInternalMetadata);
            return AddLazyOperation(lazyLoadOperation, onEval);
        }

        /// <summary>
        /// Loads the specified entities with the specified id after applying
        /// conventions on the provided id to get the real document id.
        /// </summary>
        /// <remarks>
        /// This method allows you to call:
        /// Load{Post}(1)
        /// And that call will internally be translated to 
        /// Load{Post}("posts/1");
        /// 
        /// Or whatever your conventions specify.
        /// </remarks>
        Lazy<T> ILazySessionOperations.Load<T>(ValueType id, Action<T> onEval)
        {
            var documentKey = Conventions.FindFullDocumentKeyFromNonStringIdentifier(id, typeof(T), false);
            return Lazily.Load(documentKey, onEval);
        }

        Lazy<T[]> ILazySessionOperations.Load<T>(params ValueType[] ids)
        {
            var documentKeys = ids.Select(id => Conventions.FindFullDocumentKeyFromNonStringIdentifier(id, typeof(T), false));
            return Lazily.Load<T>(documentKeys);
        }

        Lazy<T[]> ILazySessionOperations.Load<T>(IEnumerable<ValueType> ids)
        {
            var documentKeys = ids.Select(id => Conventions.FindFullDocumentKeyFromNonStringIdentifier(id, typeof(T), false));
            return Lazily.Load<T>(documentKeys);
        }

        Lazy<T[]> ILazySessionOperations.Load<T>(IEnumerable<ValueType> ids, Action<T[]> onEval)
        {
            var documentKeys = ids.Select(id => Conventions.FindFullDocumentKeyFromNonStringIdentifier(id, typeof(T), false));
            return LazyLoadInternal(documentKeys.ToArray(), new KeyValuePair<string, Type>[0], onEval);
        }

        Lazy<TResult> ILazySessionOperations.Load<TTransformer, TResult>(string id, Action<ILoadConfiguration> configure, Action<TResult> onEval)
        {
            var transformer = new TTransformer().TransformerName;
            var ids = new[] { id };
            var configuration = new RavenLoadConfiguration();
            if (configure != null)
                configure(configuration);

            var lazyLoadOperation = new LazyTransformerLoadOperation<TResult>(
                ids,
                transformer,
                configuration.TransformerParameters,
                new LoadTransformerOperation(this, transformer, ids),
                singleResult: true);

            return AddLazyOperation(lazyLoadOperation, onEval);
        }

        Lazy<TResult> ILazySessionOperations.Load<TResult>(string id, Type transformerType, Action<ILoadConfiguration> configure, Action<TResult> onEval)
        {
            var transformer = ((AbstractTransformerCreationTask)Activator.CreateInstance(transformerType)).TransformerName;
            var ids = new[] { id };
            var configuration = new RavenLoadConfiguration();
            if (configure != null)
                configure(configuration);

            var lazyLoadOperation = new LazyTransformerLoadOperation<TResult>(
                ids,
                transformer,
                configuration.TransformerParameters,
                new LoadTransformerOperation(this, transformer, ids),
                singleResult: true);

            return AddLazyOperation(lazyLoadOperation, onEval);
        }

        Lazy<TResult[]> ILazySessionOperations.Load<TTransformer, TResult>(IEnumerable<string> ids, Action<ILoadConfiguration> configure, Action<TResult> onEval)
        {
            return Lazily.Load(ids, typeof(TTransformer), configure, onEval);
        }

        Lazy<TResult[]> ILazySessionOperations.Load<TResult>(IEnumerable<string> ids, Type transformerType, Action<ILoadConfiguration> configure, Action<TResult> onEval)
        {
            var transformer = ((AbstractTransformerCreationTask)Activator.CreateInstance(transformerType)).TransformerName;

            var configuration = new RavenLoadConfiguration();
            if (configure != null)
                configure(configuration);

            var idsArray = ids.ToArray();

            var lazyLoadOperation = new LazyTransformerLoadOperation<TResult>(
                idsArray,
                transformer,
                configuration.TransformerParameters,
                new LoadTransformerOperation(this, transformer, idsArray),
                singleResult: false);

            return AddLazyOperation<TResult[]>(lazyLoadOperation, null);
        }

        /// <summary>
        /// Begin a load while including the specified path 
        /// </summary>
        /// <param name="path">The path.</param>
        ILazyLoaderWithInclude<object> ILazySessionOperations.Include(string path)
        {
            return new LazyMultiLoaderWithInclude<object>(this).Include(path);
        }

        /// <summary>
        /// Loads the specified entities with the specified id after applying
        /// conventions on the provided id to get the real document id.
        /// </summary>
        /// <remarks>
        /// This method allows you to call:
        /// Load{Post}(1)
        /// And that call will internally be translated to 
        /// Load{Post}("posts/1");
        /// 
        /// Or whatever your conventions specify.
        /// </remarks>
        Lazy<T> ILazySessionOperations.Load<T>(ValueType id)
        {
            return Lazily.Load(id, (Action<T>)null);
        }

        /// <summary>
        /// Loads the specified entity with the specified id.
        /// </summary>
        /// <typeparam name="T"></typeparam>
        /// <param name="id">The id.</param>
        /// <returns></returns>
        public T Load<T>(string id)
        {
            if (id == null)
                throw new ArgumentNullException("id", "The document id cannot be null");
            if (IsDeleted(id))
                return default(T);
            object existingEntity;

            if (entitiesByKey.TryGetValue(id, out existingEntity))
            {
                return (T)existingEntity;
            }
            JsonDocument value;
            if (includedDocumentsByKey.TryGetValue(id, out value))
            {
                includedDocumentsByKey.Remove(id);
                return TrackEntity<T>(value);
            }

            IncrementRequestCount();
            var loadOperation = new LoadOperation(this, DatabaseCommands.DisableAllCaching, id);
            bool retry;
            do
            {
                loadOperation.LogOperation();
                using (loadOperation.EnterLoadContext())
                {
                    retry = loadOperation.SetResult(DatabaseCommands.Get(id));
                }
            } while (retry);
            return loadOperation.Complete<T>();
        }

        /// <summary>
        /// Loads the specified entities with the specified ids.
        /// </summary>
        /// <param name="ids">The ids.</param>
        public T[] Load<T>(IEnumerable<string> ids)
        {
            return ((IDocumentSessionImpl)this).LoadInternal<T>(ids.ToArray());
        }

        /// <summary>
        /// Loads the specified entity with the specified id after applying
        /// conventions on the provided id to get the real document id.
        /// </summary>
        /// <remarks>
        /// This method allows you to call:
        /// Load{Post}(1)
        /// And that call will internally be translated to 
        /// Load{Post}("posts/1");
        /// 
        /// Or whatever your conventions specify.
        /// </remarks>
        public T Load<T>(ValueType id)
        {
            var documentKey = Conventions.FindFullDocumentKeyFromNonStringIdentifier(id, typeof(T), false);
            return Load<T>(documentKey);
        }

        /// <summary>
        /// Loads the specified entities with the specified id after applying
        /// conventions on the provided id to get the real document id.
        /// </summary>
        /// <remarks>
        /// This method allows you to call:
        /// Load{Post}(1,2,3)
        /// And that call will internally be translated to 
        /// Load{Post}("posts/1","posts/2","posts/3");
        /// 
        /// Or whatever your conventions specify.
        /// </remarks>
        public T[] Load<T>(params ValueType[] ids)
        {
            var documentKeys = ids.Select(id => Conventions.FindFullDocumentKeyFromNonStringIdentifier(id, typeof(T), false));
            return Load<T>(documentKeys);
        }

        /// <summary>
        /// Loads the specified entities with the specified id after applying
        /// conventions on the provided id to get the real document id.
        /// </summary>
        /// <remarks>
        /// This method allows you to call:
        /// Load{Post}(new List&lt;int&gt;(){1,2,3})
        /// And that call will internally be translated to 
        /// Load{Post}("posts/1","posts/2","posts/3");
        /// 
        /// Or whatever your conventions specify.
        /// </remarks>
        public T[] Load<T>(IEnumerable<ValueType> ids)
        {
            var documentKeys = ids.Select(id => Conventions.FindFullDocumentKeyFromNonStringIdentifier(id, typeof(T), false));
            return Load<T>(documentKeys);
        }

        public T[] LoadInternal<T>(string[] ids, string transformer, Dictionary<string, RavenJToken> transformerParameters = null)
        {
            if (transformer == null) 
                throw new ArgumentNullException("transformer");
            if (ids.Length == 0)
                return new T[0];

            IncrementRequestCount();

            var multiLoadResult = DatabaseCommands.Get(ids, new string[] { }, transformer, transformerParameters);
            return new LoadTransformerOperation(this, transformer, ids).Complete<T>(multiLoadResult);
        }

        public T[] LoadInternal<T>(string[] ids, KeyValuePair<string, Type>[] includes, string transformer, Dictionary<string, RavenJToken> transformerParameters = null)
        {
            if (transformer == null)
                throw new ArgumentNullException("transformer");
            if (ids.Length == 0)
                return new T[0];

            IncrementRequestCount();

            if (CheckIfIdAlreadyIncluded(ids, includes))
            {
                return ids.Select(Load<T>).ToArray();
            }
            var includePaths = includes != null ? includes.Select(x => x.Key).ToArray() : null;

            var multiLoadResult = DatabaseCommands.Get(ids, includePaths, transformer, transformerParameters);
            return new LoadTransformerOperation(this, transformer, ids).Complete<T>(multiLoadResult);
        }

        public T[] LoadInternal<T>(string[] ids, KeyValuePair<string, Type>[] includes)
        {
            if (ids.Length == 0)
                return new T[0];

            if (CheckIfIdAlreadyIncluded(ids, includes))
            {
                return ids.Select(Load<T>).ToArray();
            }
            var includePaths = includes != null ? includes.Select(x => x.Key).ToArray() : null;


            IncrementRequestCount();
            var multiLoadOperation = new MultiLoadOperation(this, DatabaseCommands.DisableAllCaching, ids, includes);
            MultiLoadResult multiLoadResult;
            do
            {
                multiLoadOperation.LogOperation();
                using (multiLoadOperation.EnterMultiLoadContext())
                {
                    multiLoadResult = DatabaseCommands.Get(ids, includePaths);
                }
            } while (multiLoadOperation.SetResult(multiLoadResult));

            return multiLoadOperation.Complete<T>();
        }

        public T[] LoadInternal<T>(string[] ids)
        {
            if (ids.Length == 0)
                return new T[0];

            // only load documents that aren't already cached
            var idsOfNotExistingObjects = ids.Where(id => IsLoaded(id) == false && IsDeleted(id) == false)
                                             .Distinct(StringComparer.OrdinalIgnoreCase)
                                             .ToArray();

            if (idsOfNotExistingObjects.Length > 0)
            {
                IncrementRequestCount();
                var multiLoadOperation = new MultiLoadOperation(this, DatabaseCommands.DisableAllCaching, idsOfNotExistingObjects, null);
                MultiLoadResult multiLoadResult;
                do
                {
                    multiLoadOperation.LogOperation();
                    using (multiLoadOperation.EnterMultiLoadContext())
                    {
                        multiLoadResult = DatabaseCommands.Get(idsOfNotExistingObjects, null);
                    }
                } while (multiLoadOperation.SetResult(multiLoadResult));

                multiLoadOperation.Complete<T>();
            }

            return ids.Select(Load<T>).ToArray();
        }

        /// <summary>
        /// Queries the specified index using Linq.
        /// </summary>
        /// <typeparam name="T">The result of the query</typeparam>
        /// <param name="indexName">Name of the index.</param>
        /// <param name="isMapReduce">Whatever we are querying a map/reduce index (modify how we treat identifier properties)</param>
        public IRavenQueryable<T> Query<T>(string indexName, bool isMapReduce = false)
        {
            var ravenQueryStatistics = new RavenQueryStatistics();
            var highlightings = new RavenQueryHighlightings();
            var ravenQueryProvider = new RavenQueryProvider<T>(this, indexName, ravenQueryStatistics, highlightings, DatabaseCommands, null, isMapReduce);
            var inspector = new RavenQueryInspector<T>();
            inspector.Init(ravenQueryProvider, ravenQueryStatistics, highlightings, indexName, null, this, DatabaseCommands, null, isMapReduce);
            return inspector;
        }

        /// <summary>
        /// Queries the index specified by <typeparamref name="TIndexCreator"/> using Linq.
        /// </summary>
        /// <typeparam name="T">The result of the query</typeparam>
        /// <typeparam name="TIndexCreator">The type of the index creator.</typeparam>
        /// <returns></returns>
        public IRavenQueryable<T> Query<T, TIndexCreator>() where TIndexCreator : AbstractIndexCreationTask, new()
        {
            var indexCreator = new TIndexCreator();
            return Query<T>(indexCreator.IndexName, indexCreator.IsMapReduce);
        }

        /// <summary>
        /// Refreshes the specified entity from Raven server.
        /// </summary>
        /// <typeparam name="T"></typeparam>
        /// <param name="entity">The entity.</param>
        public void Refresh<T>(T entity)
        {
            DocumentMetadata value;
            if (entitiesAndMetadata.TryGetValue(entity, out value) == false)
                throw new InvalidOperationException("Cannot refresh a transient instance");
            IncrementRequestCount();
            var jsonDocument = DatabaseCommands.Get(value.Key);
            RefreshInternal(entity, jsonDocument, value);
                }


        /// <summary>
        /// Get the json document by key from the store
        /// </summary>
        protected override JsonDocument GetJsonDocument(string documentKey)
        {
            var jsonDocument = DatabaseCommands.Get(documentKey);
            if (jsonDocument == null)
                throw new InvalidOperationException("Document '" + documentKey + "' no longer exists and was probably deleted");
            return jsonDocument;
        }

        protected override string GenerateKey(object entity)
        {
            return Conventions.GenerateDocumentKey(dbName, DatabaseCommands, entity);
        }

        protected override Task<string> GenerateKeyAsync(object entity)
        {
            throw new NotSupportedException("Cannot use async operation in sync session");
        }

        /// <summary>
        /// Begin a load while including the specified path
        /// </summary>
        /// <param name="path">The path.</param>
        /// <returns></returns>
        public ILoaderWithInclude<object> Include(string path)
        {
            return new MultiLoaderWithInclude<object>(this).Include(path);
        }

        /// <summary>
        /// Begin a load while including the specified path
        /// </summary>
        /// <param name="path">The path.</param>
        /// <returns></returns>
        public ILoaderWithInclude<T> Include<T>(Expression<Func<T, object>> path)
        {
            return new MultiLoaderWithInclude<T>(this).Include(path);
        }

        /// <summary>
        /// Begin a load while including the specified path
        /// </summary>
        /// <param name="path">The path.</param>
        /// <returns></returns>
        public ILoaderWithInclude<T> Include<T, TInclude>(Expression<Func<T, object>> path)
        {
            return new MultiLoaderWithInclude<T>(this).Include<TInclude>(path);
        }

        public TResult Load<TTransformer, TResult>(string id, Action<ILoadConfiguration> configure = null) where TTransformer : AbstractTransformerCreationTask, new()
        {
            var transformer = new TTransformer().TransformerName;
            var configuration = new RavenLoadConfiguration();
            if (configure != null)
                configure(configuration);

            return LoadInternal<TResult>(new[] { id }, transformer, configuration.TransformerParameters).FirstOrDefault();
        }

        public TResult[] Load<TTransformer, TResult>(IEnumerable<string> ids, Action<ILoadConfiguration> configure = null) where TTransformer : AbstractTransformerCreationTask, new()
        {
            var transformer = new TTransformer().TransformerName;
            var configuration = new RavenLoadConfiguration();
            if (configure != null)
            configure(configuration);

            return LoadInternal<TResult>(ids.ToArray(), transformer, configuration.TransformerParameters);
        }

        public TResult Load<TResult>(string id, string transformer, Action<ILoadConfiguration> configure = null)
        {
            var configuration = new RavenLoadConfiguration();
            if (configure != null)
                configure(configuration);

            return LoadInternal<TResult>(new[] { id }, transformer, configuration.TransformerParameters).FirstOrDefault();
        }

        public TResult[] Load<TResult>(IEnumerable<string> ids, string transformer, Action<ILoadConfiguration> configure = null)
        {
            var configuration = new RavenLoadConfiguration();
            if (configure != null)
            configure(configuration);

            return LoadInternal<TResult>(ids.ToArray(), transformer, configuration.TransformerParameters);
        }

        public TResult Load<TResult>(string id, Type transformerType, Action<ILoadConfiguration> configure = null)
        {
            var configuration = new RavenLoadConfiguration();
            if (configure != null)
                configure(configuration);

            var transformer = ((AbstractTransformerCreationTask)Activator.CreateInstance(transformerType)).TransformerName;

            return LoadInternal<TResult>(new[] { id }, transformer, configuration.TransformerParameters).FirstOrDefault();
        }

        public TResult[] Load<TResult>(IEnumerable<string> ids, Type transformerType, Action<ILoadConfiguration> configure = null)
        {
            var configuration = new RavenLoadConfiguration();
            if (configure != null)
                configure(configuration);

            var transformer = ((AbstractTransformerCreationTask)Activator.CreateInstance(transformerType)).TransformerName;

            return LoadInternal<TResult>(ids.ToArray(), transformer, configuration.TransformerParameters);
        }

        /// <summary>
        /// Gets the document URL for the specified entity.
        /// </summary>
        /// <param name="entity">The entity.</param>
        /// <returns></returns>
        public string GetDocumentUrl(object entity)
        {
            DocumentMetadata value;
            if (entitiesAndMetadata.TryGetValue(entity, out value) == false)
                throw new InvalidOperationException("Could not figure out identifier for transient instance");

            return DatabaseCommands.UrlFor(value.Key);
        }

        public IEnumerator<StreamResult<T>> Stream<T>(IQueryable<T> query)
        {
            QueryHeaderInformation _;
            return Stream(query, out _);
        }

        public IEnumerator<StreamResult<T>> Stream<T>(IQueryable<T> query, out QueryHeaderInformation queryHeaderInformation)
        {
            var queryProvider = (IRavenQueryProvider)query.Provider;
            
            var docQuery = queryProvider.ToDocumentQuery<T>(query.Expression);
    
            return Stream(docQuery, out queryHeaderInformation);

        }

        public IEnumerator<StreamResult<T>> Stream<T>(IDocumentQuery<T> query)
        {
            QueryHeaderInformation _;
            return Stream(query, out _);
        }

        public IEnumerator<StreamResult<T>> Stream<T>(IDocumentQuery<T> query, out QueryHeaderInformation queryHeaderInformation)
        {
            var ravenQueryInspector = ((IRavenQueryInspector)query);
            var indexQuery = ravenQueryInspector.GetIndexQuery(false);
            bool waitForNonStaleResultsWasSetGloably = this.Advanced.DocumentStore.Conventions.DefaultQueryingConsistency == ConsistencyOptions.AlwaysWaitForNonStaleResultsAsOfLastWrite;
            if (!waitForNonStaleResultsWasSetGloably && (indexQuery.WaitForNonStaleResults || indexQuery.WaitForNonStaleResultsAsOfNow))
                throw new NotSupportedException(
                    "Since Stream() does not wait for indexing (by design), streaming query with WaitForNonStaleResults is not supported.");
            IncrementRequestCount();
            var enumerator = DatabaseCommands.StreamQuery(ravenQueryInspector.IndexQueried, indexQuery, out queryHeaderInformation);
            return YieldQuery(query, enumerator);
        }

        private static IEnumerator<StreamResult<T>> YieldQuery<T>(IDocumentQuery<T> query, IEnumerator<RavenJObject> enumerator)
        {
            using (enumerator)
            {
                var queryOperation = ((DocumentQuery<T>)query).InitializeQueryOperation();
                queryOperation.DisableEntitiesTracking = true;
                
                while (enumerator.MoveNext())
                {
                    var ravenJObject = enumerator.Current;
                    var meta = ravenJObject.Value<RavenJObject>(Constants.Metadata);
                    query.InvokeAfterStreamExecuted(ref ravenJObject);
                    string key = null;
                    Etag etag = null;
                    if (meta != null)
                    {
                        key = meta.Value<string>("@id") ??
                              meta.Value<string>(Constants.DocumentIdFieldName) ??
                              ravenJObject.Value<string>(Constants.DocumentIdFieldName);

                        var value = meta.Value<string>("@etag");
                        if (value != null)
                            etag = Etag.Parse(value);
                    }
                
                    yield return new StreamResult<T>
                    {
                        Document = queryOperation.Deserialize<T>(ravenJObject),
                        Etag = etag,
                        Key = key,
                        Metadata = meta
                    };
                }
            }
        }

        public IEnumerator<StreamResult<T>> Stream<T>(Etag fromEtag, int start = 0, int pageSize = Int32.MaxValue, RavenPagingInformation pagingInformation = null)
        {
            return Stream<T>(fromEtag: fromEtag, startsWith: null, matches: null, start: start, pageSize: pageSize, pagingInformation: pagingInformation, skipAfter: null);
        }

        public IEnumerator<StreamResult<T>> Stream<T>(string startsWith, string matches = null, int start = 0, int pageSize = Int32.MaxValue, RavenPagingInformation pagingInformation = null, string skipAfter = null)
        {
            return Stream<T>(fromEtag: null, startsWith: startsWith, matches: matches, start: start, pageSize: pageSize, pagingInformation: pagingInformation, skipAfter: skipAfter);
        }

        public FacetResults[] MultiFacetedSearch(params FacetQuery[] facetQueries)
        {
            IncrementRequestCount();
            return DatabaseCommands.GetMultiFacets(facetQueries);
        }

        private IEnumerator<StreamResult<T>> Stream<T>(Etag fromEtag, string startsWith, string matches, int start, int pageSize, RavenPagingInformation pagingInformation, string skipAfter)
        {
            IncrementRequestCount();
            using (var enumerator = DatabaseCommands.StreamDocs(fromEtag, startsWith, matches, start, pageSize, null, pagingInformation, skipAfter))
            {
                while (enumerator.MoveNext())
                {
                    var document = SerializationHelper.RavenJObjectToJsonDocument(enumerator.Current);

                    yield return new StreamResult<T>
                    {
                        Document = (T)ConvertToEntity(typeof(T), document.Key, document.DataAsJson, document.Metadata),
                        Etag = document.Etag,
                        Key = document.Key,
                        Metadata = document.Metadata
                    };
                }
            }
        }

        /// <summary>
        /// Saves all the changes to the Raven server.
        /// </summary>


        public void SaveChanges()
        {
            using (EntityToJson.EntitiesToJsonCachingScope())
            {
                var data = PrepareForSaveChanges();

                if (data.Commands.Count == 0)
                    return;
                IncrementRequestCount();
                LogBatch(data);

                var batchResults = DatabaseCommands.Batch(data.Commands);
                if (batchResults == null)
                    throw new InvalidOperationException("Cannot call Save Changes after the document store was disposed.");
                UpdateBatchResults(batchResults, data);
            }
        }

        /// <summary>
        /// Queries the index specified by <typeparamref name="TIndexCreator"/> using lucene syntax.
        /// </summary>
        /// <typeparam name="T">The result of the query</typeparam>
        /// <typeparam name="TIndexCreator">The type of the index creator.</typeparam>
        /// <returns></returns>
        [Obsolete("Use DocumentQuery instead.")]
        public IDocumentQuery<T> LuceneQuery<T, TIndexCreator>() where TIndexCreator : AbstractIndexCreationTask, new()
        {
            return DocumentQuery<T, TIndexCreator>();
        }

        /// <summary>
        /// Queries the index specified by <typeparamref name="TIndexCreator"/> using lucene syntax.
        /// </summary>
        /// <typeparam name="T">The result of the query</typeparam>
        /// <typeparam name="TIndexCreator">The type of the index creator.</typeparam>
        /// <returns></returns>
        public IDocumentQuery<T> DocumentQuery<T, TIndexCreator>() where TIndexCreator : AbstractIndexCreationTask, new()
        {
            var index = new TIndexCreator();
            return DocumentQuery<T>(index.IndexName, index.IsMapReduce);
        }

<<<<<<< HEAD
		/// <summary>
		/// Query the specified index using Lucene syntax
		/// </summary>
		/// <typeparam name="T"></typeparam>
		/// <param name="indexName">Name of the index.</param>
		/// <param name="isMapReduce">Indicates if index is a map-reduce index.</param>
		/// <returns></returns>
		[Obsolete("Use DocumentQuery instead.")]
=======
        /// <summary>
        /// Query the specified index using Lucene syntax
        /// </summary>
        /// <typeparam name="T"></typeparam>
        /// <param name="indexName">Name of the index.</param>
        /// <returns></returns>
        [Obsolete("Use DocumentQuery instead.")]
>>>>>>> b19bf61a
        public IDocumentQuery<T> LuceneQuery<T>(string indexName, bool isMapReduce = false)
        {
            return DocumentQuery<T>(indexName, isMapReduce);
        }

        /// <summary>
        /// Query the specified index using Lucene syntax
        /// </summary>
        /// <typeparam name="T"></typeparam>
        /// <param name="indexName">Name of the index.</param>
        /// <returns></returns>
        public IDocumentQuery<T> DocumentQuery<T>(string indexName, bool isMapReduce = false)
        {
            return new DocumentQuery<T>(this, DatabaseCommands, null, indexName, null, null, theListeners.QueryListeners, isMapReduce);
        }

<<<<<<< HEAD
	    /// <summary>
	    /// Query the specified index using Lucene syntax
	    /// </summary>
	    /// <typeparam name="T"></typeparam>
	    /// <param name="indexName">Name of the index.</param>
	    /// <param name="isMapReduce">Indicates if index is a map-reduce index.</param>
	    /// <returns></returns>
	    public IDocumentQuery<T> DocumentQuery<T>(string indexName, bool isMapReduce = false)
		{
			return new DocumentQuery<T>(this, DatabaseCommands, null, indexName, null, null, theListeners.QueryListeners, isMapReduce);
		}

		/// <summary>
=======
        /// <summary>
>>>>>>> b19bf61a
        /// Commits the specified tx id.
        /// </summary>
        /// <param name="txId">The tx id.</param>
        public override Task Commit(string txId)
        {
            DatabaseCommands.Commit(txId);
            ClearEnlistment();
            return Task.FromResult(0);
        }

        /// <summary>
        /// Rollbacks the specified tx id.
        /// </summary>
        /// <param name="txId">The tx id.</param>
        public override Task Rollback(string txId)
        {
            DatabaseCommands.Rollback(txId);
            ClearEnlistment();
            return Task.FromResult(0);
        }

        public Task PrepareTransaction(string txId, Guid? resourceManagerId = null, byte[] recoveryInformation = null)
        {
            DatabaseCommands.PrepareTransaction(txId, resourceManagerId, recoveryInformation);
            ClearEnlistment();
            return Task.FromResult(0);
        }

        /// <summary>
        /// Query RavenDB dynamically using LINQ
        /// </summary>
        /// <typeparam name="T">The result of the query</typeparam>
        public IRavenQueryable<T> Query<T>()
        {
            var indexName = CreateDynamicIndexName<T>();

            return Query<T>(indexName);
        }

        /// <summary>
        /// Dynamically query RavenDB using Lucene syntax
        /// </summary>
        [Obsolete("Use DocumentQuery instead.")]
        public IDocumentQuery<T> LuceneQuery<T>()
        {
            return DocumentQuery<T>();
        }

        /// <summary>
        /// Dynamically query RavenDB using Lucene syntax
        /// </summary>
        public IDocumentQuery<T> DocumentQuery<T>()
            {
            var indexName = CreateDynamicIndexName<T>();
            return Advanced.DocumentQuery<T>(indexName);
            }



        /// <summary>
        /// Create a new query for <typeparam name="T"/>
        /// </summary>
        IDocumentQuery<T> IDocumentQueryGenerator.Query<T>(string indexName, bool isMapReduce)
        {
            return Advanced.DocumentQuery<T>(indexName, isMapReduce);
        }

        /// <summary>
        /// Create a new query for <typeparam name="T"/>
        /// </summary>
        IAsyncDocumentQuery<T> IDocumentQueryGenerator.AsyncQuery<T>(string indexName, bool isMapReduce)
        {
            throw new NotSupportedException();
        }

        public RavenQueryInspector<S> CreateRavenQueryInspector<S>()
        {
            return new RavenQueryInspector<S>();
        }

        internal Lazy<T> AddLazyOperation<T>(ILazyOperation operation, Action<T> onEval)
        {
            pendingLazyOperations.Add(operation);
            var lazyValue = new Lazy<T>(() =>
            {
                ExecuteAllPendingLazyOperations();
                return (T)operation.Result;
            });

            if (onEval != null)
                onEvaluateLazy[operation] = theResult => onEval((T)theResult);

            return lazyValue;
        }

        internal Lazy<TTransformResult> AddLazyOperationWithTransform<TResult, TTransformResult>(ILazyOperation operation, Func<TResult, TTransformResult> transformFunc, Action<TResult> onEval)
        {
            pendingLazyOperations.Add(operation);
            var lazyValue = new Lazy<TTransformResult>(() =>
            {
                ExecuteAllPendingLazyOperations();
                return transformFunc((TResult)operation.Result);
            });

            if (onEval != null)
                onEvaluateLazy[operation] = theResult => onEval((TResult)theResult);

            return lazyValue;
        }

        internal Lazy<int> AddLazyCountOperation(ILazyOperation operation)
        {
            pendingLazyOperations.Add(operation);
            var lazyValue = new Lazy<int>(() =>
            {
                ExecuteAllPendingLazyOperations();
                return operation.QueryResult.TotalResults;
            });

            return lazyValue;
        }

        /// <summary>
        /// Register to lazily load documents and include
        /// </summary>
        public Lazy<T[]> LazyLoadInternal<T>(string[] ids, KeyValuePair<string, Type>[] includes, Action<T[]> onEval)
        {
            if (CheckIfIdAlreadyIncluded(ids, includes))
            {
                return new Lazy<T[]>(() => ids.Select(Load<T>).ToArray());
            }
            var multiLoadOperation = new MultiLoadOperation(this, DatabaseCommands.DisableAllCaching, ids, includes);
            var lazyOp = new LazyMultiLoadOperation<T>(multiLoadOperation, ids, includes);
            return AddLazyOperation(lazyOp, onEval);
        }

        public ResponseTimeInformation ExecuteAllPendingLazyOperations()
        {
            if (pendingLazyOperations.Count == 0)
                return new ResponseTimeInformation();

            try
            {
                var sw = Stopwatch.StartNew();

                IncrementRequestCount();

                var responseTimeDuration = new ResponseTimeInformation();

                while (ExecuteLazyOperationsSingleStep(responseTimeDuration))
                {
                    Thread.Sleep(100);
                }

                responseTimeDuration.ComputeServerTotal();


                foreach (var pendingLazyOperation in pendingLazyOperations)
                {
                    Action<object> value;
                    if (onEvaluateLazy.TryGetValue(pendingLazyOperation, out value))
                        value(pendingLazyOperation.Result);
                }
                responseTimeDuration.TotalClientDuration = sw.Elapsed;
                return responseTimeDuration;
            }
            finally
            {
                pendingLazyOperations.Clear();
            }
        }

        private bool ExecuteLazyOperationsSingleStep(ResponseTimeInformation responseTimeInformation)
        {
            var disposables = pendingLazyOperations.Select(x => x.EnterContext()).Where(x => x != null).ToList();
            try
            {
                    var requests = pendingLazyOperations.Select(x => x.CreateRequest()).ToArray();
                    var responses = DatabaseCommands.MultiGet(requests);

                    for (int i = 0; i < pendingLazyOperations.Count; i++)
                    {
                    long totalTime;
                    string tempReqTime;
                    responses[i].Headers.TryGetValue("Temp-Request-Time", out tempReqTime);
                    long.TryParse(tempReqTime, out totalTime);

                    responseTimeInformation.DurationBreakdown.Add(new ResponseTimeItem
                    {
                        Url = requests[i].UrlAndQuery,
                        Duration = TimeSpan.FromMilliseconds(totalTime)
                    });
                        if (responses[i].RequestHasErrors())
                        {
                            throw new InvalidOperationException("Got an error from server, status code: " + responses[i].Status +
                                                                Environment.NewLine + responses[i].Result);
                        }
                        pendingLazyOperations[i].HandleResponse(responses[i]);
                        if (pendingLazyOperations[i].RequiresRetry)
                        {
                            return true;
                        }
                    }
                    return false;
                }
            finally
            {
                foreach (var disposable in disposables)
                {
                    disposable.Dispose();
                }
            }
        }

        public T[] LoadStartingWith<T>(string keyPrefix, string matches = null, int start = 0, int pageSize = 25, string exclude = null, RavenPagingInformation pagingInformation = null, string skipAfter = null)
        {
            IncrementRequestCount();
            return DatabaseCommands.StartsWith(keyPrefix, matches, start, pageSize, exclude: exclude, pagingInformation: pagingInformation, skipAfter: skipAfter)
                                   .Select(TrackEntity<T>)
                                   .ToArray();
        }

        public TResult[] LoadStartingWith<TTransformer, TResult>(string keyPrefix, string matches = null, int start = 0,
                                                                 int pageSize = 25, string exclude = null,
                                                                 RavenPagingInformation pagingInformation = null,
                                                                 Action<ILoadConfiguration> configure = null,
                                                                 string skipAfter = null)
            where TTransformer : AbstractTransformerCreationTask, new()
        {
            IncrementRequestCount();
            var transformer = new TTransformer().TransformerName;

            var configuration = new RavenLoadConfiguration();
            if (configure != null)
            {
                configure(configuration);
        }

            return
                DatabaseCommands.StartsWith(keyPrefix, matches, start, pageSize, exclude: exclude,
                                            pagingInformation: pagingInformation, transformer: transformer, transformerParameters: configuration.TransformerParameters,
                                            skipAfter: skipAfter)
                                .Select(TrackEntity<TResult>)
                                .ToArray();
    }

        public Lazy<TResult[]> MoreLikeThis<TResult>(MoreLikeThisQuery query)
        {
            var multiLoadOperation = new MultiLoadOperation(this, DatabaseCommands.DisableAllCaching, null, null);
            var lazyOp = new LazyMoreLikeThisOperation<TResult>(multiLoadOperation, query);
            return AddLazyOperation<TResult[]>(lazyOp, null);
}

        Lazy<T[]> ILazySessionOperations.LoadStartingWith<T>(string keyPrefix, string matches, int start, int pageSize, string exclude, RavenPagingInformation pagingInformation, string skipAfter)
        {
            var operation = new LazyStartsWithOperation<T>(keyPrefix, matches, exclude, start, pageSize, this, pagingInformation, skipAfter);

            return AddLazyOperation<T[]>(operation, null);
        }
    }
}<|MERGE_RESOLUTION|>--- conflicted
+++ resolved
@@ -758,7 +758,6 @@
             return DocumentQuery<T>(index.IndexName, index.IsMapReduce);
         }
 
-<<<<<<< HEAD
 		/// <summary>
 		/// Query the specified index using Lucene syntax
 		/// </summary>
@@ -767,15 +766,6 @@
 		/// <param name="isMapReduce">Indicates if index is a map-reduce index.</param>
 		/// <returns></returns>
 		[Obsolete("Use DocumentQuery instead.")]
-=======
-        /// <summary>
-        /// Query the specified index using Lucene syntax
-        /// </summary>
-        /// <typeparam name="T"></typeparam>
-        /// <param name="indexName">Name of the index.</param>
-        /// <returns></returns>
-        [Obsolete("Use DocumentQuery instead.")]
->>>>>>> b19bf61a
         public IDocumentQuery<T> LuceneQuery<T>(string indexName, bool isMapReduce = false)
         {
             return DocumentQuery<T>(indexName, isMapReduce);
@@ -792,7 +782,6 @@
             return new DocumentQuery<T>(this, DatabaseCommands, null, indexName, null, null, theListeners.QueryListeners, isMapReduce);
         }
 
-<<<<<<< HEAD
 	    /// <summary>
 	    /// Query the specified index using Lucene syntax
 	    /// </summary>
@@ -806,9 +795,6 @@
 		}
 
 		/// <summary>
-=======
-        /// <summary>
->>>>>>> b19bf61a
         /// Commits the specified tx id.
         /// </summary>
         /// <param name="txId">The tx id.</param>
