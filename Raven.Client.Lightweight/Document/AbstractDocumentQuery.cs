//-----------------------------------------------------------------------
// <copyright file="DocumentQuery.cs" company="Hibernating Rhinos LTD">
//     Copyright (c) Hibernating Rhinos LTD. All rights reserved.
// </copyright>
//-----------------------------------------------------------------------
using System;
using System.Collections;
using System.Collections.Generic;
using System.Collections.Specialized;
using System.Diagnostics;
using System.Globalization;
using System.IO;
using System.Linq;
using System.Linq.Expressions;
using System.Text;
using System.Text.RegularExpressions;
using System.Threading;
using Raven.Abstractions.Spatial;
using Raven.Abstractions.Util;
using Raven.Client.Connection.Async;
using System.Threading.Tasks;
using Raven.Client.Document.Batches;
using Raven.Abstractions;
using Raven.Abstractions.Data;
using Raven.Client.Connection;
using Raven.Client.Document.SessionOperations;
using Raven.Client.Linq;
using Raven.Client.Listeners;
using Raven.Abstractions.Extensions;
using Raven.Abstractions.Indexing;
using Raven.Client.Spatial;
using Raven.Imports.Newtonsoft.Json;
using Raven.Imports.Newtonsoft.Json.Linq;
using Raven.Json.Linq;
using Raven.Client.Document.Async;

namespace Raven.Client.Document
{
	/// <summary>
	///   A query against a Raven index
	/// </summary>
	public abstract class AbstractDocumentQuery<T, TSelf> : IDocumentQueryCustomization, IRavenQueryInspector, IAbstractDocumentQuery<T>
															where TSelf : AbstractDocumentQuery<T, TSelf>
	{
		protected bool isSpatialQuery;
		protected string spatialFieldName, queryShape;
		protected SpatialUnits? spatialUnits;
		protected SpatialRelation spatialRelation;
		protected double distanceErrorPct;
		private readonly LinqPathProvider linqPathProvider;
		protected Action<IndexQuery> beforeQueryExecutionAction;

		protected readonly HashSet<Type> rootTypes = new HashSet<Type>
		{
			typeof (T)
		};

		static Dictionary<Type, Func<object, string>> implicitStringsCache = new Dictionary<Type, Func<object, string>>();

		/// <summary>
		/// Whatever to negate the next operation
		/// </summary>
		protected bool negate;
		/// <summary>
		/// The database commands to use
		/// </summary>
		protected readonly IDatabaseCommands theDatabaseCommands;

		/// <summary>
		/// Async database commands to use
		/// </summary>
		protected readonly IAsyncDatabaseCommands theAsyncDatabaseCommands;

		/// <summary>
		/// The index to query
		/// </summary>
		protected readonly string indexName;

		protected Func<IndexQuery, IEnumerable<object>, IEnumerable<object>> transformResultsFunc;

		protected string defaultField;

		private int currentClauseDepth;

		protected KeyValuePair<string, string> lastEquality;

		protected Dictionary<string, RavenJToken> transformerParameters = new Dictionary<string, RavenJToken>();

		/// <summary>
		///   The list of fields to project directly from the results
		/// </summary>
		protected readonly string[] projectionFields;

		/// <summary>
		///   The list of fields to project directly from the index on the server
		/// </summary>
		protected readonly string[] fieldsToFetch;

		/// <summary>
		/// The query listeners for this query
		/// </summary>
		protected readonly IDocumentQueryListener[] queryListeners;
		protected readonly bool isMapReduce;
		/// <summary>
		/// The session for this query
		/// </summary>
		protected readonly InMemoryDocumentSessionOperations theSession;

		/// <summary>
		///   The cutoff date to use for detecting staleness in the index
		/// </summary>
		protected DateTime? cutoff;

		/// <summary>
		///   The fields to order the results by
		/// </summary>
		protected string[] orderByFields = new string[0];

		/// <summary>
		///   The fields to highlight
		/// </summary>
		protected List<HighlightedField> highlightedFields = new List<HighlightedField>();

		/// <summary>
		///   Highlighter pre tags
		/// </summary>
		protected string[] highlighterPreTags = new string[0];

		/// <summary>
		///   Highlighter post tags
		/// </summary>
		protected string[] highlighterPostTags = new string[0];

		/// <summary>
		///   Highlighter key
		/// </summary>
		protected string highlighterKeyName;

		/// <summary>
		///   The types to sort the fields by (NULL if not specified)
		/// </summary>
		protected HashSet<KeyValuePair<string, SortOptions?>> sortByHints = new HashSet<KeyValuePair<string, SortOptions?>>(SortOptionsEqualityProvider.Instance);

		/// <summary>
		///   The page size to use when querying the index
		/// </summary>
		protected int? pageSize;

		protected QueryOperation queryOperation;

		/// <summary>
		/// The query to use
		/// </summary>
		protected StringBuilder queryText = new StringBuilder();

		/// <summary>
		///   which record to start reading from
		/// </summary>
		protected int start;

		private readonly DocumentConvention conventions;
		/// <summary>
		/// Timeout for this query
		/// </summary>
		protected TimeSpan timeout;
		/// <summary>
		/// Should we wait for non stale results
		/// </summary>
		protected bool theWaitForNonStaleResults;
		/// <summary>
		/// Should we wait for non stale results as of now?
		/// </summary>
		protected bool theWaitForNonStaleResultsAsOfNow;
		/// <summary>
		/// The paths to include when loading the query
		/// </summary>
		protected HashSet<string> includes = new HashSet<string>();

		/// <summary>
		/// Holds the query stats
		/// </summary>
		protected RavenQueryStatistics queryStats = new RavenQueryStatistics();

		/// <summary>
		/// Holds the query highlightings
		/// </summary>
		protected RavenQueryHighlightings highlightings = new RavenQueryHighlightings();

		/// <summary>
		/// The name of the results transformer to use after executing this query
		/// </summary>
		protected string resultsTransformer;

		/// <summary>
		/// Determines if entities should be tracked and kept in memory
		/// </summary>
		protected bool disableEntitiesTracking;

		/// <summary>
		/// Determine if query results should be cached.
		/// </summary>
		protected bool disableCaching;

		/// <summary>
		/// Indicates if detailed timings should be calculated for various query parts (Lucene search, loading documents, transforming results). Default: false
		/// </summary>
		protected bool showQueryTimings;

		/// <summary>
		/// Determine if scores of query results should be explained
		/// </summary>
		protected bool shouldExplainScores;

		/// <summary>
		///   Get the name of the index being queried
		/// </summary>
		public string IndexQueried
		{
			get { return indexName; }
		}

		/// <summary>
		///   Get the name of the index being queried
		/// </summary>
		public string AsyncIndexQueried
		{
			get { return indexName; }
		}

		/// <summary>
		///   Grant access to the database commands
		/// </summary>
		public virtual IDatabaseCommands DatabaseCommands
		{
			get { return theDatabaseCommands; }
		}

		/// <summary>
		///   Grant access to the async database commands
		/// </summary>
		public virtual IAsyncDatabaseCommands AsyncDatabaseCommands
		{
			get { return theAsyncDatabaseCommands; }
		}

		/// <summary>
		/// Gets the document convention from the query session
		/// </summary>
		public DocumentConvention DocumentConvention
		{
			get { return conventions; }
		}

		/// <summary>
		///   Gets the session associated with this document query
		/// </summary>
		public IDocumentSession Session
		{
			get { return (IDocumentSession)theSession; }
		}

		InMemoryDocumentSessionOperations IRavenQueryInspector.Session
		{
			get { return theSession; }
		}

		protected Action<QueryResult> afterQueryExecutedCallback;
		protected AfterStreamExecutedDelegate afterStreamExecutedCallback;
		protected Etag cutoffEtag;

		private int? _defaultTimeout;

		private TimeSpan DefaultTimeout
		{
			get
			{
				if (Debugger.IsAttached) // increase timeout if we are debugging
					return TimeSpan.FromMinutes(15);

				if (_defaultTimeout.HasValue)
					return TimeSpan.FromSeconds(_defaultTimeout.Value);

				return TimeSpan.FromSeconds(15);
			}
		}

		/// <summary>
		///   Initializes a new instance of the <see cref = "DocumentQuery{T}" /> class.
		/// </summary>
		protected AbstractDocumentQuery(InMemoryDocumentSessionOperations theSession,
									 IDatabaseCommands databaseCommands,
									 string indexName,
									 string[] fieldsToFetch,
									 string[] projectionFields,
									 IDocumentQueryListener[] queryListeners,
									 bool isMapReduce)
			: this(theSession, databaseCommands, null, indexName, fieldsToFetch, projectionFields, queryListeners, isMapReduce)
		{
		}

		/// <summary>
		/// Initializes a new instance of the <see cref="AbstractDocumentQuery{T, TSelf}"/> class.
		/// </summary>
		protected AbstractDocumentQuery(InMemoryDocumentSessionOperations theSession,
									 IDatabaseCommands databaseCommands,
									 IAsyncDatabaseCommands asyncDatabaseCommands,
									 string indexName,
									 string[] fieldsToFetch,
									 string[] projectionFields,
									 IDocumentQueryListener[] queryListeners,
									 bool isMapReduce)
		{
			theDatabaseCommands = databaseCommands;
			this.projectionFields = projectionFields;
			this.fieldsToFetch = fieldsToFetch;
			this.queryListeners = queryListeners;
			this.isMapReduce = isMapReduce;
			this.indexName = indexName;
			this.theSession = theSession;
			theAsyncDatabaseCommands = asyncDatabaseCommands;
			AfterQueryExecuted(UpdateStatsAndHighlightings);

			conventions = theSession == null ? new DocumentConvention() : theSession.Conventions;
			linqPathProvider = new LinqPathProvider(conventions);

			var timeoutAsString = Environment.GetEnvironmentVariable(Constants.RavenDefaultQueryTimeout);
			int defaultTimeout;
			if (!string.IsNullOrEmpty(timeoutAsString) && int.TryParse(timeoutAsString, out defaultTimeout))
			{
				_defaultTimeout = defaultTimeout;
			}

			if (conventions.DefaultQueryingConsistency == ConsistencyOptions.AlwaysWaitForNonStaleResultsAsOfLastWrite)
			{
				WaitForNonStaleResultsAsOfLastWrite();
			}
		}

		private void UpdateStatsAndHighlightings(QueryResult queryResult)
		{
			queryStats.UpdateQueryStats(queryResult);
			highlightings.Update(queryResult);
		}

		/// <summary>
		///   Initializes a new instance of the <see cref = "IDocumentQuery{T}" /> class.
		/// </summary>
		/// <param name = "other">The other.</param>
		protected AbstractDocumentQuery(AbstractDocumentQuery<T, TSelf> other)
		{
			theDatabaseCommands = other.theDatabaseCommands;
			theAsyncDatabaseCommands = other.theAsyncDatabaseCommands;
			indexName = other.indexName;
			linqPathProvider = other.linqPathProvider;
			allowMultipleIndexEntriesForSameDocumentToResultTransformer =
				other.allowMultipleIndexEntriesForSameDocumentToResultTransformer;
			projectionFields = other.projectionFields;
			theSession = other.theSession;
			conventions = other.conventions;
			cutoff = other.cutoff;
			orderByFields = other.orderByFields;
			sortByHints = other.sortByHints;
			pageSize = other.pageSize;
			queryText = other.queryText;
			start = other.start;
			timeout = other.timeout;
			theWaitForNonStaleResults = other.theWaitForNonStaleResults;
			theWaitForNonStaleResultsAsOfNow = other.theWaitForNonStaleResultsAsOfNow;
			includes = other.includes;
			queryListeners = other.queryListeners;
			queryStats = other.queryStats;
			defaultOperator = other.defaultOperator;
			defaultField = other.defaultField;
			highlightedFields = other.highlightedFields;
			highlighterPreTags = other.highlighterPreTags;
			highlighterPostTags = other.highlighterPostTags;
			transformerParameters = other.transformerParameters;
			disableEntitiesTracking = other.disableEntitiesTracking;
			disableCaching = other.disableCaching;
			showQueryTimings = other.showQueryTimings;
			shouldExplainScores = other.shouldExplainScores;

			AfterQueryExecuted(UpdateStatsAndHighlightings);
		}

		#region TSelf Members

		/// <summary>
		///   Includes the specified path in the query, loading the document specified in that path
		/// </summary>
		/// <param name = "path">The path.</param>
		IDocumentQueryCustomization IDocumentQueryCustomization.Include(string path)
		{
			Include(path);
			return this;
		}

		/// <summary>
		///   EXPERT ONLY: Instructs the query to wait for non stale results for the specified wait timeout.
		///   This shouldn't be used outside of unit tests unless you are well aware of the implications
		/// </summary>
		/// <param name = "waitTimeout">The wait timeout.</param>
		IDocumentQueryCustomization IDocumentQueryCustomization.WaitForNonStaleResults(TimeSpan waitTimeout)
		{
			WaitForNonStaleResults(waitTimeout);
			return this;
		}

		/// <summary>
		/// When using spatial queries, instruct the query to sort by the distance from the origin point
		/// </summary>
		IDocumentQueryCustomization IDocumentQueryCustomization.SortByDistance()
		{
			OrderBy(Constants.DistanceFieldName);
			return this;
		}

		/// <summary>
		/// When using spatial queries, instruct the query to sort by the distance from the origin point
		/// </summary>
		IDocumentQueryCustomization IDocumentQueryCustomization.SortByDistance(double lat, double lng)
		{
			OrderBy(string.Format("{0};{1};{2}", Constants.DistanceFieldName, lat.ToInvariantString(), lng.ToInvariantString()));
			return this;
		}

		/// <summary>
		/// When using spatial queries, instruct the query to sort by the distance from the origin point
		/// </summary>
		IDocumentQueryCustomization IDocumentQueryCustomization.SortByDistance(double lat, double lng, string sortedFieldName)
		{
			OrderBy(string.Format("{0};{1};{2};{3}", Constants.DistanceFieldName, lat.ToInvariantString(), lng.ToInvariantString(), sortedFieldName));
			return this;
		}

		/// <summary>
		///   Filter matches to be inside the specified radius
		/// </summary>
		/// <param name = "radius">The radius.</param>
		/// <param name = "latitude">The latitude.</param>
		/// <param name = "longitude">The longitude.</param>
		IDocumentQueryCustomization IDocumentQueryCustomization.WithinRadiusOf(double radius, double latitude, double longitude)
		{
			GenerateQueryWithinRadiusOf(Constants.DefaultSpatialFieldName, radius, latitude, longitude);
			return this;
		}

		IDocumentQueryCustomization IDocumentQueryCustomization.WithinRadiusOf(string fieldName, double radius, double latitude, double longitude)
		{
			GenerateQueryWithinRadiusOf(fieldName, radius, latitude, longitude);
			return this;
		}

		/// <summary>
		///   Filter matches to be inside the specified radius
		/// </summary>
		/// <param name = "radius">The radius.</param>
		/// <param name = "latitude">The latitude.</param>
		/// <param name = "longitude">The longitude.</param>
		/// <param name = "radiusUnits">The units of the <paramref name="radius"/></param>
		IDocumentQueryCustomization IDocumentQueryCustomization.WithinRadiusOf(double radius, double latitude, double longitude, SpatialUnits radiusUnits)
		{
			GenerateQueryWithinRadiusOf(Constants.DefaultSpatialFieldName, radius, latitude, longitude, radiusUnits: radiusUnits);
			return this;
		}

		IDocumentQueryCustomization IDocumentQueryCustomization.WithinRadiusOf(string fieldName, double radius, double latitude, double longitude, SpatialUnits radiusUnits)
		{
			GenerateQueryWithinRadiusOf(fieldName, radius, latitude, longitude, radiusUnits: radiusUnits);
			return this;
		}

		IDocumentQueryCustomization IDocumentQueryCustomization.RelatesToShape(string fieldName, string shapeWKT, SpatialRelation rel)
		{
			GenerateSpatialQueryData(fieldName, shapeWKT, rel);
			return this;
		}

		IDocumentQueryCustomization IDocumentQueryCustomization.Spatial(string fieldName, Func<SpatialCriteriaFactory, SpatialCriteria> clause)
		{
			var criteria = clause(new SpatialCriteriaFactory());
			GenerateSpatialQueryData(fieldName, criteria);
			return this;
		}

		/// <summary>
		///   Filter matches to be inside the specified radius
		/// </summary>
		protected TSelf GenerateQueryWithinRadiusOf(string fieldName, double radius, double latitude, double longitude, double distanceErrorPct = 0.025, SpatialUnits? radiusUnits = null)
		{
			return GenerateSpatialQueryData(fieldName, SpatialIndexQuery.GetQueryShapeFromLatLon(latitude, longitude, radius), SpatialRelation.Within, distanceErrorPct, radiusUnits);
		}

		protected TSelf GenerateSpatialQueryData(string fieldName, string shapeWKT, SpatialRelation relation, double distanceErrorPct = 0.025, SpatialUnits? radiusUnits = null)
		{
			isSpatialQuery = true;
			spatialFieldName = fieldName;
			queryShape = new WktSanitizer().Sanitize(shapeWKT);
			spatialRelation = relation;
			this.distanceErrorPct = distanceErrorPct;
			spatialUnits = radiusUnits;
			return (TSelf)this;
		}

		protected TSelf GenerateSpatialQueryData(string fieldName, SpatialCriteria criteria, double distanceErrorPct = 0.025)
		{
			var wkt = criteria.Shape as string;
			if (wkt == null && criteria.Shape != null)
			{
				var jsonSerializer = DocumentConvention.CreateSerializer();

				using (var jsonWriter = new RavenJTokenWriter())
				{
					var converter = new ShapeConverter();
					jsonSerializer.Serialize(jsonWriter, criteria.Shape);
					if (!converter.TryConvert(jsonWriter.Token, out wkt))
						throw new ArgumentException("Shape");
				}
			}

			if (wkt == null)
				throw new ArgumentException("Shape");

			isSpatialQuery = true;
			spatialFieldName = fieldName;
			queryShape = new WktSanitizer().Sanitize(wkt);
			spatialRelation = criteria.Relation;
			this.distanceErrorPct = distanceErrorPct;
			return (TSelf)this;
		}

		/// <summary>
		///   EXPERT ONLY: Instructs the query to wait for non stale results.
		///   This shouldn't be used outside of unit tests unless you are well aware of the implications
		/// </summary>
		IDocumentQueryCustomization IDocumentQueryCustomization.WaitForNonStaleResults()
		{
			WaitForNonStaleResults();
			return this;
		}

		public void UsingDefaultField(string field)
		{
			defaultField = field;
		}

		public void UsingDefaultOperator(QueryOperator @operator)
		{
			defaultOperator = @operator;
		}

		/// <summary>
		///   Includes the specified path in the query, loading the document specified in that path
		/// </summary>
		/// <param name = "path">The path.</param>
		IDocumentQueryCustomization IDocumentQueryCustomization.Include<TResult>(Expression<Func<TResult, object>> path)
		{
			var body = path.Body as UnaryExpression;
			if (body != null)
			{
				switch (body.NodeType)
				{
					case ExpressionType.Convert:
					case ExpressionType.ConvertChecked:
						throw new InvalidOperationException("You cannot use Include<TResult> on value type. Please use the Include<TResult, TInclude> overload.");
				}
			}

			Include(path.ToPropertyPath());
			return this;
		}

		public IDocumentQueryCustomization Include<TResult, TInclude>(Expression<Func<TResult, object>> path)
		{
			var fullId = DocumentConvention.FindFullDocumentKeyFromNonStringIdentifier(-1, typeof(TInclude), false);
			var idPrefix = fullId.Replace("-1", string.Empty);

			var id = path.ToPropertyPath() + "(" + idPrefix + ")";
			Include(id);
			return this;
		}

		/// <summary>
		///   Instruct the query to wait for non stale result for the specified wait timeout.
		/// </summary>
		/// <param name = "waitTimeout">The wait timeout.</param>
		/// <returns></returns>
		public void WaitForNonStaleResults(TimeSpan waitTimeout)
		{
			theWaitForNonStaleResults = true;
			cutoffEtag = null;
			cutoff = null;
			timeout = waitTimeout;
		}

		protected internal QueryOperation InitializeQueryOperation()
		{
			var indexQuery = GetIndexQuery(isAsync: false);

			if (beforeQueryExecutionAction != null)
				beforeQueryExecutionAction(indexQuery);

			return new QueryOperation(theSession,
									  indexName,
									  indexQuery,
									  projectionFields,
									  theWaitForNonStaleResults,
									  timeout,
									  transformResultsFunc,
									  includes,
									  disableEntitiesTracking);
		}

		public IndexQuery GetIndexQuery(bool isAsync)
		{
			var query = queryText.ToString();
			var indexQuery = GenerateIndexQuery(query);
			return indexQuery;
		}
		public FacetResults GetFacets(string facetSetupDoc, int facetStart, int? facetPageSize)
		{
			var q = GetIndexQuery(false);
			return DatabaseCommands.GetFacets(indexName, q, facetSetupDoc, facetStart, facetPageSize);
		}

		public FacetResults GetFacets(List<Facet> facets, int facetStart, int? facetPageSize)
		{
			var q = GetIndexQuery(false);
			return DatabaseCommands.GetFacets(indexName, q, facets, facetStart, facetPageSize);
		}

		public Task<FacetResults> GetFacetsAsync(string facetSetupDoc, int facetStart, int? facetPageSize, CancellationToken token = default (CancellationToken))
		{
			var q = GetIndexQuery(true);
			return AsyncDatabaseCommands.GetFacetsAsync(indexName, q, facetSetupDoc, facetStart, facetPageSize, token);
		}

		public Task<FacetResults> GetFacetsAsync(List<Facet> facets, int facetStart, int? facetPageSize, CancellationToken token = default (CancellationToken))
		{
			var q = GetIndexQuery(true);
			return AsyncDatabaseCommands.GetFacetsAsync(indexName, q, facets, facetStart, facetPageSize, token);
		}

		/// <summary>
		///   Gets the query result
		///   Execute the query the first time that this is called.
		/// </summary>
		/// <value>The query result.</value>
		public QueryResult QueryResult
		{
			get
			{
				InitSync();

				return queryOperation.CurrentQueryResults.CreateSnapshot();
			}
		}

		protected virtual void InitSync()
		{
			if (queryOperation != null)
				return;
			ClearSortHints(DatabaseCommands);
			ExecuteBeforeQueryListeners();
			queryOperation = InitializeQueryOperation();
			ExecuteActualQuery();
		}

		protected void ClearSortHints(IDatabaseCommands dbCommands)
		{
			foreach (var key in dbCommands.OperationsHeaders.AllKeys.Where(key => key.StartsWith("SortHint")).ToArray())
			{
				dbCommands.OperationsHeaders.Remove(key);
			}
		}

		protected virtual void ExecuteActualQuery()
		{
			theSession.IncrementRequestCount();
			while (true)
			{
				using (queryOperation.EnterQueryContext())
				{
					queryOperation.LogQuery();
					var result = DatabaseCommands.Query(indexName, queryOperation.IndexQuery, includes.ToArray());
					if (queryOperation.IsAcceptable(result) == false)
					{
						Thread.Sleep(100);
						continue;
					}
					break;
				}
			}
			InvokeAfterQueryExecuted(queryOperation.CurrentQueryResults);
		}

		protected void ClearSortHints(IAsyncDatabaseCommands dbCommands)
		{
			foreach (var key in dbCommands.OperationsHeaders.AllKeys.Where(key => key.StartsWith("SortHint")).ToArray())
			{
				dbCommands.OperationsHeaders.Remove(key);
			}
		}

		/// <summary>
		/// Register the query as a lazy query in the session and return a lazy
		/// instance that will evaluate the query only when needed
		/// </summary>
		public Lazy<IEnumerable<T>> Lazily()
		{
			return Lazily(null);
		}

		//the assumption here that there is only one of them is not null
		//and even if not, they should have the same operation headers 
		private NameValueCollection GetOperationHeaders()
		{
			if (DatabaseCommands != null)
				return DatabaseCommands.OperationsHeaders;

			return AsyncDatabaseCommands != null ?
				AsyncDatabaseCommands.OperationsHeaders : new NameValueCollection(0);
		}

		/// <summary>
		/// Register the query as a lazy query in the session and return a lazy
		/// instance that will evaluate the query only when needed
		/// </summary>
		public virtual Lazy<IEnumerable<T>> Lazily(Action<IEnumerable<T>> onEval)
		{
			if (queryOperation == null)
			{
				ExecuteBeforeQueryListeners();
				queryOperation = InitializeQueryOperation();
			}

			var lazyQueryOperation = new LazyQueryOperation<T>(queryOperation, afterQueryExecutedCallback, includes, GetOperationHeaders());
			return ((DocumentSession)theSession).AddLazyOperation(lazyQueryOperation, onEval);
		}

		/// <summary>
		/// Register the query as a lazy query in the session and return a lazy
		/// instance that will evaluate the query only when needed
		/// </summary>
		public virtual Lazy<Task<IEnumerable<T>>> LazilyAsync(Action<IEnumerable<T>> onEval)
		{
			if (queryOperation == null)
			{
				ExecuteBeforeQueryListeners();
				queryOperation = InitializeQueryOperation();
			}

			var lazyQueryOperation = new LazyQueryOperation<T>(queryOperation, afterQueryExecutedCallback, includes, GetOperationHeaders());
			return ((AsyncDocumentSession)theSession).AddLazyOperation(lazyQueryOperation, onEval);
		}


		/// <summary>
		/// Register the query as a lazy-count query in the session and return a lazy
		/// instance that will evaluate the query only when needed
		/// </summary>
		public virtual Lazy<int> CountLazily()
		{
			if (queryOperation == null)
			{
				ExecuteBeforeQueryListeners();
				Take(0);
				queryOperation = InitializeQueryOperation();
			}


			var lazyQueryOperation = new LazyQueryOperation<T>(queryOperation, afterQueryExecutedCallback, includes, GetOperationHeaders());

			return ((DocumentSession)theSession).AddLazyCountOperation(lazyQueryOperation);
		}

		/// <summary>
		///   Gets the query result
		///   Execute the query the first time that this is called.
		/// </summary>
		/// <value>The query result.</value>
		public async Task<QueryResult> QueryResultAsync(CancellationToken token = default (CancellationToken))
		{
			var result = await InitAsync().WithCancellation(token).ConfigureAwait(false);
			return result.CurrentQueryResults.CreateSnapshot();
		}

		protected virtual async Task<QueryOperation> InitAsync()
		{
			if (queryOperation != null)
				return queryOperation;
			ClearSortHints(AsyncDatabaseCommands);
			ExecuteBeforeQueryListeners();

			queryOperation = InitializeQueryOperation();
			return await ExecuteActualQueryAsync().ConfigureAwait(false);
		}

		protected void ExecuteBeforeQueryListeners()
		{
			foreach (var documentQueryListener in queryListeners)
			{
				documentQueryListener.BeforeQueryExecuted(this);
			}
		}

		/// <summary>
		///   Gets the fields for projection
		/// </summary>
		/// <returns></returns>
		public IEnumerable<string> GetProjectionFields()
		{
			return projectionFields ?? Enumerable.Empty<string>();
		}

		/// <summary>
		/// Order the search results in alphanumeric order
		/// </summary>
		public void AlphaNumericOrdering(string fieldName, bool descending)
		{
			AddOrder(Constants.AlphaNumericFieldName + ";" + fieldName, descending);
		}

		/// <summary>
		/// Order the search results randomly
		/// </summary>
		public void RandomOrdering()
		{
			AddOrder(Constants.RandomFieldName + ";" + Guid.NewGuid(), false);
		}

		/// <summary>
		/// Order the search results randomly using the specified seed
		/// this is useful if you want to have repeatable random queries
		/// </summary>
		public void RandomOrdering(string seed)
		{
			AddOrder(Constants.RandomFieldName + ";" + seed, false);
		}

		public void CustomSortUsing(string typeName, bool descending)
		{
			AddOrder(Constants.CustomSortFieldName + ";" + typeName, descending);
		}

		public IDocumentQueryCustomization BeforeQueryExecution(Action<IndexQuery> action)
		{
			beforeQueryExecutionAction += action;
			return this;
		}

		public IDocumentQueryCustomization TransformResults(Func<IndexQuery, IEnumerable<object>, IEnumerable<object>> resultsTransformer)
		{
			this.transformResultsFunc = resultsTransformer;
			return this;
		}

		IDocumentQueryCustomization IDocumentQueryCustomization.Highlight(
			string fieldName, int fragmentLength, int fragmentCount, string fragmentsField)
		{
			this.Highlight(fieldName, fragmentLength, fragmentCount, fragmentsField);
			return this;
		}

		IDocumentQueryCustomization IDocumentQueryCustomization.Highlight(
			string fieldName, int fragmentLength, int fragmentCount, out FieldHighlightings fieldHighlightings)
		{
			this.Highlight(fieldName, fragmentLength, fragmentCount, out fieldHighlightings);
			return this;
		}

		IDocumentQueryCustomization IDocumentQueryCustomization.Highlight(
			string fieldName, string fieldKeyName, int fragmentLength, int fragmentCount, out FieldHighlightings fieldHighlightings)
		{
			this.Highlight(fieldName, fieldKeyName, fragmentLength, fragmentCount, out fieldHighlightings);
			return this;
		}

		IDocumentQueryCustomization IDocumentQueryCustomization.SetAllowMultipleIndexEntriesForSameDocumentToResultTransformer(bool val)
		{
			this.SetAllowMultipleIndexEntriesForSameDocumentToResultTransformer(val);
			return this;
		}

		IDocumentQueryCustomization IDocumentQueryCustomization.SetHighlighterTags(string preTag, string postTag)
		{
			this.SetHighlighterTags(preTag, postTag);
			return this;
		}

		IDocumentQueryCustomization IDocumentQueryCustomization.SetHighlighterTags(string[] preTags, string[] postTags)
		{
			this.SetHighlighterTags(preTags, postTags);
			return this;
		}

		public IDocumentQueryCustomization NoTracking()
		{
			disableEntitiesTracking = true;
			return this;
		}

		public IDocumentQueryCustomization NoCaching()
		{
			disableCaching = true;
			return this;
		}

		public IDocumentQueryCustomization ShowTimings()
		{
			showQueryTimings = true;
			return this;
		}

		public void SetHighlighterTags(string preTag, string postTag)
		{
			this.SetHighlighterTags(new[] { preTag }, new[] { postTag });
		}

		/// <summary>
		///   Adds an ordering for a specific field to the query
		/// </summary>
		/// <param name = "fieldName">Name of the field.</param>
		/// <param name = "descending">if set to <c>true</c> [descending].</param>
		public void AddOrder(string fieldName, bool descending)
		{
			AddOrder(fieldName, descending, null);
		}

		/// <summary>
		///   Adds an ordering for a specific field to the query and specifies the type of field for sorting purposes
		/// </summary>
		/// <param name = "fieldName">Name of the field.</param>
		/// <param name = "descending">if set to <c>true</c> [descending].</param>
		/// <param name = "fieldType">the type of the field to be sorted.</param>
		public void AddOrder(string fieldName, bool descending, Type fieldType)
		{
			fieldName = EnsureValidFieldName(new WhereParams
			{
				FieldName = fieldName
			});
			fieldName = descending ? "-" + fieldName : fieldName;
			orderByFields = orderByFields.Concat(new[] { fieldName }).ToArray();
			if (theSession != null)
				sortByHints.Add(new KeyValuePair<string, SortOptions?>(fieldName, theSession.Conventions.GetDefaultSortOption(fieldType)));
		}

		public void Highlight(string fieldName, int fragmentLength, int fragmentCount, string fragmentsField)
		{
			highlightedFields.Add(new HighlightedField(fieldName, fragmentLength, fragmentCount, fragmentsField));
		}

		public void Highlight(string fieldName, int fragmentLength, int fragmentCount, out FieldHighlightings fieldHighlightings)
		{
			highlightedFields.Add(new HighlightedField(fieldName, fragmentLength, fragmentCount, null));
			fieldHighlightings = highlightings.AddField(fieldName);
		}

		public void Highlight(string fieldName, string fieldKeyName, int fragmentLength, int fragmentCount, out FieldHighlightings fieldHighlightings)
		{
			highlighterKeyName = fieldKeyName;
			highlightedFields.Add(new HighlightedField(fieldName, fragmentLength, fragmentCount, null));
			fieldHighlightings = highlightings.AddField(fieldName);
		}

		public void SetHighlighterTags(string[] preTags, string[] postTags)
		{
			highlighterPreTags = preTags;
			highlighterPostTags = postTags;
		}

		/// <summary>
		///   Gets the enumerator.
		/// </summary>
		public virtual IEnumerator<T> GetEnumerator()
		{
			InitSync();

            return queryOperation.Complete<T>().GetEnumerator();
		}

		private async Task<Tuple<QueryResult, IList<T>>> ProcessEnumerator(QueryOperation currentQueryOperation)
		{
<<<<<<< HEAD
			var list = currentQueryOperation.Complete<T>();
			return Tuple.Create(currentQueryOperation.CurrentQueryResults, list);
=======
			try
			{
				var list = currentQueryOperation.Complete<T>();
				return Tuple.Create(currentQueryOperation.CurrentQueryResults, list);
			}
			catch (Exception e)
			{
				if (queryOperation.ShouldQueryAgain(e) == false)
					throw;
			}

			var result = await ExecuteActualQueryAsync().ConfigureAwait(false);
			return await ProcessEnumerator(result).ConfigureAwait(false);
>>>>>>> c44f9072
		}

		/// <summary>
		///   Includes the specified path in the query, loading the document specified in that path
		/// </summary>
		/// <param name = "path">The path.</param>
		public void Include(string path)
		{
			includes.Add(path);
		}

		/// <summary>
		///   This function exists solely to forbid in memory where clause on IDocumentQuery, because
		///   that is nearly always a mistake.
		/// </summary>
		[Obsolete(
			@"
You cannot issue an in memory filter - such as Where(x=>x.Name == ""Ayende"") - on IDocumentQuery. 
This is likely a bug, because this will execute the filter in memory, rather than in RavenDB.
Consider using session.Query<T>() instead of session.Advanced.DocumentQuery<T>. The session.Query<T>() method fully supports Linq queries, while session.Advanced.DocumentQuery<T>() is intended for lower level API access.
If you really want to do in memory filtering on the data returned from the query, you can use: session.Advanced.DocumentQuery<T>().ToList().Where(x=>x.Name == ""Ayende"")
"
			, true)]
		public IEnumerable<T> Where(Func<T, bool> predicate)
		{
			throw new NotSupportedException();
		}


		/// <summary>
		///   This function exists solely to forbid in memory where clause on IDocumentQuery, because
		///   that is nearly always a mistake.
		/// </summary>
		[Obsolete(
			@"
You cannot issue an in memory filter - such as Count(x=>x.Name == ""Ayende"") - on IDocumentQuery. 
This is likely a bug, because this will execute the filter in memory, rather than in RavenDB.
Consider using session.Query<T>() instead of session.Advanced.DocumentQuery<T>. The session.Query<T>() method fully supports Linq queries, while session.Advanced.DocumentQuery<T>() is intended for lower level API access.
If you really want to do in memory filtering on the data returned from the query, you can use: session.Advanced.DocumentQuery<T>().ToList().Count(x=>x.Name == ""Ayende"")
"
			, true)]
		public int Count(Func<T, bool> predicate)
		{
			throw new NotSupportedException();
		}

		/// <summary>
		///   This function exists solely to forbid in memory where clause on IDocumentQuery, because
		///   that is nearly always a mistake.
		/// </summary>
		[Obsolete(
			@"
You cannot issue an in memory filter - such as Count() - on IDocumentQuery. 
This is likely a bug, because this will execute the filter in memory, rather than in RavenDB.
Consider using session.Query<T>() instead of session.Advanced.DocumentQuery<T>. The session.Query<T>() method fully supports Linq queries, while session.Advanced.DocumentQuery<T>() is intended for lower level API access.
If you really want to do in memory filtering on the data returned from the query, you can use: session.Advanced.DocumentQuery<T>().ToList().Count()
"
			, true)]
		public int Count()
		{
			throw new NotSupportedException();
		}

		/// <summary>
		///   Includes the specified path in the query, loading the document specified in that path
		/// </summary>
		/// <param name = "path">The path.</param>
		public void Include(Expression<Func<T, object>> path)
		{
			Include(path.ToPropertyPath());
		}

		/// <summary>
		///   Takes the specified count.
		/// </summary>
		/// <param name = "count">The count.</param>
		/// <returns></returns>
		public void Take(int count)
		{
			pageSize = count;
		}

		/// <summary>
		///   Skips the specified count.
		/// </summary>
		/// <param name = "count">The count.</param>
		/// <returns></returns>
		public void Skip(int count)
		{
			start = count;
		}

		public T First()
		{
			return ExecuteQueryOperation(1).First();
		}

		public T FirstOrDefault()
		{
			return ExecuteQueryOperation(1).FirstOrDefault();
		}

		public T Single()
		{
			return ExecuteQueryOperation(2).Single();
		}

		public T SingleOrDefault()
		{
			return ExecuteQueryOperation(2).SingleOrDefault();
		}

		private IEnumerable<T> ExecuteQueryOperation(int take)
		{
			if (!pageSize.HasValue || pageSize > take)
				Take(take);

			InitSync();

			return queryOperation.Complete<T>();
		}

		/// <summary>
		///   Filter the results from the index using the specified where clause.
		/// </summary>
		/// <param name = "whereClause">The where clause.</param>
		public void Where(string whereClause)
		{
			AppendSpaceIfNeeded(queryText.Length > 0 && queryText[queryText.Length - 1] != '(');
			queryText.Append(whereClause);
		}

		private void AppendSpaceIfNeeded(bool shouldAppendSpace)
		{
			if (shouldAppendSpace)
			{
				queryText.Append(" ");
			}
		}

		/// <summary>
		///   Matches exact value
		/// </summary>
		/// <remarks>
		///   Defaults to NotAnalyzed
		/// </remarks>
		public void WhereEquals(string fieldName, object value)
		{
			WhereEquals(new WhereParams
			{
				FieldName = fieldName,
				Value = value
			});
		}

		/// <summary>
		///   Matches exact value
		/// </summary>
		/// <remarks>
		///   Defaults to allow wildcards only if analyzed
		/// </remarks>
		public void WhereEquals(string fieldName, object value, bool isAnalyzed)
		{
			WhereEquals(new WhereParams
			{
				AllowWildcards = isAnalyzed,
				IsAnalyzed = isAnalyzed,
				FieldName = fieldName,
				Value = value
			});
		}


		/// <summary>
		///   Simplified method for opening a new clause within the query
		/// </summary>
		/// <returns></returns>
		public void OpenSubclause()
		{
			currentClauseDepth++;
			AppendSpaceIfNeeded(queryText.Length > 0 && queryText[queryText.Length - 1] != '(');
			NegateIfNeeded();
			queryText.Append("(");
		}

		/// <summary>
		///   Simplified method for closing a clause within the query
		/// </summary>
		/// <returns></returns>
		public void CloseSubclause()
		{
			currentClauseDepth--;
			queryText.Append(")");
		}

		/// <summary>
		///   Matches exact value
		/// </summary>
		public void WhereEquals(WhereParams whereParams)
		{
			EnsureValidFieldName(whereParams);

			if (theSession != null && whereParams.Value != null)
				sortByHints.Add(new KeyValuePair<string, SortOptions?>(whereParams.FieldName, theSession.Conventions.GetDefaultSortOption(whereParams.Value.GetType())));

			var transformToEqualValue = TransformToEqualValue(whereParams);
			lastEquality = new KeyValuePair<string, string>(whereParams.FieldName, transformToEqualValue);

			AppendSpaceIfNeeded(queryText.Length > 0 && queryText[queryText.Length - 1] != '(');
			NegateIfNeeded();

			queryText.Append(RavenQuery.EscapeField(whereParams.FieldName));
			queryText.Append(":");
			queryText.Append(transformToEqualValue);
		}

		private string EnsureValidFieldName(WhereParams whereParams)
		{
			if (theSession == null || theSession.Conventions == null || whereParams.IsNestedPath || isMapReduce)
				return whereParams.FieldName;

			foreach (var rootType in rootTypes)
			{
				var identityProperty = theSession.Conventions.GetIdentityProperty(rootType);
				if (identityProperty != null && identityProperty.Name == whereParams.FieldName)
				{
					whereParams.FieldTypeForIdentifier = rootType;
					return whereParams.FieldName = Constants.DocumentIdFieldName;
				}
			}

			return whereParams.FieldName;
		}

		///<summary>
		/// Negate the next operation
		///</summary>
		public void NegateNext()
		{
			negate = !negate;
		}

		private void NegateIfNeeded()
		{
			if (negate == false)
				return;
			negate = false;
			queryText.Append("-");
		}

		private IEnumerable<object> UnpackEnumerable(IEnumerable items)
		{
			foreach (var item in items)
			{
				var enumerable = item as IEnumerable;
				if (enumerable != null && item is string == false)
				{
					foreach (var nested in UnpackEnumerable(enumerable))
					{
						yield return nested;
					}
				}
				else
				{
					yield return item;
				}
			}
		}

		/// <summary>
		/// Check that the field has one of the specified value
		/// </summary>
		public void WhereIn(string fieldName, IEnumerable<object> values)
		{
			AppendSpaceIfNeeded(queryText.Length > 0 && char.IsWhiteSpace(queryText[queryText.Length - 1]) == false);
			NegateIfNeeded();

			var whereParams = new WhereParams
			{
				FieldName = fieldName
			};
			fieldName = EnsureValidFieldName(whereParams);

			var list = UnpackEnumerable(values).ToList();

			if (list.Count == 0)
			{
				queryText.Append("@emptyIn<")
					.Append(RavenQuery.EscapeField(fieldName))
					.Append(">:(no-results)");
				return;
			}

			queryText.Append("@in<")
				.Append(RavenQuery.EscapeField(fieldName))
				.Append(">:(");

			var first = true;
			AddItemToInClause(whereParams, list, first);
			queryText.Append(") ");
		}

		private void AddItemToInClause(WhereParams whereParams, IEnumerable<object> list, bool first)
		{
			foreach (var value in list)
			{
				var enumerable = value as IEnumerable;
				if (enumerable != null && value is string == false)
				{
					AddItemToInClause(whereParams, enumerable.Cast<object>(), first);
					return;
				}
				if (first == false)
				{
					queryText.Append(" , ");
				}
				first = false;
				var nestedWhereParams = new WhereParams
				{
					AllowWildcards = true,
					IsAnalyzed = true,
					FieldName = whereParams.FieldName,
					FieldTypeForIdentifier = whereParams.FieldTypeForIdentifier,
					Value = value
				};
				queryText.Append(TransformToEqualValue(nestedWhereParams).Replace(",", "`,`"));
			}
		}

		/// <summary>
		///   Matches fields which starts with the specified value.
		/// </summary>
		/// <param name = "fieldName">Name of the field.</param>
		/// <param name = "value">The value.</param>
		public void WhereStartsWith(string fieldName, object value)
		{
			// NOTE: doesn't fully match StartsWith semantics
			WhereEquals(
				new WhereParams
				{
					FieldName = fieldName,
					Value = String.Concat(value, "*"),
					IsAnalyzed = true,
					AllowWildcards = true
				});
		}

		/// <summary>
		///   Matches fields which ends with the specified value.
		/// </summary>
		/// <param name = "fieldName">Name of the field.</param>
		/// <param name = "value">The value.</param>
		public void WhereEndsWith(string fieldName, object value)
		{
			// http://lucene.apache.org/java/2_4_0/queryparsersyntax.html#Wildcard%20Searches
			// You cannot use a * or ? symbol as the first character of a search

			// NOTE: doesn't fully match EndsWith semantics
			WhereEquals(
				new WhereParams
				{
					FieldName = fieldName,
					Value = String.Concat("*", value),
					AllowWildcards = true,
					IsAnalyzed = true
				});
		}

		/// <summary>
		///   Matches fields where the value is between the specified start and end, exclusive
		/// </summary>
		/// <param name = "fieldName">Name of the field.</param>
		/// <param name = "start">The start.</param>
		/// <param name = "end">The end.</param>
		/// <returns></returns>
		public void WhereBetween(string fieldName, object start, object end)
		{
			AppendSpaceIfNeeded(queryText.Length > 0);

			if ((start ?? end) != null && theSession != null)
				sortByHints.Add(new KeyValuePair<string, SortOptions?>(fieldName, theSession.Conventions.GetDefaultSortOption((start ?? end).GetType())));

			NegateIfNeeded();

			fieldName = GetFieldNameForRangeQueries(fieldName, start, end);

			queryText.Append(RavenQuery.EscapeField(fieldName)).Append(":{");
			queryText.Append(start == null ? "*" : TransformToRangeValue(new WhereParams { Value = start, FieldName = fieldName }));
			queryText.Append(" TO ");
			queryText.Append(end == null ? "NULL" : TransformToRangeValue(new WhereParams { Value = end, FieldName = fieldName }));
			queryText.Append("}");
		}

		/// <summary>
		///   Matches fields where the value is between the specified start and end, inclusive
		/// </summary>
		/// <param name = "fieldName">Name of the field.</param>
		/// <param name = "start">The start.</param>
		/// <param name = "end">The end.</param>
		/// <returns></returns>
		public void WhereBetweenOrEqual(string fieldName, object start, object end)
		{
			AppendSpaceIfNeeded(queryText.Length > 0);
			if ((start ?? end) != null && theSession != null)
				sortByHints.Add(new KeyValuePair<string, SortOptions?>(fieldName, theSession.Conventions.GetDefaultSortOption((start ?? end).GetType())));

			NegateIfNeeded();

			fieldName = GetFieldNameForRangeQueries(fieldName, start, end);

			queryText.Append(RavenQuery.EscapeField(fieldName)).Append(":[");
			queryText.Append(start == null ? "*" : TransformToRangeValue(new WhereParams { Value = start, FieldName = fieldName }));
			queryText.Append(" TO ");
			queryText.Append(end == null ? "NULL" : TransformToRangeValue(new WhereParams { Value = end, FieldName = fieldName }));
			queryText.Append("]");
		}

		private string GetFieldNameForRangeQueries(string fieldName, object start, object end)
		{
			fieldName = EnsureValidFieldName(new WhereParams { FieldName = fieldName });

			if (fieldName == Constants.DocumentIdFieldName)
				return fieldName;

			var val = (start ?? end);
			if (conventions.UsesRangeType(val) && !fieldName.EndsWith("_Range"))
				fieldName = fieldName + "_Range";
			return fieldName;
		}

		/// <summary>
		///   Matches fields where the value is greater than the specified value
		/// </summary>
		/// <param name = "fieldName">Name of the field.</param>
		/// <param name = "value">The value.</param>
		public void WhereGreaterThan(string fieldName, object value)
		{
			WhereBetween(fieldName, value, null);
		}

		/// <summary>
		///   Matches fields where the value is greater than or equal to the specified value
		/// </summary>
		/// <param name = "fieldName">Name of the field.</param>
		/// <param name = "value">The value.</param>
		public void WhereGreaterThanOrEqual(string fieldName, object value)
		{
			WhereBetweenOrEqual(fieldName, value, null);
		}

		/// <summary>
		///   Matches fields where the value is less than the specified value
		/// </summary>
		/// <param name = "fieldName">Name of the field.</param>
		/// <param name = "value">The value.</param>
		public void WhereLessThan(string fieldName, object value)
		{
			WhereBetween(fieldName, null, value);
		}

		/// <summary>
		///   Matches fields where the value is less than or equal to the specified value
		/// </summary>
		/// <param name = "fieldName">Name of the field.</param>
		/// <param name = "value">The value.</param>
		public void WhereLessThanOrEqual(string fieldName, object value)
		{
			WhereBetweenOrEqual(fieldName, null, value);
		}

		/// <summary>
		///   Add an AND to the query
		/// </summary>
		public void AndAlso()
		{
			if (queryText.Length < 1)
				return;

			queryText.Append(" AND");
		}

		/// <summary>
		///   Add an OR to the query
		/// </summary>
		public void OrElse()
		{
			if (queryText.Length < 1)
				return;

			queryText.Append(" OR");
		}

		/// <summary>
		///   Specifies a boost weight to the last where clause.
		///   The higher the boost factor, the more relevant the term will be.
		/// </summary>
		/// <param name = "boost">boosting factor where 1.0 is default, less than 1.0 is lower weight, greater than 1.0 is higher weight</param>
		/// <returns></returns>
		/// <remarks>
		///   http://lucene.apache.org/java/2_4_0/queryparsersyntax.html#Boosting%20a%20Term
		/// </remarks>
		public void Boost(decimal boost)
		{
			if (queryText.Length < 1)
			{
				throw new InvalidOperationException("Missing where clause");
			}

			if (boost <= 0m)
			{
				throw new ArgumentOutOfRangeException("boost", "Boost factor must be a positive number");
			}

			if (boost != 1m)
			{
				// 1.0 is the default
				queryText.Append("^").Append(boost.ToString(CultureInfo.InvariantCulture));
			}
		}

		/// <summary>
		///   Specifies a fuzziness factor to the single word term in the last where clause
		/// </summary>
		/// <param name = "fuzzy">0.0 to 1.0 where 1.0 means closer match</param>
		/// <returns></returns>
		/// <remarks>
		///   http://lucene.apache.org/java/2_4_0/queryparsersyntax.html#Fuzzy%20Searches
		/// </remarks>
		public void Fuzzy(decimal fuzzy)
		{
			if (queryText.Length < 1)
			{
				throw new InvalidOperationException("Missing where clause");
			}

			if (fuzzy < 0m || fuzzy > 1m)
			{
				throw new ArgumentOutOfRangeException("Fuzzy distance must be between 0.0 and 1.0");
			}

			var ch = queryText[queryText.Length - 1];
			if (ch == '"' || ch == ']')
			{
				// this check is overly simplistic
				throw new InvalidOperationException("Fuzzy factor can only modify single word terms");
			}

			queryText.Append("~");
			if (fuzzy != 0.5m)
			{
				// 0.5 is the default
				queryText.Append(fuzzy.ToString(CultureInfo.InvariantCulture));
			}
		}

		/// <summary>
		///   Specifies a proximity distance for the phrase in the last where clause
		/// </summary>
		/// <param name = "proximity">number of words within</param>
		/// <returns></returns>
		/// <remarks>
		///   http://lucene.apache.org/java/2_4_0/queryparsersyntax.html#Proximity%20Searches
		/// </remarks>
		public void Proximity(int proximity)
		{
			if (queryText.Length < 1)
			{
				throw new InvalidOperationException("Missing where clause");
			}

			if (proximity < 1)
			{
				throw new ArgumentOutOfRangeException("proximity", "Proximity distance must be a positive number");
			}

			if (queryText[queryText.Length - 1] != '"')
			{
				// this check is overly simplistic
				throw new InvalidOperationException("Proximity distance can only modify a phrase");
			}

			queryText.Append("~").Append(proximity.ToString(CultureInfo.InvariantCulture));
		}

		/// <summary>
		///   Order the results by the specified fields
		///   The fields are the names of the fields to sort, defaulting to sorting by ascending.
		///   You can prefix a field name with '-' to indicate sorting by descending or '+' to sort by ascending
		/// </summary>
		/// <param name = "fields">The fields.</param>
		public void OrderBy(params string[] fields)
		{
			orderByFields = orderByFields.Concat(fields).ToArray();
		}

		/// <summary>
		///   Order the results by the specified fields
		///   The fields are the names of the fields to sort, defaulting to sorting by descending.
		///   You can prefix a field name with '-' to indicate sorting by descending or '+' to sort by ascending
		/// </summary>
		/// <param name = "fields">The fields.</param>
		public void OrderByDescending(params string[] fields)
		{
			fields = fields.Select(MakeFieldSortDescending).ToArray();
			OrderBy(fields);
		}

		protected string MakeFieldSortDescending(string field)
		{
			if (string.IsNullOrWhiteSpace(field) || field.StartsWith("+") || field.StartsWith("-"))
			{
				return field;
			}

			return "-" + field;
		}

		/// <summary>
		///   Instructs the query to wait for non stale results as of now.
		/// </summary>
		/// <returns></returns>
		public void WaitForNonStaleResultsAsOfNow()
		{
			theWaitForNonStaleResults = true;
			theWaitForNonStaleResultsAsOfNow = true;
			cutoff = SystemTime.UtcNow;
			timeout = DefaultTimeout;
		}

		/// <summary>
		///   Instructs the query to wait for non stale results as of now for the specified timeout.
		/// </summary>
		/// <param name = "waitTimeout">The wait timeout.</param>
		/// <returns></returns>
		IDocumentQueryCustomization IDocumentQueryCustomization.WaitForNonStaleResultsAsOfNow(TimeSpan waitTimeout)
		{
			WaitForNonStaleResultsAsOfNow(waitTimeout);
			return this;
		}

		/// <summary>
		/// Instructs the query to wait for non stale results as of the last write made by any session belonging to the 
		/// current document store.
		/// This ensures that you'll always get the most relevant results for your scenarios using simple indexes (map only or dynamic queries).
		/// However, when used to query map/reduce indexes, it does NOT guarantee that the document that this etag belong to is actually considered for the results. 
		/// </summary>
		IDocumentQueryCustomization IDocumentQueryCustomization.WaitForNonStaleResultsAsOfLastWrite()
		{
			WaitForNonStaleResultsAsOfLastWrite();
			return this;
		}

		/// <summary>
		/// Instructs the query to wait for non stale results as of the last write made by any session belonging to the 
		/// current document store.
		/// This ensures that you'll always get the most relevant results for your scenarios using simple indexes (map only or dynamic queries).
		/// However, when used to query map/reduce indexes, it does NOT guarantee that the document that this etag belong to is actually considered for the results. 
		/// </summary>
		IDocumentQueryCustomization IDocumentQueryCustomization.WaitForNonStaleResultsAsOfLastWrite(TimeSpan waitTimeout)
		{
			WaitForNonStaleResultsAsOfLastWrite(waitTimeout);
			return this;
		}

		/// <summary>
		///   Instructs the query to wait for non stale results as of the cutoff date.
		/// </summary>
		/// <param name = "cutOff">The cut off.</param>
		/// <returns></returns>
		IDocumentQueryCustomization IDocumentQueryCustomization.WaitForNonStaleResultsAsOf(DateTime cutOff)
		{
			WaitForNonStaleResultsAsOf(cutOff);
			return this;
		}

		/// <summary>
		///   Instructs the query to wait for non stale results as of the cutoff date for the specified timeout
		/// </summary>
		/// <param name = "cutOff">The cut off.</param>
		/// <param name = "waitTimeout">The wait timeout.</param>
		IDocumentQueryCustomization IDocumentQueryCustomization.WaitForNonStaleResultsAsOf(DateTime cutOff,
																						   TimeSpan waitTimeout)
		{
			WaitForNonStaleResultsAsOf(cutOff, waitTimeout);
			return this;
		}

		/// <summary>
		/// Instructs the query to wait for non stale results as of the cutoff etag.
		/// </summary>
		/// <param name="cutOffEtag">The cut off etag.</param>
		IDocumentQueryCustomization IDocumentQueryCustomization.WaitForNonStaleResultsAsOf(Etag cutOffEtag)
		{
			WaitForNonStaleResultsAsOf(cutOffEtag);
			return this;
		}

		/// <summary>
		/// Instructs the query to wait for non stale results as of the cutoff etag for the specified timeout.
		/// </summary>
		/// <param name="cutOffEtag">The cut off etag.</param>
		/// <param name="waitTimeout">The wait timeout.</param>
		IDocumentQueryCustomization IDocumentQueryCustomization.WaitForNonStaleResultsAsOf(Etag cutOffEtag, TimeSpan waitTimeout)
		{
			WaitForNonStaleResultsAsOf(cutOffEtag, waitTimeout);
			return this;
		}

		/// <summary>
		///   Instructs the query to wait for non stale results as of now.
		/// </summary>
		/// <returns></returns>
		IDocumentQueryCustomization IDocumentQueryCustomization.WaitForNonStaleResultsAsOfNow()
		{
			WaitForNonStaleResultsAsOfNow();
			return this;
		}

		/// <summary>
		///   Instructs the query to wait for non stale results as of now for the specified timeout.
		/// </summary>
		/// <param name = "waitTimeout">The wait timeout.</param>
		/// <returns></returns>
		public void WaitForNonStaleResultsAsOfNow(TimeSpan waitTimeout)
		{
			theWaitForNonStaleResults = true;
			theWaitForNonStaleResultsAsOfNow = true;
			cutoff = SystemTime.UtcNow;
			timeout = waitTimeout;
		}

		/// <summary>
		///   Instructs the query to wait for non stale results as of the cutoff date.
		/// </summary>
		/// <param name = "cutOff">The cut off.</param>
		/// <returns></returns>
		public void WaitForNonStaleResultsAsOf(DateTime cutOff)
		{
			WaitForNonStaleResultsAsOf(cutOff, DefaultTimeout);
		}

		/// <summary>
		///   Instructs the query to wait for non stale results as of the cutoff date for the specified timeout
		/// </summary>
		/// <param name = "cutOff">The cut off.</param>
		/// <param name = "waitTimeout">The wait timeout.</param>
		public void WaitForNonStaleResultsAsOf(DateTime cutOff, TimeSpan waitTimeout)
		{
			theWaitForNonStaleResults = true;
			cutoff = cutOff.ToUniversalTime();
			timeout = waitTimeout;
		}

		/// <summary>
		/// Instructs the query to wait for non stale results as of the cutoff etag.
		/// </summary>
		public void WaitForNonStaleResultsAsOf(Etag cutOffEtag)
		{
			WaitForNonStaleResultsAsOf(cutOffEtag, DefaultTimeout);
		}

		/// <summary>
		/// Instructs the query to wait for non stale results as of the cutoff etag.
		/// </summary>
		public void WaitForNonStaleResultsAsOf(Etag cutOffEtag, TimeSpan waitTimeout)
		{
			theWaitForNonStaleResults = true;
			timeout = waitTimeout;
			cutoffEtag = cutOffEtag;
		}

		/// <summary>
		/// Instructs the query to wait for non stale results as of the last write made by any session belonging to the 
		/// current document store.
		/// This ensures that you'll always get the most relevant results for your scenarios using simple indexes (map only or dynamic queries).
		/// However, when used to query map/reduce indexes, it does NOT guarantee that the document that this etag belong to is actually considered for the results. 
		/// </summary>
		public void WaitForNonStaleResultsAsOfLastWrite()
		{
			WaitForNonStaleResultsAsOfLastWrite(DefaultTimeout);
		}

		/// <summary>
		/// Instructs the query to wait for non stale results as of the last write made by any session belonging to the 
		/// current document store.
		/// This ensures that you'll always get the most relevant results for your scenarios using simple indexes (map only or dynamic queries).
		/// However, when used to query map/reduce indexes, it does NOT guarantee that the document that this etag belong to is actually considered for the results. 
		/// </summary>
		public void WaitForNonStaleResultsAsOfLastWrite(TimeSpan waitTimeout)
		{
			var lastWrittenEtag = theSession.DocumentStore.GetLastWrittenEtag();
			if (lastWrittenEtag != null)
			{
				theWaitForNonStaleResults = true;
				timeout = waitTimeout;
				cutoffEtag = theSession.DocumentStore.GetLastWrittenEtag();
			}
		}

		/// <summary>
		///   EXPERT ONLY: Instructs the query to wait for non stale results.
		///   This shouldn't be used outside of unit tests unless you are well aware of the implications
		/// </summary>
		public void WaitForNonStaleResults()
		{
			WaitForNonStaleResults(DefaultTimeout);
		}

		/// <summary>
		/// Provide statistics about the query, such as total count of matching records
		/// </summary>
		public void Statistics(out RavenQueryStatistics stats)
		{
			stats = queryStats;
		}

		/// <summary>
		/// Callback to get the results of the query
		/// </summary>
		public void AfterQueryExecuted(Action<QueryResult> afterQueryExecutedCallback)
		{
			this.afterQueryExecutedCallback += afterQueryExecutedCallback;
		}

		/// <summary>
		/// Callback to get the results of the stream
		/// </summary>
        public void AfterStreamExecuted(AfterStreamExecutedDelegate afterStreamExecutedCallback)
		{
			this.afterStreamExecutedCallback += afterStreamExecutedCallback;
		}

		/// <summary>
		/// Called externally to raise the after query executed callback
		/// </summary>
		public void InvokeAfterQueryExecuted(QueryResult result)
		{
			var queryExecuted = afterQueryExecutedCallback;
			if (queryExecuted != null)
				queryExecuted(result);
		}

		/// <summary>
		/// Called externally to raise the after stream executed callback
		/// </summary>
		public void InvokeAfterStreamExecuted(ref RavenJObject result)
		{
			var streamExecuted = afterStreamExecutedCallback;
			if (streamExecuted != null)
				streamExecuted(ref result);
		}

		#endregion

		protected virtual async Task<QueryOperation> ExecuteActualQueryAsync()
		{
			theSession.IncrementRequestCount();
			while (true)
			{
				using (queryOperation.EnterQueryContext())
				{
					queryOperation.LogQuery();
					var result = await theAsyncDatabaseCommands.QueryAsync(indexName, queryOperation.IndexQuery, includes.ToArray()).ConfigureAwait(false);

					if (queryOperation.IsAcceptable(result) == false)
					{
						await Task.Delay(100).ConfigureAwait(false);
						continue;
					}
					InvokeAfterQueryExecuted(queryOperation.CurrentQueryResults);
					return queryOperation;
				}
			}
		}

		/// <summary>
		///   Generates the index query.
		/// </summary>
		/// <param name = "query">The query.</param>
		/// <returns></returns>
		protected virtual IndexQuery GenerateIndexQuery(string query)
		{
			if (isSpatialQuery)
			{
				if (indexName == "dynamic" || indexName.StartsWith("dynamic/"))
					throw new NotSupportedException("Dynamic indexes do not support spatial queries. A static index, with spatial field(s), must be defined.");

				return new SpatialIndexQuery
				{
					IsDistinct = isDistinct,
					Query = query,
					PageSize = pageSize ?? 128,
					Start = start,
					Cutoff = cutoff,
					WaitForNonStaleResultsAsOfNow = theWaitForNonStaleResultsAsOfNow,
					WaitForNonStaleResults = theWaitForNonStaleResults,
					CutoffEtag = cutoffEtag,
					SortedFields = orderByFields.Select(x => new SortedField(x)).ToArray(),
					SortHints = sortByHints.Where(x => x.Value != null).ToDictionary(x => x.Key, x => x.Value.Value),
					FieldsToFetch = fieldsToFetch,
					SpatialFieldName = spatialFieldName,
					QueryShape = queryShape,
					RadiusUnitOverride = spatialUnits,
					SpatialRelation = spatialRelation,
					DistanceErrorPercentage = distanceErrorPct,
					DefaultField = defaultField,
					DefaultOperator = defaultOperator,
					HighlightedFields = highlightedFields.Select(x => x.Clone()).ToArray(),
					HighlighterPreTags = highlighterPreTags.ToArray(),
					HighlighterPostTags = highlighterPostTags.ToArray(),
					HighlighterKeyName = highlighterKeyName,
					ResultsTransformer = resultsTransformer,
					AllowMultipleIndexEntriesForSameDocumentToResultTransformer = allowMultipleIndexEntriesForSameDocumentToResultTransformer,
					TransformerParameters = transformerParameters,
					DisableCaching = disableCaching,
					ShowTimings = showQueryTimings,
					ExplainScores = shouldExplainScores
				};
			}

			var indexQuery = new IndexQuery
			{
				IsDistinct = isDistinct,
				Query = query,
				Start = start,
				Cutoff = cutoff,
				CutoffEtag = cutoffEtag,
				WaitForNonStaleResultsAsOfNow = theWaitForNonStaleResultsAsOfNow,
				WaitForNonStaleResults = theWaitForNonStaleResults,
				SortedFields = orderByFields.Select(x => new SortedField(x)).ToArray(),
				SortHints = sortByHints.Where(x => x.Value != null).ToDictionary(x => x.Key, x => x.Value.Value),
				FieldsToFetch = fieldsToFetch,
				DefaultField = defaultField,
				DefaultOperator = defaultOperator,
				HighlightedFields = highlightedFields.Select(x => x.Clone()).ToArray(),
				HighlighterPreTags = highlighterPreTags.ToArray(),
				HighlighterPostTags = highlighterPostTags.ToArray(),
				HighlighterKeyName = highlighterKeyName,
				ResultsTransformer = resultsTransformer,
				TransformerParameters = transformerParameters,
				AllowMultipleIndexEntriesForSameDocumentToResultTransformer = allowMultipleIndexEntriesForSameDocumentToResultTransformer,
				DisableCaching = disableCaching,
				ShowTimings = showQueryTimings,
				ExplainScores = shouldExplainScores
			};

			if (pageSize != null)
				indexQuery.PageSize = pageSize.Value;

			return indexQuery;
		}

		private static readonly Regex escapePostfixWildcard = new Regex(@"\\\*(\s|$)",
			RegexOptions.Compiled
			);
		protected QueryOperator defaultOperator;
		protected bool isDistinct;
		protected bool allowMultipleIndexEntriesForSameDocumentToResultTransformer;

		/// <summary>
		/// Perform a search for documents which fields that match the searchTerms.
		/// If there is more than a single term, each of them will be checked independently.
		/// </summary>
		public void Search(string fieldName, string searchTerms, EscapeQueryOptions escapeQueryOptions = EscapeQueryOptions.RawQuery)
		{
			queryText.Append(' ');

			NegateIfNeeded();
			switch (escapeQueryOptions)
			{
				case EscapeQueryOptions.EscapeAll:
					searchTerms = RavenQuery.Escape(searchTerms, false, false);
					break;
				case EscapeQueryOptions.AllowPostfixWildcard:
					searchTerms = RavenQuery.Escape(searchTerms, false, false);
					searchTerms = escapePostfixWildcard.Replace(searchTerms, "*${1}");
					break;
				case EscapeQueryOptions.AllowAllWildcards:
					searchTerms = RavenQuery.Escape(searchTerms, false, false);
					searchTerms = searchTerms.Replace("\\*", "*");
					break;
				case EscapeQueryOptions.RawQuery:
					break;
				default:
					throw new ArgumentOutOfRangeException("escapeQueryOptions", "Value: " + escapeQueryOptions);
			}
			bool hasWhiteSpace = searchTerms.Any(char.IsWhiteSpace);
			lastEquality = new KeyValuePair<string, string>(fieldName,
				hasWhiteSpace ? "(" + searchTerms + ")" : searchTerms
				);

			queryText.Append(fieldName).Append(":").Append("(").Append(searchTerms).Append(")");
		}

		private string TransformToEqualValue(WhereParams whereParams)
		{
			if (whereParams.Value == null)
			{
				return Constants.NullValueNotAnalyzed;
			}
			if (Equals(whereParams.Value, string.Empty))
			{
				return Constants.EmptyStringNotAnalyzed;
			}

			var type = TypeSystem.GetNonNullableType(whereParams.Value.GetType());

			if (type == typeof(bool))
			{
				return (bool)whereParams.Value ? "true" : "false";
			}
			if (type == typeof(DateTime))
			{
				var val = (DateTime)whereParams.Value;
				var s = val.GetDefaultRavenFormat();
				if (val.Kind == DateTimeKind.Utc)
					s += "Z";
				return s;
			}
			if (type == typeof(DateTimeOffset))
			{
				var val = (DateTimeOffset)whereParams.Value;
				return val.UtcDateTime.GetDefaultRavenFormat(true);
			}

			if (type == typeof(decimal))
			{
				return RavenQuery.Escape(((double)((decimal)whereParams.Value)).ToString(CultureInfo.InvariantCulture), false, false);
			}

			if (type == typeof(double))
			{
				return RavenQuery.Escape(((double)(whereParams.Value)).ToString("r", CultureInfo.InvariantCulture), false, false);
			}
			if (whereParams.FieldName == Constants.DocumentIdFieldName && whereParams.Value is string == false)
			{
				return theSession.Conventions.FindFullDocumentKeyFromNonStringIdentifier(whereParams.Value,
					whereParams.FieldTypeForIdentifier ?? typeof(T), false);
			}
			var strValue = whereParams.Value as string;
			if (strValue != null)
			{
				strValue = RavenQuery.Escape(strValue,
						whereParams.AllowWildcards && whereParams.IsAnalyzed, true);

				return whereParams.IsAnalyzed ? strValue : String.Concat("[[", strValue, "]]");
			}

			if (conventions.TryConvertValueForQuery(whereParams.FieldName, whereParams.Value, QueryValueConvertionType.Equality, out strValue))
				return strValue;

			if (whereParams.Value is ValueType)
			{
				var escaped = RavenQuery.Escape(Convert.ToString(whereParams.Value, CultureInfo.InvariantCulture),
												whereParams.AllowWildcards && whereParams.IsAnalyzed, true);

				return escaped;
			}

			var result = GetImplicitStringConvertion(whereParams.Value.GetType());
			if (result != null)
			{
				return RavenQuery.Escape(result(whereParams.Value), whereParams.AllowWildcards && whereParams.IsAnalyzed, true);
			}

			var jsonSerializer = conventions.CreateSerializer();
			var ravenJTokenWriter = new RavenJTokenWriter();
			jsonSerializer.Serialize(ravenJTokenWriter, whereParams.Value);
			var term = ravenJTokenWriter.Token.ToString(Formatting.None);
			if (term.Length > 1 && term[0] == '"' && term[term.Length - 1] == '"')
			{
				term = term.Substring(1, term.Length - 2);
			}
			switch (ravenJTokenWriter.Token.Type)
			{
				case JTokenType.Object:
				case JTokenType.Array:
					return "[[" + RavenQuery.Escape(term, whereParams.AllowWildcards && whereParams.IsAnalyzed, false) + "]]";

				default:
					return RavenQuery.Escape(term, whereParams.AllowWildcards && whereParams.IsAnalyzed, true);
			}
		}

		private Func<object, string> GetImplicitStringConvertion(Type type)
		{
			if (type == null)
				return null;

			Func<object, string> value;
			var localStringsCache = implicitStringsCache;
			if (localStringsCache.TryGetValue(type, out value))
				return value;

			var methodInfo = type.GetMethod("op_Implicit", new[] { type });

			if (methodInfo == null || methodInfo.ReturnType != typeof(string))
			{
				implicitStringsCache = new Dictionary<Type, Func<object, string>>(localStringsCache)
				{
					{type, null}
				};
				return null;
			}

			var arg = Expression.Parameter(typeof(object), "self");

			var func = (Func<object, string>)Expression.Lambda(Expression.Call(methodInfo, Expression.Convert(arg, type)), arg).Compile();

			implicitStringsCache = new Dictionary<Type, Func<object, string>>(localStringsCache)
				{
					{type, func}
				};
			return func;
		}

		private string TransformToRangeValue(WhereParams whereParams)
		{
			if (whereParams.Value == null)
				return Constants.NullValueNotAnalyzed;
			if (Equals(whereParams.Value, string.Empty))
				return Constants.EmptyStringNotAnalyzed;

			if (whereParams.Value is DateTime)
			{
				var dateTime = (DateTime)whereParams.Value;
				var dateStr = dateTime.GetDefaultRavenFormat();
				if (dateTime.Kind == DateTimeKind.Utc)
					dateStr += "Z";
				return dateStr;
			}
			if (whereParams.Value is DateTimeOffset)
				return ((DateTimeOffset)whereParams.Value).UtcDateTime.GetDefaultRavenFormat(true);

			if (whereParams.FieldName == Constants.DocumentIdFieldName && whereParams.Value is string == false)
			{
				return theSession.Conventions.FindFullDocumentKeyFromNonStringIdentifier(whereParams.Value, typeof(T), false);
			}
			if (whereParams.Value is int)
				return NumberUtil.NumberToString((int)whereParams.Value);
			if (whereParams.Value is long)
				return NumberUtil.NumberToString((long)whereParams.Value);
			if (whereParams.Value is decimal)
				return NumberUtil.NumberToString((double)(decimal)whereParams.Value);
			if (whereParams.Value is double)
				return NumberUtil.NumberToString((double)whereParams.Value);
			if (whereParams.Value is TimeSpan)
				return NumberUtil.NumberToString(((TimeSpan)whereParams.Value).Ticks);
			if (whereParams.Value is float)
				return NumberUtil.NumberToString((float)whereParams.Value);
			if (whereParams.Value is string)
				return RavenQuery.Escape(whereParams.Value.ToString(), false, true);

			string strVal;
			if (conventions.TryConvertValueForQuery(whereParams.FieldName, whereParams.Value, QueryValueConvertionType.Range,
													out strVal))
				return strVal;

			if (whereParams.Value is ValueType)
				return RavenQuery.Escape(Convert.ToString(whereParams.Value, CultureInfo.InvariantCulture),
										 false, true);

			var stringWriter = new StringWriter();
			conventions.CreateSerializer().Serialize(stringWriter, whereParams.Value);

			var sb = stringWriter.GetStringBuilder();
			if (sb.Length > 1 && sb[0] == '"' && sb[sb.Length - 1] == '"')
			{
				sb.Remove(sb.Length - 1, 1);
				sb.Remove(0, 1);
			}

			return RavenQuery.Escape(sb.ToString(), false, true);
		}

		/// <summary>
		///   Returns a <see cref = "System.String" /> that represents the query for this instance.
		/// </summary>
		/// <returns>
		///   A <see cref = "System.String" /> that represents the query for this instance.
		/// </returns>
		public override string ToString()
		{
			if (currentClauseDepth != 0)
				throw new InvalidOperationException(string.Format("A clause was not closed correctly within this query, current clause depth = {0}", currentClauseDepth));

			return queryText.ToString().Trim();
		}

		/// <summary>
		/// The last term that we asked the query to use equals on
		/// </summary>
		public KeyValuePair<string, string> GetLastEqualityTerm(bool isAsync = false)
		{
			return lastEquality;
		}

		public void Intersect()
		{
			queryText.Append(Constants.IntersectSeparator);
		}

		public void ContainsAny(string fieldName, IEnumerable<object> values)
		{
			ContainsAnyAllProcessor(fieldName, values, "OR");
		}

		public void ContainsAll(string fieldName, IEnumerable<object> values)
		{
			ContainsAnyAllProcessor(fieldName, values, "AND");
		}

		private void ContainsAnyAllProcessor(string fieldName, IEnumerable<object> values, string seperator)
		{
			AppendSpaceIfNeeded(queryText.Length > 0 && char.IsWhiteSpace(queryText[queryText.Length - 1]) == false);
			NegateIfNeeded();

			var list = UnpackEnumerable(values).ToList();
			if (list.Count == 0)
			{
				return;
			}

			var first = true;
			queryText.Append("(");
			foreach (var value in list)
			{
				if (first == false)
				{
					queryText.Append(" " + seperator + " ");
				}
				first = false;
				var whereParams = new WhereParams
				{
					AllowWildcards = true,
					IsAnalyzed = true,
					FieldName = fieldName,
					Value = value
				};
				EnsureValidFieldName(whereParams);
				queryText.Append(fieldName)
						 .Append(":")
						 .Append(TransformToEqualValue(whereParams));
			}
			queryText.Append(")");
		}

		public void AddRootType(Type type)
		{
			rootTypes.Add(type);
		}

		IDocumentQueryCustomization IDocumentQueryCustomization.AddOrder(string fieldName, bool descending)
		{
			AddOrder(fieldName, descending);
			return this;
		}

		IDocumentQueryCustomization IDocumentQueryCustomization.AddOrder<TResult>(Expression<Func<TResult, object>> propertySelector, bool descending)
		{
			AddOrder(GetMemberQueryPath(propertySelector.Body), descending);
			return this;
		}

		IDocumentQueryCustomization IDocumentQueryCustomization.AddOrder(string fieldName, bool descending, Type fieldType)
		{
			AddOrder(fieldName, descending, fieldType);
			return this;
		}

		IDocumentQueryCustomization IDocumentQueryCustomization.AlphaNumericOrdering(string fieldName, bool descending)
		{
			AlphaNumericOrdering(fieldName, descending);
			return this;
		}

		IDocumentQueryCustomization IDocumentQueryCustomization.AlphaNumericOrdering<TResult>(Expression<Func<TResult, object>> propertySelector, bool descending)
		{
			AlphaNumericOrdering(GetMemberQueryPath(propertySelector.Body), descending);
			return this;
		}

		/// <summary>
		/// Order the search results randomly
		/// </summary>
		IDocumentQueryCustomization IDocumentQueryCustomization.RandomOrdering()
		{
			RandomOrdering();
			return this;
		}

		/// <summary>
		/// Order the search results randomly using the specified seed
		/// this is useful if you want to have repeatable random queries
		/// </summary>
		IDocumentQueryCustomization IDocumentQueryCustomization.RandomOrdering(string seed)
		{
			RandomOrdering(seed);
			return this;
		}

		IDocumentQueryCustomization IDocumentQueryCustomization.CustomSortUsing(string typeName)
		{
			CustomSortUsing(typeName, false);
			return this;
		}

		IDocumentQueryCustomization IDocumentQueryCustomization.CustomSortUsing(string typeName, bool descending)
		{
			CustomSortUsing(typeName, descending);
			return this;
		}

		/// <summary>
		/// Returns a list of results for a query asynchronously. 
		/// </summary>
		public async Task<IList<T>> ToListAsync(CancellationToken token = default (CancellationToken))
		{
			var currentQueryOperation = await InitAsync().WithCancellation(token).ConfigureAwait(false);
			var tuple = await ProcessEnumerator(currentQueryOperation).WithCancellation(token).ConfigureAwait(false);
			return tuple.Item2;
		}

		/// <summary>
		/// Gets the total count of records for this query
		/// </summary>
		public async Task<int> CountAsync(CancellationToken token = default (CancellationToken))
		{
			Take(0);
			var result = await QueryResultAsync(token).ConfigureAwait(false);
			return result.TotalResults;
		}

		public string GetMemberQueryPathForOrderBy(Expression expression)
		{
			var memberQueryPath = GetMemberQueryPath(expression);
			var memberExpression = linqPathProvider.GetMemberExpression(expression);
			if (DocumentConvention.UsesRangeType(memberExpression.Type))
				return memberQueryPath + "_Range";
			return memberQueryPath;
		}

		public string GetMemberQueryPath(Expression expression)
		{
			var result = linqPathProvider.GetPath(expression);
			result.Path = result.Path.Substring(result.Path.IndexOf('.') + 1);

			if (expression.NodeType == ExpressionType.ArrayLength)
				result.Path += ".Length";

			var propertyName = indexName == null || indexName.StartsWith("dynamic/", StringComparison.OrdinalIgnoreCase)
				? conventions.FindPropertyNameForDynamicIndex(typeof(T), indexName, "", result.Path)
				: conventions.FindPropertyNameForIndex(typeof(T), indexName, "", result.Path);
			return propertyName;
		}

		public void SetAllowMultipleIndexEntriesForSameDocumentToResultTransformer(
			bool val)
		{
			this.allowMultipleIndexEntriesForSameDocumentToResultTransformer =
				val;
		}

		public void SetResultTransformer(string transformer)
		{
			this.resultsTransformer = transformer;
		}

		public void Distinct()
		{
			isDistinct = true;
		}

	}


}<|MERGE_RESOLUTION|>--- conflicted
+++ resolved
@@ -981,24 +981,8 @@
 
 		private async Task<Tuple<QueryResult, IList<T>>> ProcessEnumerator(QueryOperation currentQueryOperation)
 		{
-<<<<<<< HEAD
 			var list = currentQueryOperation.Complete<T>();
 			return Tuple.Create(currentQueryOperation.CurrentQueryResults, list);
-=======
-			try
-			{
-				var list = currentQueryOperation.Complete<T>();
-				return Tuple.Create(currentQueryOperation.CurrentQueryResults, list);
-			}
-			catch (Exception e)
-			{
-				if (queryOperation.ShouldQueryAgain(e) == false)
-					throw;
-			}
-
-			var result = await ExecuteActualQueryAsync().ConfigureAwait(false);
-			return await ProcessEnumerator(result).ConfigureAwait(false);
->>>>>>> c44f9072
 		}
 
 		/// <summary>
