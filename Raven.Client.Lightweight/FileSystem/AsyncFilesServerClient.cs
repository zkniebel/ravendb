﻿using Raven.Abstractions.Connection;
using Raven.Abstractions.Data;
using Raven.Abstractions.Exceptions;
using Raven.Abstractions.Extensions;
using Raven.Abstractions.FileSystem;
using Raven.Abstractions.FileSystem.Notifications;
using Raven.Abstractions.OAuth;
using Raven.Abstractions.Util;
using Raven.Client.Connection;
using Raven.Client.Connection.Async;
using Raven.Client.Connection.Implementation;
using Raven.Client.Connection.Profiling;
using Raven.Client.Extensions;
using Raven.Client.FileSystem.Changes;
using Raven.Client.FileSystem.Connection;
using Raven.Client.FileSystem.Extensions;
using Raven.Client.FileSystem.Listeners;
using Raven.Imports.Newtonsoft.Json;
using Raven.Json.Linq;
using System;
using System.Collections.Concurrent;
using System.Collections.Generic;
using System.Collections.Specialized;
using System.IO;
using System.Linq;
using System.Net;
using System.Net.Http;
using System.Security;
using System.Text;
using System.Threading;
using System.Threading.Tasks;
using FileSystemInfo = Raven.Abstractions.FileSystem.FileSystemInfo;

namespace Raven.Client.FileSystem
{

    public class AsyncFilesServerClient : AsyncServerClientBase<FilesConvention, IFilesReplicationInformer>, IAsyncFilesCommandsImpl
    {
        private readonly IFilesConflictListener[] conflictListeners;


        private bool resolvingConflict = false;

        private const int DefaultNumberOfCachedRequests = 2048;
        private static HttpJsonRequestFactory GetHttpJsonRequestFactory ()
        {
              return new HttpJsonRequestFactory(DefaultNumberOfCachedRequests);
        }

        /// <summary>
        /// Notify when the failover status changed
        /// </summary>
        public event EventHandler<FailoverStatusChangedEventArgs> FailoverStatusChanged
        {
            add { this.ReplicationInformer.FailoverStatusChanged += value; }
            remove { this.ReplicationInformer.FailoverStatusChanged -= value; }
        }

        public AsyncFilesServerClient(string serverUrl, string fileSystemName, FilesConvention conventions, OperationCredentials credentials, HttpJsonRequestFactory requestFactory, Guid? sessionId, IFilesConflictListener[] conflictListeners, NameValueCollection operationsHeaders = null)
            : base(serverUrl, conventions, credentials, requestFactory, sessionId, operationsHeaders)
        {
            try
            {                
                this.FileSystem = fileSystemName;
                this.ApiKey = credentials.ApiKey;
                this.conflictListeners = conflictListeners ?? new IFilesConflictListener[0];

                InitializeSecurity();
            }
            catch (Exception)
            {
                Dispose();
                throw;
            }
        }

        public AsyncFilesServerClient(string serverUrl, string fileSystemName, ICredentials credentials = null, string apiKey = null)
            : this(serverUrl, fileSystemName, new FilesConvention(), new OperationCredentials(apiKey, credentials ?? CredentialCache.DefaultNetworkCredentials), GetHttpJsonRequestFactory(), null, null, new NameValueCollection())
        {
        }

        protected override IFilesReplicationInformer GetReplicationInformer()
        {
            return new FilesReplicationInformer(this.Conventions, this.RequestFactory);
        }

        protected override string BaseUrl
        {
            get { return UrlFor(); }
        }

        public override string UrlFor(string fileSystem = null)
        {
            if (string.IsNullOrWhiteSpace(fileSystem))
                fileSystem = this.FileSystem;

            return this.ServerUrl + "/fs/" + Uri.EscapeDataString(fileSystem);
        }

        public string FileSystem { get; private set; }

        public IAsyncFilesCommands ForFileSystem(string fileSystem)
        {
            return new AsyncFilesServerClient(this.ServerUrl, fileSystem, Conventions, PrimaryCredentials, RequestFactory, SessionId, this.conflictListeners, OperationsHeaders);
        }

        public IAsyncFilesCommands With(ICredentials credentials)
        {
            var primaryCredentials = new OperationCredentials(this.ApiKey, credentials);
            return new AsyncFilesServerClient(this.ServerUrl, this.FileSystem, Conventions, primaryCredentials, RequestFactory, SessionId, this.conflictListeners, OperationsHeaders);
        }
        public IAsyncFilesCommands With(OperationCredentials credentials)
        {
            return new AsyncFilesServerClient(this.ServerUrl, this.FileSystem, Conventions, credentials, RequestFactory, SessionId, this.conflictListeners, OperationsHeaders);
        }

        public string ApiKey { get; private set; }

        private void InitializeSecurity()
        {
            if (Conventions.HandleUnauthorizedResponseAsync != null)
                return; // already setup by the user

            var basicAuthenticator = new BasicAuthenticator(RequestFactory.EnableBasicAuthenticationOverUnsecuredHttpEvenThoughPasswordsWouldBeSentOverTheWireInClearTextToBeStolenByHackers);
            var securedAuthenticator = new SecuredAuthenticator();

            RequestFactory.ConfigureRequest += basicAuthenticator.ConfigureRequest;
            RequestFactory.ConfigureRequest += securedAuthenticator.ConfigureRequest;

            Conventions.HandleForbiddenResponseAsync = (forbiddenResponse, credentials) =>
            {
                if (credentials.ApiKey == null)
                {
                    AssertForbiddenCredentialSupportWindowsAuth(forbiddenResponse);
                    return null;
                }

                return null;
            };

            Conventions.HandleUnauthorizedResponseAsync = async (unauthorizedResponse, credentials) =>
            {
                var oauthSource = unauthorizedResponse.Headers.GetFirstValue("OAuth-Source");

#if DEBUG && FIDDLER
                // Make sure to avoid a cross DNS security issue, when running with Fiddler
				if (string.IsNullOrEmpty(oauthSource) == false)
					oauthSource = oauthSource.Replace("localhost:", "localhost.fiddler:");
#endif

                // Legacy support
                if (string.IsNullOrEmpty(oauthSource) == false &&
                    oauthSource.EndsWith("/OAuth/API-Key", StringComparison.CurrentCultureIgnoreCase) == false)
                {
                    return await basicAuthenticator.HandleOAuthResponseAsync(oauthSource, credentials.ApiKey).ConfigureAwait(false);
                }

                if (credentials.ApiKey == null)
                {
                    AssertUnauthorizedCredentialSupportWindowsAuth(unauthorizedResponse, credentials.Credentials);
                    return null;
                }

                if (string.IsNullOrEmpty(oauthSource))
                    oauthSource = ServerUrl + "/OAuth/API-Key";

                return await securedAuthenticator.DoOAuthRequestAsync(ServerUrl, oauthSource, credentials.ApiKey).ConfigureAwait(false);
            };

        }

        private void AssertForbiddenCredentialSupportWindowsAuth(HttpResponseMessage response)
        {
            if (PrimaryCredentials.Credentials == null)
                return;

            var requiredAuth = response.Headers.GetFirstValue("Raven-Required-Auth");
            if (requiredAuth == "Windows")
            {
                // we are trying to do windows auth, but we didn't get the windows auth headers
                throw new SecurityException(
                    "Attempted to connect to a RavenDB Server that requires authentication using Windows credentials, but the specified server does not support Windows authentication." +
                    Environment.NewLine +
                    "If you are running inside IIS, make sure to enable Windows authentication.");
            }
        }

        private void AssertUnauthorizedCredentialSupportWindowsAuth(HttpResponseMessage response, ICredentials credentials)
        {
            if (credentials == null)
                return;

            var authHeaders = response.Headers.WwwAuthenticate.FirstOrDefault();
            if (authHeaders == null || (authHeaders.ToString().Contains("NTLM") == false && authHeaders.ToString().Contains("Negotiate") == false))
            {
                // we are trying to do windows auth, but we didn't get the windows auth headers
                throw new SecurityException(
                    "Attempted to connect to a RavenDB Server that requires authentication using Windows credentials," + Environment.NewLine
                    + " but either wrong credentials where entered or the specified server does not support Windows authentication." +
                    Environment.NewLine +
                    "If you are running inside IIS, make sure to enable Windows authentication.");
            }
        }

		private async Task<RavenJToken> GetOperationStatusAsync(long id)
		{
			using (var request = RequestFactory.CreateHttpJsonRequest(new CreateHttpJsonRequestParams(this, BaseUrl + "/operation/status?id=" + id, HttpMethods.Get, CredentialsThatShouldBeUsedOnlyInOperationsWithoutReplication, Conventions).AddOperationHeaders(OperationsHeaders)))
			{
				try
				{
					return await request.ReadResponseJsonAsync().ConfigureAwait(false);
				}
				catch (ErrorResponseException e)
				{
					if (e.StatusCode == HttpStatusCode.NotFound) return null;
					throw;
				}
			}
		}

        public Task<FileSystemStats> GetStatisticsAsync()
        {
            return ExecuteWithReplication(HttpMethods.Get, async operation =>
            {
                var requestUriString = operation.Url + "/stats";
	            using (var request = RequestFactory.CreateHttpJsonRequest(new CreateHttpJsonRequestParams(this, requestUriString, HttpMethods.Get, operation.Credentials, Conventions)).AddOperationHeaders(OperationsHeaders))
	            {
					try
					{
						var response = (RavenJObject)await request.ReadResponseJsonAsync().ConfigureAwait(false);
						return response.JsonDeserialization<FileSystemStats>();
					}
					catch (ErrorResponseException)
					{
						throw;
					}
					catch (Exception e)
					{
						throw e.SimplifyException();
					}
	            }
            });
        }

        public Task DeleteAsync(string filename, Etag etag = null)
        {
            return ExecuteWithReplication(HttpMethods.Delete, async operation =>
            {
                var requestUriString = operation.Url + "/files/" + Uri.EscapeDataString(filename);

	            using (var request = RequestFactory.CreateHttpJsonRequest(new CreateHttpJsonRequestParams(this, requestUriString, HttpMethods.Delete, operation.Credentials, Conventions)).AddOperationHeaders(OperationsHeaders))
	            {
		            AddEtagHeader(request, etag);
					try
					{
						await request.ExecuteRequestAsync().ConfigureAwait(false);
					}
					catch (Exception e)
					{
						throw e.SimplifyException();
					}
	            }
            });
        }

        public Task RenameAsync(string filename, string rename, Etag etag = null)
        {
            return ExecuteWithReplication(HttpMethods.Patch, async operation =>
            {
                var requestUriString = operation.Url + "/files/" + Uri.EscapeDataString(filename) + "?rename=" + Uri.EscapeDataString(rename);

				using (var request = RequestFactory.CreateHttpJsonRequest(new CreateHttpJsonRequestParams(this, requestUriString, HttpMethods.Patch, operation.Credentials, Conventions)).AddOperationHeaders(OperationsHeaders))
	            {
					AddEtagHeader(request, etag);
					try
					{
						await request.ExecuteRequestAsync().ConfigureAwait(false);
					}
					catch (Exception e)
					{
						throw e.SimplifyException();
					}
	            }
            });
        }

		public Task CopyAsync(string sourceName, string targetName, Etag etag = null)
		{
			return ExecuteWithReplication(HttpMethods.Post, async operation =>
			{
				var requestUriString = operation.Url + "/files/copy/" + Uri.EscapeDataString(sourceName) + "?targetFilename=" + Uri.EscapeDataString(targetName);

				using (var request = RequestFactory.CreateHttpJsonRequest(new CreateHttpJsonRequestParams(this, requestUriString, HttpMethods.Post, operation.Credentials, Conventions)).AddOperationHeaders(OperationsHeaders))
				{
					AddEtagHeader(request, etag);
					try
					{
						await request.ExecuteRequestAsync().ConfigureAwait(false);
					}
					catch (Exception e)
					{
						throw e.SimplifyException();
					}
				}
			});
		}

        public Task<FileHeader[]> BrowseAsync(int start = 0, int pageSize = 25)
        {
            return ExecuteWithReplication(HttpMethods.Get, async operation =>
            {
	            using (var request = RequestFactory.CreateHttpJsonRequest(new CreateHttpJsonRequestParams(this, operation.Url + "/files?start=" + start + "&pageSize=" + pageSize, HttpMethods.Get, operation.Credentials, Conventions)).AddOperationHeaders(OperationsHeaders))
	            {
					try
					{
						var response = (RavenJArray)await request.ReadResponseJsonAsync().ConfigureAwait(false);
						return response.JsonDeserialization<FileHeader>();
					}
					catch (Exception e)
					{
						throw e.SimplifyException();
					}
	            }
            });
        }

        public Task<string[]> GetSearchFieldsAsync(int start = 0, int pageSize = 25)
        {
            return ExecuteWithReplication(HttpMethods.Get, async operation =>
            {
                var requestUriString = string.Format("{0}/search/terms?start={1}&pageSize={2}", operation.Url, start, pageSize);
	            using (var request = RequestFactory.CreateHttpJsonRequest(new CreateHttpJsonRequestParams(this, requestUriString, HttpMethods.Get, operation.Credentials, Conventions).AddOperationHeaders(OperationsHeaders)))
	            {
					try
					{
						var response = (RavenJArray)await request.ReadResponseJsonAsync().ConfigureAwait(false);
						return response.JsonDeserialization<string>();
					}
					catch (Exception e)
					{
						throw e.SimplifyException();
					}
	            }
            });
        }

        public Task<SearchResults> SearchAsync(string query, string[] sortFields = null, int start = 0, int pageSize = 25)
        {
            return ExecuteWithReplication(HttpMethods.Get, async operation =>
            {
                var requestUriBuilder = new StringBuilder(operation.Url)
                    .Append("/search/?query=")
                    .Append(Uri.EscapeUriString(query))
                    .Append("&start=")
                    .Append(start)
                    .Append("&pageSize=")
                    .Append(pageSize);

                if (sortFields != null)
                {
                    foreach (var sortField in sortFields)
                    {
                        requestUriBuilder.Append("&sort=").Append(sortField);
                    }
                }

	            using (var request = RequestFactory.CreateHttpJsonRequest(new CreateHttpJsonRequestParams(this, requestUriBuilder.ToString(), HttpMethods.Get, operation.Credentials, Conventions)).AddOperationHeaders(OperationsHeaders))
	            {
					try
					{
						var response = (RavenJObject)await request.ReadResponseJsonAsync().ConfigureAwait(false);
						return response.JsonDeserialization<SearchResults>();
					}
					catch (Exception e)
					{
						throw e.SimplifyException();
					}
	            }
            });
        }

		public Task DeleteByQueryAsync(string query)
		{
			return ExecuteWithReplication(HttpMethods.Delete, async operation =>
			{
				var requestUriString = string.Format("{0}/search?query={1}", operation.Url, query);

				using (var request = RequestFactory.CreateHttpJsonRequest(new CreateHttpJsonRequestParams(this, requestUriString, HttpMethods.Delete, operation.Credentials, Conventions)).AddOperationHeaders(OperationsHeaders))
				{
					try
					{
						var json = await request.ReadResponseJsonAsync().ConfigureAwait(false);
						var operationId = json.Value<long>("OperationId");
						var op = new Operation(GetOperationStatusAsync, operationId);
<<<<<<< HEAD
						await op.WaitForCompletionAsync();
        }
=======
						await op.WaitForCompletionAsync().ConfigureAwait(false);
					}
>>>>>>> 3b2c2144
					catch (Exception e)
					{
						throw e.SimplifyException();
					}
				}
			});
		}

        public Task<RavenJObject> GetMetadataForAsync(string filename)
        {
            return ExecuteWithReplication(HttpMethods.Head, operation => GetMetadataForAsyncImpl(filename, operation));
        }

        public Task<FileHeader[]> GetAsync(string[] filename)
        {
            return ExecuteWithReplication(HttpMethods.Get, operation => GetAsyncImpl(filename, operation));
        }

	    public Task<FileHeader[]> StartsWithAsync(string prefix, string matches, int start, int pageSize)
	    {
			return ExecuteWithReplication(HttpMethods.Get, operation => StartsWithAsyncImpl(prefix, matches, start, pageSize, operation));
	    }

	    public async Task<IAsyncEnumerator<FileHeader>> StreamFileHeadersAsync(Etag fromEtag, int pageSize = int.MaxValue)
        {
            if (fromEtag == null)
                throw new ArgumentException("fromEtag");

            var operationMetadata = new OperationMetadata(this.BaseUrl, this.CredentialsThatShouldBeUsedOnlyInOperationsWithoutReplication, null);

            if ( pageSize != int.MaxValue )
            {
                return new EtagStreamResults(this, fromEtag, pageSize);
            }
            else
            {
                var sb = new StringBuilder(operationMetadata.Url)
                .Append("/streams/files?etag=")
                .Append(fromEtag)
                .Append("&pageSize=")
                .Append(pageSize);

                var request = RequestFactory.CreateHttpJsonRequest(new CreateHttpJsonRequestParams(this, sb.ToString(), HttpMethods.Get, operationMetadata.Credentials, this.Conventions)
                                            .AddOperationHeaders(OperationsHeaders));

                var response = await request.ExecuteRawResponseAsync()
                                            .ConfigureAwait(false);

				await response.AssertNotFailingResponse().ConfigureAwait(false);

                return new YieldStreamResults(await response.GetResponseStreamWithHttpDecompression().ConfigureAwait(false));
            }
        }

        internal class EtagStreamResults : IAsyncEnumerator<FileHeader>
        {
            private readonly AsyncFilesServerClient client;
            private readonly OperationMetadata operationMetadata;
            private readonly NameValueCollection headers;
            private readonly Etag startEtag;
            private readonly int pageSize;
            private readonly FilesConvention conventions;
            private readonly HttpJsonRequestFactory requestFactory;

            private bool complete;
            private bool wasInitialized;

            private FileHeader current;
            private YieldStreamResults currentStream;

            private Etag currentEtag;
            private int currentPageCount = 0;


            public EtagStreamResults(AsyncFilesServerClient client, Etag startEtag, int pageSize)
            {
                this.client = client;
                this.startEtag = startEtag;
                this.pageSize = pageSize;

                this.requestFactory = client.RequestFactory;
                this.operationMetadata = new OperationMetadata(client.BaseUrl, client.CredentialsThatShouldBeUsedOnlyInOperationsWithoutReplication, null);
                this.headers = client.OperationsHeaders;
                this.conventions = client.Conventions;
            }

            private async Task RequestPage(Etag etag)
            {
                if (currentStream != null)
                    currentStream.Dispose();

                var sb = new StringBuilder(operationMetadata.Url)
                       .Append("/streams/files?etag=")
                       .Append(etag)
                       .Append("&pageSize=")
                       .Append(pageSize);

                var request = requestFactory.CreateHttpJsonRequest(new CreateHttpJsonRequestParams(client, sb.ToString(), HttpMethods.Get, operationMetadata.Credentials, conventions)
                                            .AddOperationHeaders(headers));

                var response = await request.ExecuteRawResponseAsync()
                                            .ConfigureAwait(false);

				await response.AssertNotFailingResponse().ConfigureAwait(false);

                currentPageCount = 0;
                currentEtag = etag;
                currentStream = new YieldStreamResults(await response.GetResponseStreamWithHttpDecompression().ConfigureAwait(false));
            }

            public async Task<bool> MoveNextAsync()
            {
                if (complete)
                {
                    // to parallel IEnumerable<T>, subsequent calls to MoveNextAsync after it has returned false should
                    // also return false, rather than throwing
                    return false;
                }

                if (wasInitialized == false)
                {
                    await RequestPage(startEtag).ConfigureAwait(false);
                    wasInitialized = true;
                }

                if (await currentStream.MoveNextAsync().ConfigureAwait(false) == false)
                {
                    // We didn't finished the page, so there is no more data to retrieve.
                    if (currentPageCount < pageSize)
                    {
                        complete = true;
                        return false;
                    }
                    else
                    {
                        await RequestPage(current.Etag).ConfigureAwait(false);
                        return await this.MoveNextAsync().ConfigureAwait(false);
                    }
                }
                else
                {
                    current = currentStream.Current;
                    currentPageCount++;

                    return true;
                }                
            }

            public FileHeader Current
            {
                get { return current; }
            }

            public void Dispose()
            {
                if (currentStream != null)
                    currentStream.Dispose();
            }
        }

        internal class YieldStreamResults : IAsyncEnumerator<FileHeader>
        {
            private readonly Stream stream;
            private readonly StreamReader streamReader;
            private readonly JsonTextReaderAsync reader;
            private bool complete;

            private bool wasInitialized;

            public YieldStreamResults(Stream stream)
            {
                this.stream = stream;
                streamReader = new StreamReader(stream);
                reader = new JsonTextReaderAsync(streamReader);
            }

            private async Task InitAsync()
            {
                if (await reader.ReadAsync().ConfigureAwait(false) == false || reader.TokenType != JsonToken.StartObject)
                    throw new InvalidOperationException("Unexpected data at start of stream");

                if (await reader.ReadAsync().ConfigureAwait(false) == false || reader.TokenType != JsonToken.PropertyName || Equals("Results", reader.Value) == false)
                    throw new InvalidOperationException("Unexpected data at stream 'Results' property name");

                if (await reader.ReadAsync().ConfigureAwait(false) == false || reader.TokenType != JsonToken.StartArray)
                    throw new InvalidOperationException("Unexpected data at 'Results', could not find start results array");
            }

            public void Dispose()
            {
                reader.Close();
                streamReader.Close();
                stream.Close();
            }

            public async Task<bool> MoveNextAsync()
            {
                if (complete)
                {
                    // to parallel IEnumerable<T>, subsequent calls to MoveNextAsync after it has returned false should
                    // also return false, rather than throwing
                    return false;
                }

                if (wasInitialized == false)
                {
                    await InitAsync().ConfigureAwait(false);
                    wasInitialized = true;
                }

                if (await reader.ReadAsync().ConfigureAwait(false) == false)
                    throw new InvalidOperationException("Unexpected end of data");

                if (reader.TokenType == JsonToken.EndArray)
                {
                    complete = true;

                    await TryReadNextPageStart().ConfigureAwait(false);

					await EnsureValidEndOfResponse().ConfigureAwait(false);

                    return false;
                }

                var receivedObject = (RavenJObject)await RavenJToken.ReadFromAsync(reader).ConfigureAwait(false);
                Current = receivedObject.JsonDeserialization<FileHeader>();
                return true;
            }

            private async Task TryReadNextPageStart()
            {
                if (!(await reader.ReadAsync().ConfigureAwait(false)) || reader.TokenType != JsonToken.PropertyName)
                    return;

                switch ((string)reader.Value)
                {
                    case "Error":
                        var err = await reader.ReadAsString().ConfigureAwait(false);
                        throw new InvalidOperationException("Server error" + Environment.NewLine + err);
                    default:
                        throw new InvalidOperationException("Unexpected property name: " + reader.Value);
                }

            }

            private async Task EnsureValidEndOfResponse()
            {
                if (reader.TokenType != JsonToken.EndObject && await reader.ReadAsync().ConfigureAwait(false) == false)
                    throw new InvalidOperationException("Unexpected end of response - missing EndObject token");

                if (reader.TokenType != JsonToken.EndObject)
                    throw new InvalidOperationException(string.Format("Unexpected token type at the end of the response: {0}. Error: {1}", reader.TokenType, streamReader.ReadToEnd()));

                var remainingContent = streamReader.ReadToEnd();

                if (string.IsNullOrEmpty(remainingContent) == false)
                    throw new InvalidOperationException("Server error: " + remainingContent);
            }

            public FileHeader Current { get; private set; }
        }

		private async Task<FileHeader[]> StartsWithAsyncImpl(string prefix, string matches, int start, int pageSize, OperationMetadata operation)
		{
			var uri = string.Format("/files?startsWith={0}&matches={1}&start={2}&pageSize={3}", string.IsNullOrEmpty(prefix) ? null : Uri.EscapeDataString(prefix), string.IsNullOrEmpty(matches) ? null : Uri.EscapeDataString(matches), start, pageSize);

			using (var request = RequestFactory.CreateHttpJsonRequest(new CreateHttpJsonRequestParams(this, operation.Url + uri, HttpMethods.Get, operation.Credentials, Conventions)).AddOperationHeaders(OperationsHeaders))
			{
				try
				{
					var response = (RavenJArray)await request.ReadResponseJsonAsync().ConfigureAwait(false);
					return response.JsonDeserialization<FileHeader>();
				}
				catch (Exception e)
				{
					throw e.SimplifyException();
				}
			}
		}

        private async Task<FileHeader[]> GetAsyncImpl(string[] filenames, OperationMetadata operation)
        {
            var requestUriBuilder = new StringBuilder("/files?");
            for( int i = 0; i < filenames.Length; i++ )
            {
                requestUriBuilder.Append("fileNames=" + Uri.EscapeDataString(filenames[i]));
                if (i < filenames.Length - 1)
                    requestUriBuilder.Append("&");
            }

	        using (var request = RequestFactory.CreateHttpJsonRequest(new CreateHttpJsonRequestParams(this, operation.Url + requestUriBuilder.ToString(), HttpMethods.Get, operation.Credentials, Conventions)).AddOperationHeaders(OperationsHeaders))
	        {
				try
				{
					var response = (RavenJArray) await request.ReadResponseJsonAsync().ConfigureAwait(false);

					var results = response.JsonDeserialization<FileHeader>();

					results.ForEach(x =>
					{
						if (x == null)
							return;

						x.Metadata = new RavenJObject(x.Metadata, StringComparer.OrdinalIgnoreCase); // ensure metadata keys aren't case sensitive
					});

					return results;
				}
				catch (Exception e)
				{
					throw e.SimplifyException();
				}
	        }
        }

        private async Task<RavenJObject> GetMetadataForAsyncImpl(string filename, OperationMetadata operation)
        {
			using (var request = RequestFactory.CreateHttpJsonRequest(new CreateHttpJsonRequestParams(this, operation.Url + "/files?name=" + Uri.EscapeDataString(filename), HttpMethods.Head, operation.Credentials, Conventions)).AddOperationHeaders(OperationsHeaders))
	        {
				try
				{
					await request.ExecuteRequestAsync().ConfigureAwait(false);

					var response = request.Response;

					var metadata = response.HeadersToObject();
					metadata[Constants.MetadataEtagField] = metadata[Constants.MetadataEtagField].Value<string>().Trim('\"');
					return metadata;
				}
				catch (Exception e)
				{
					try
					{
						throw e.SimplifyException();
					}
					catch (FileNotFoundException)
					{
						return null;
				}
	        }
        }
        }

        public Task<Stream> DownloadAsync(string filename, Reference<RavenJObject> metadataRef = null, long? from = null, long? to = null)
        {
            return ExecuteWithReplication(HttpMethods.Get, async operation => await DownloadAsyncImpl("/files/", filename, metadataRef, from, to, operation).ConfigureAwait(false));
        }

        private async Task<Stream> DownloadAsyncImpl(string path, string filename, Reference<RavenJObject> metadataRef, long? @from, long? to, OperationMetadata operation)
        {
	        var request = RequestFactory.CreateHttpJsonRequest(new CreateHttpJsonRequestParams(this, operation.Url + path + filename, HttpMethods.Get, operation.Credentials, Conventions)).AddOperationHeaders(OperationsHeaders);

			if (@from != null)
			{
				if (to != null)
					request.AddRange(@from.Value, to.Value);
				else
					request.AddRange(@from.Value);
			}

			try
			{
				var response = await request.ExecuteRawResponseAsync().ConfigureAwait(false);
				if (response.StatusCode == HttpStatusCode.NotFound)
					throw new FileNotFoundException("The file requested does not exists on the file system.", operation.Url + path + filename);

				await response.AssertNotFailingResponse().ConfigureAwait(false);

				if (metadataRef != null)
					metadataRef.Value = response.HeadersToObject();

				return await response.GetResponseStreamWithHttpDecompression().ConfigureAwait(false);
			}
			catch (Exception e)
			{
				throw e.SimplifyException();
			}
        }

        public Task UpdateMetadataAsync(string filename, RavenJObject metadata, Etag etag = null)
        {
            return ExecuteWithReplication(HttpMethods.Post, async operation =>
            {
				using (var request = RequestFactory.CreateHttpJsonRequest(new CreateHttpJsonRequestParams(this, operation.Url + "/files/" + filename, HttpMethods.Post, operation.Credentials, Conventions)).AddOperationHeaders(OperationsHeaders))
	            {
					AddHeaders(metadata, request);
					AddEtagHeader(request, etag);
					try
					{
						await request.ExecuteRequestAsync().ConfigureAwait(false);
					}
					catch (Exception e)
					{
						throw e.SimplifyException();
					}
	            }
            });
        }

        public Task UploadAsync(string filename, Stream source, RavenJObject metadata = null, long? size = null, Etag etag = null)
        {
            if (metadata == null)
                metadata = new RavenJObject();

			return ExecuteWithReplication(HttpMethods.Put, async operation =>
            {
                await UploadAsyncImpl(operation, filename, source, metadata, false, size, etag).ConfigureAwait(false);
            });
        }

        public Task UploadRawAsync(string filename, Stream source, RavenJObject metadata, long size, Etag etag = null)
        {
            var operationMetadata = new OperationMetadata(this.BaseUrl, this.CredentialsThatShouldBeUsedOnlyInOperationsWithoutReplication, null);
            return UploadAsyncImpl(operationMetadata, filename, source, metadata, true, size, etag);
        }

        private async Task UploadAsyncImpl(OperationMetadata operation, string filename, Stream source, RavenJObject metadata, bool preserveTimestamps, long? size, Etag etag)
        {
            if (source.CanRead == false)
                throw new Exception("Stream does not support reading");

	        var operationUrl = operation.Url + "/files?name=" + Uri.EscapeDataString(filename);
            if (preserveTimestamps)
                operationUrl += "&preserveTimestamps=true";

			using (var request = RequestFactory.CreateHttpJsonRequest(new CreateHttpJsonRequestParams(this, operationUrl, HttpMethods.Put, operation.Credentials, Conventions)).AddOperationHeaders(OperationsHeaders))
	        {
				metadata[Constants.FileSystem.RavenFsSize] = size.HasValue ? new RavenJValue(size.Value) : new RavenJValue(source.Length);

		        AddHeaders(metadata, request);
				AddEtagHeader(request, etag);

		        try
		        {
			        await request.WriteAsync(source).ConfigureAwait(false);
			        if (request.ResponseStatusCode == HttpStatusCode.BadRequest) throw new BadRequestException("There is a mismatch between the size reported in the RavenFS-Size header and the data read server side.");
		        }
		        catch (Exception e)
		        {
			        throw e.SimplifyException();
		        }
		        }
	        }

        internal async Task<bool> TryResolveConflictByUsingRegisteredListenersAsync(string filename, FileHeader remote, string sourceServerUri, Action beforeConflictResolution)
        {
			var files = await this.GetAsync(new[] { filename }).ConfigureAwait(false);
            FileHeader local = files.FirstOrDefault();
            
            // File does not exists anymore on the server.
            if (local == null)
                return false;

            if (conflictListeners.Length > 0 && resolvingConflict == false)
            {
                resolvingConflict = true;
                try
                {
                    var resolutionStrategy = ConflictResolutionStrategy.NoResolution;
                    foreach (var conflictListener in conflictListeners)
                    {
                        var strategy = conflictListener.ConflictDetected(local, remote, sourceServerUri);
                        if (strategy != ConflictResolutionStrategy.NoResolution)
                        {
                            resolutionStrategy = strategy;
                            break;
                        }
                    }

                    // We execute an external action before conflict resolution starts.
                    beforeConflictResolution();

                    if (resolutionStrategy == ConflictResolutionStrategy.NoResolution)
                        return false;

                    // We resolve the conflict.
                    try
                    {
                        var client = new SynchronizationClient(this, this.Conventions);
						await client.ResolveConflictAsync(filename, resolutionStrategy).ConfigureAwait(false);

                        // Refreshing the file information.
						files = await this.GetAsync(new[] { filename }).ConfigureAwait(false);                        
                        files.ApplyIfNotNull ( x => 
                        {
                            // We notify the listeners.
                            foreach (var conflictListener in conflictListeners)
                                conflictListener.ConflictResolved(x);
                        });

                        return true;
                    }
                    catch { }
                }
                finally
                {
                    resolvingConflict = false;
                }
            }
            else // No resolution listeners, therefore we notify the subscribers.
            {                
                beforeConflictResolution();
            }

            return false;
        }

        public IAsyncFilesSynchronizationCommands Synchronization
        {
            get
            {
                return new SynchronizationClient(this, Conventions);
            }
        }

        public IAsyncFilesConfigurationCommands Configuration
        {
            get { return new ConfigurationClient(this, Conventions); }
        }

        public IAsyncFilesStorageCommands Storage
        {
            get
            {
                return new StorageClient(this, Conventions);
            }
        }

        public IAsyncFilesAdminCommands Admin
        {
            get
            {
                return new AdminClient(this, Conventions);
            }
        }

	    private static void AddEtagHeader(HttpJsonRequest request, Etag etag)
	    {
		    if (etag != null)
		    {
				request.AddHeader("If-None-Match", "\"" + etag + "\"");
		    }
	    }

        private static void AddHeaders(RavenJObject metadata, HttpJsonRequest request)
        {
            foreach( var item in metadata )
            {
	            var value = item.Value is RavenJValue ? item.Value.ToString() : item.Value.ToString(Formatting.None);
				request.AddHeader(item.Key, value); 
            }
        }

        public Task<string[]> GetDirectoriesAsync(string from = null, int start = 0, int pageSize = 25)
        {
            return ExecuteWithReplication(HttpMethods.Get, async operation =>
            {
                var path = @from ?? "";
                if (path.StartsWith("/"))
                    path = path.Substring(1);

                var requestUriString = operation.Url + "/folders/subdirectories/" + Uri.EscapeUriString(path) + "?pageSize=" +
                                       pageSize + "&start=" + start;

	            using (var request = RequestFactory.CreateHttpJsonRequest(new CreateHttpJsonRequestParams(this, requestUriString, HttpMethods.Get, operation.Credentials, Conventions)).AddOperationHeaders(OperationsHeaders))
	            {
					try
					{
						var response = (RavenJArray)await request.ReadResponseJsonAsync().ConfigureAwait(false);
						return response.JsonDeserialization<string>();
					}
					catch (Exception e)
					{
						throw e.SimplifyException();
					}
	            }
            });
        }

        public Task<SearchResults> SearchOnDirectoryAsync(string folder, FilesSortOptions options = FilesSortOptions.Default,
                                                     string fileNameSearchPattern = "", int start = 0, int pageSize = 25)
        {
            var folderQueryPart = GetFolderQueryPart(folder);

            if (string.IsNullOrEmpty(fileNameSearchPattern) == false && fileNameSearchPattern.Contains("*") == false && fileNameSearchPattern.Contains("?") == false)
            {
                fileNameSearchPattern = fileNameSearchPattern + "*";
            }
            var fileNameQueryPart = GetFileNameQueryPart(fileNameSearchPattern);

            return SearchAsync(folderQueryPart + fileNameQueryPart, GetSortFields(options), start, pageSize);
        }

        public Task<Guid> GetServerIdAsync()
        {
            return ExecuteWithReplication(HttpMethods.Get, async operation =>
            {
                var requestUriString = operation.Url + "/static/id";

	            using (var request = RequestFactory.CreateHttpJsonRequest(new CreateHttpJsonRequestParams(this, requestUriString, HttpMethods.Get, operation.Credentials, Conventions)).AddOperationHeaders(OperationsHeaders))
	            {
					try
					{
						var response = (RavenJValue)await request.ReadResponseJsonAsync().ConfigureAwait(false);
						return response.Value<Guid>();
					}
					catch (Exception e)
					{
						throw e.SimplifyException();
					}
	            }
            });
        }

        private static string GetFileNameQueryPart(string fileNameSearchPattern)
        {
            if (string.IsNullOrEmpty(fileNameSearchPattern))
                return "";

            if (fileNameSearchPattern.StartsWith("*") || (fileNameSearchPattern.StartsWith("?")))
                return " AND __rfileName:" + Reverse(fileNameSearchPattern);

            return " AND __fileName:" + fileNameSearchPattern;
        }

        private static string Reverse(string value)
        {
            var characters = value.ToCharArray();
            Array.Reverse(characters);

            return new string(characters);
        }

        private static string GetFolderQueryPart(string folder)
        {
            if (folder == null) throw new ArgumentNullException("folder");
            if (folder.StartsWith("/") == false)
                throw new ArgumentException("folder must starts with a /", "folder");

            int level;
            if (folder == "/")
                level = 1;
            else
                level = folder.Count(ch => ch == '/') + 1;

            var folderQueryPart = "__directoryName:" + folder + " AND __level:" + level;
            return folderQueryPart;
        }

        private static string[] GetSortFields(FilesSortOptions options)
        {
            string sort = null;
            switch (options & ~FilesSortOptions.Desc)
            {
                case FilesSortOptions.Name:
                    sort = "__key";
                    break;
                case FilesSortOptions.Size:
                    sort = "__size";
                    break;
                case FilesSortOptions.LastModified:
                    sort = "__modified";
                    break;
            }

            if (options.HasFlag(FilesSortOptions.Desc))
            {
                if (string.IsNullOrEmpty(sort))
                    throw new ArgumentException("databaseOptions");
                sort = "-" + sort;
            }

            var sortFields = string.IsNullOrEmpty(sort) ? null : new[] { sort };
            return sortFields;
        }

        public class ConfigurationClient : IAsyncFilesConfigurationCommands, IHoldProfilingInformation
        {
            private readonly AsyncFilesServerClient client;
            private readonly FilesConvention convention;
            private readonly JsonSerializer jsonSerializer;

            public IAsyncFilesCommands Commands
            {
                get { return this.client; }
            }

            public ConfigurationClient(AsyncFilesServerClient client, FilesConvention convention)
            {
                this.jsonSerializer = new JsonSerializer();
                this.client = client;
                this.convention = convention;
            }

            public Task<string[]> GetKeyNamesAsync(int start = 0, int pageSize = 25)
            {
                return client.ExecuteWithReplication(HttpMethods.Get, async operation =>
                {
                    var requestUriString = operation.Url + "/config?start=" + start + "&pageSize=" + pageSize;

	                using (var request = client.RequestFactory.CreateHttpJsonRequest(new CreateHttpJsonRequestParams(this, requestUriString, HttpMethods.Get, operation.Credentials, convention)).AddOperationHeaders(client.OperationsHeaders))
	                {
						try
						{
							var response = (RavenJArray)await request.ReadResponseJsonAsync().ConfigureAwait(false);
							return response.JsonDeserialization<string>();
						}
						catch (Exception e)
						{
							throw e.SimplifyException();
						}
	                }
                });
            }

            public Task SetKeyAsync<T>(string name, T data)
            {
				return client.ExecuteWithReplication(HttpMethods.Put, async operation =>
                {
                    var requestUriString = operation.Url + "/config?name=" + Uri.EscapeDataString(name);
					using (var request = client.RequestFactory.CreateHttpJsonRequest(new CreateHttpJsonRequestParams(this, requestUriString, HttpMethods.Put, operation.Credentials, convention)).AddOperationHeaders(client.OperationsHeaders))
	                {
						var jsonData = data as RavenJObject;
						if (jsonData != null)
						{
							await request.WriteAsync(jsonData).ConfigureAwait(false);
						}
						else if (data is NameValueCollection)
						{
							throw new ArgumentException("NameValueCollection objects are not supported to be stored in RavenFS configuration");
						}
						else
						{
							await request.WriteWithObjectAsync(data).ConfigureAwait(false);
						}
	                }
                });
            }

            public Task DeleteKeyAsync(string name)
            {
                return client.ExecuteWithReplication(HttpMethods.Delete, async operation =>
                {
                    var requestUriString = operation.Url + "/config?name=" + Uri.EscapeDataString(name);

	                using (var request = client.RequestFactory.CreateHttpJsonRequest(new CreateHttpJsonRequestParams(this, requestUriString, HttpMethods.Delete, operation.Credentials, convention)).AddOperationHeaders(client.OperationsHeaders))
	                {
						await request.ExecuteRequestAsync().ConfigureAwait(false);
	                }
                });
            }

            public Task<T> GetKeyAsync<T>(string name)
            {
                return client.ExecuteWithReplication(HttpMethods.Get, async operation =>
                {
                    var requestUriString = operation.Url + "/config?name=" + Uri.EscapeDataString(name);

	                using (var request = client.RequestFactory.CreateHttpJsonRequest(new CreateHttpJsonRequestParams(this, requestUriString, HttpMethods.Get, operation.Credentials, convention)).AddOperationHeaders(client.OperationsHeaders))
	                {
						try
						{
							var response = (RavenJObject)await request.ReadResponseJsonAsync().ConfigureAwait(false);
							return response.JsonDeserialization<T>();
						}
						catch (Exception e)
						{
							var responseException = e as ErrorResponseException;
							if (responseException == null)
								throw;

							if (responseException.StatusCode == HttpStatusCode.NotFound)
								return default(T);

							throw;
						}
	                }
                });
            }

            public Task<ConfigurationSearchResults> SearchAsync(string prefix, int start = 0, int pageSize = 25)
            {
                return client.ExecuteWithReplication(HttpMethods.Get, async operation =>
                {
                    var requestUriBuilder = new StringBuilder(operation.Url)
                        .Append("/config/search/?prefix=")
                        .Append(Uri.EscapeUriString(prefix))
                        .Append("&start=")
                        .Append(start)
                        .Append("&pageSize=")
                        .Append(pageSize);

	                using (var request = client.RequestFactory.CreateHttpJsonRequest(new CreateHttpJsonRequestParams(this, requestUriBuilder.ToString(), HttpMethods.Get, operation.Credentials, convention)).AddOperationHeaders(client.OperationsHeaders))
	                {
						try
						{
							var response = (RavenJObject)await request.ReadResponseJsonAsync().ConfigureAwait(false);
							return response.JsonDeserialization<ConfigurationSearchResults>();
						}
						catch (Exception e)
						{
							throw e.SimplifyException();
						}
	                }
                });
            }

            public void Dispose()
            {
            }

            public ProfilingInformation ProfilingInformation { get; private set; }
        }

        public class SynchronizationClient : IAsyncFilesSynchronizationCommands, IHoldProfilingInformation
        {
            private readonly OperationCredentials credentials;
            private readonly FilesConvention convention;
            private readonly AsyncFilesServerClient client;

            public IAsyncFilesCommands Commands
            {
                get { return this.client; }
            }

            public SynchronizationClient(AsyncFilesServerClient client, FilesConvention convention)
            {
                this.credentials = client.PrimaryCredentials;
                this.convention = convention;
                this.client = client;
            }

            public Task<RavenJObject> GetMetadataForAsync(string filename)
            {
                return client.GetMetadataForAsyncImpl(filename, new OperationMetadata(client.BaseUrl, credentials, null));
            }

            public async Task DownloadSignatureAsync(string sigName, Stream destination, long? from = null, long? to = null)
<<<<<<< HEAD
            {                
                var stream = await client.DownloadAsyncImpl("/rdc/signatures/", sigName, null, from, to, new OperationMetadata(client.BaseUrl, credentials, null));
                await stream.CopyToAsync(destination);
=======
            {
				var stream = await client.DownloadAsyncImpl("/rdc/signatures/", sigName, null, from, to, new OperationMetadata(client.BaseUrl, credentials)).ConfigureAwait(false);
                await stream.CopyToAsync(destination).ConfigureAwait(false);
>>>>>>> 3b2c2144
            }

            public async Task<SignatureManifest> GetRdcManifestAsync(string path)
            {
                var requestUriString = client.BaseUrl + "/rdc/manifest/" + Uri.EscapeDataString(path);
	            using (var request = client.RequestFactory.CreateHttpJsonRequest(new CreateHttpJsonRequestParams(this, requestUriString, HttpMethods.Get, credentials, convention)).AddOperationHeaders(client.OperationsHeaders))
	            {
					try
					{
						var response = (RavenJObject)await request.ReadResponseJsonAsync().ConfigureAwait(false);
						return response.JsonDeserialization<SignatureManifest>();
					}
					catch (Exception e)
					{
						throw e.SimplifyException();
					}
	            }
            }

            public async Task<DestinationSyncResult[]> StartAsync(bool forceSyncingAll = false)
            {
                var requestUriString = String.Format("{0}/synchronization/ToDestinations?forceSyncingAll={1}", client.BaseUrl, forceSyncingAll);

				using (var request = client.RequestFactory.CreateHttpJsonRequest(new CreateHttpJsonRequestParams(this, requestUriString, HttpMethods.Post, credentials, convention)).AddOperationHeaders(client.OperationsHeaders))
	            {
					try
					{
						var response = (RavenJArray)await request.ReadResponseJsonAsync().ConfigureAwait(false);
						return response.JsonDeserialization<DestinationSyncResult>();
					}
					catch (Exception e)
					{
						throw e.SimplifyException();
					}
	            }
            }

            public Task<SynchronizationReport> StartAsync(string fileName, IAsyncFilesCommands destination)
            {
                return StartAsync(fileName, destination.ToSynchronizationDestination());
            }

            public Task<SynchronizationDestination[]> GetDestinationsAsync()
            {
                return client.ExecuteWithReplication(HttpMethods.Get, async operation =>
                {
                    var requestUriString = operation.Url + "/config?name=" + Uri.EscapeDataString(SynchronizationConstants.RavenSynchronizationDestinations);
	                using (var request = client.RequestFactory.CreateHttpJsonRequest(new CreateHttpJsonRequestParams(this, requestUriString, HttpMethods.Get, operation.Credentials, convention)).AddOperationHeaders(client.OperationsHeaders))
	                {
						try
						{
							var response = (RavenJObject)await request.ReadResponseJsonAsync().ConfigureAwait(false);
							var rawDestinations = (RavenJArray)response["Destinations"];
							return rawDestinations.JsonDeserialization<SynchronizationDestination>();
						}
						catch (Exception e)
						{
							throw e.SimplifyException();
						}
	                }
                });
            }

            public Task SetDestinationsAsync(params SynchronizationDestination[] destinations)
            {
				return client.ExecuteWithReplication(HttpMethods.Put, async operation =>
                {
                    var requestUriString = operation.Url + "/config?name=" + Uri.EscapeDataString(SynchronizationConstants.RavenSynchronizationDestinations);
					using (var request = client.RequestFactory.CreateHttpJsonRequest(new CreateHttpJsonRequestParams(this, requestUriString, HttpMethods.Put, operation.Credentials, convention)).AddOperationHeaders(client.OperationsHeaders))
	                {
						var data = new { Destinations = destinations };

						try
						{
							await request.WriteWithObjectAsync(data).ConfigureAwait(false);
						}
						catch (Exception e)
						{
							throw e.SimplifyException();
						}
	                }
                });
            }

            public async Task<SynchronizationReport> StartAsync(string fileName, SynchronizationDestination destination)
            {
                var requestUriString = String.Format("{0}/synchronization/start/{1}", client.BaseUrl, Uri.EscapeDataString(fileName));

				using (var request = client.RequestFactory.CreateHttpJsonRequest(new CreateHttpJsonRequestParams(this, requestUriString, HttpMethods.Post, credentials, convention)).AddOperationHeaders(client.OperationsHeaders))
	            {
					try
					{
						await request.WriteWithObjectAsync(destination).ConfigureAwait(false);

						var response = (RavenJObject)await request.ReadResponseJsonAsync().ConfigureAwait(false);
						return response.JsonDeserialization<SynchronizationReport>();
					}
					catch (Exception e)
					{
						throw e.SimplifyException();
					}
	            }
            }

            public async Task<SynchronizationReport> GetSynchronizationStatusForAsync(string fileName)
            {
                var requestUriString = String.Format("{0}/synchronization/status/{1}", client.BaseUrl, Uri.EscapeDataString(fileName));

	            using (var request = client.RequestFactory.CreateHttpJsonRequest(new CreateHttpJsonRequestParams(this, requestUriString, HttpMethods.Get, credentials, convention)).AddOperationHeaders(client.OperationsHeaders))
	            {
					try
					{
						var response = (RavenJObject)await request.ReadResponseJsonAsync().ConfigureAwait(false);
						return response.JsonDeserialization<SynchronizationReport>();
					}
					catch (Exception e)
					{
						throw e.SimplifyException();
					}
	            }
            }

            public async Task ResolveConflictAsync(string filename, ConflictResolutionStrategy strategy)
            {
                var requestUriString = String.Format("{0}/synchronization/resolveConflict/{1}?strategy={2}",
                                                        client.BaseUrl, Uri.EscapeDataString(filename),
                                                        Uri.EscapeDataString(strategy.ToString()));

				using (var request = client.RequestFactory.CreateHttpJsonRequest(new CreateHttpJsonRequestParams(this, requestUriString, HttpMethods.Patch, credentials, convention)).AddOperationHeaders(client.OperationsHeaders))
	            {
					try
					{
						await request.ExecuteRequestAsync().ConfigureAwait(false);
					}
					catch (Exception e)
					{
						throw e.SimplifyException();
					}
	            }
            }

            public async Task ApplyConflictAsync(string filename, long remoteVersion, string remoteServerId,
                                                   RavenJObject remoteMetadata, string remoteServerUrl)
            {
                var requestUriString =
                    String.Format("{0}/synchronization/applyConflict/{1}?remoteVersion={2}&remoteServerId={3}&remoteServerUrl={4}",
                                  client.BaseUrl, Uri.EscapeDataString(filename), remoteVersion,
                                  Uri.EscapeDataString(remoteServerId), Uri.EscapeDataString(remoteServerUrl));

				using (var request = client.RequestFactory.CreateHttpJsonRequest(new CreateHttpJsonRequestParams(this, requestUriString, HttpMethods.Patch, credentials, convention)).AddOperationHeaders(client.OperationsHeaders))
	            {
					try
					{
						await request.WriteAsync(remoteMetadata).ConfigureAwait(false);
					}
					catch (Exception e)
					{
						throw e.SimplifyException();
					}
	            }
            }

			public async Task<ConflictResolutionStrategy> GetResolutionStrategyFromDestinationResolvers(ConflictItem conflict, RavenJObject localMetadata)
	        {
		        var requestUriString = string.Format("{0}/synchronization/ResolutionStrategyFromServerResolvers", client.BaseUrl);

				using (var request = client.RequestFactory.CreateHttpJsonRequest(new CreateHttpJsonRequestParams(this, requestUriString, HttpMethods.Post, credentials, convention)).AddOperationHeaders(client.OperationsHeaders))
				{
					request.AddHeaders(localMetadata);

					try
					{
						await request.WriteWithObjectAsync(conflict).ConfigureAwait(false);
						var response = await request.ReadResponseJsonAsync().ConfigureAwait(false);
						return response.JsonDeserialization<ConflictResolutionStrategy>();
					}
					catch (Exception e)
					{
						throw e.SimplifyException();
					}
				}
	        }

            public async Task<ItemsPage<SynchronizationReport>> GetFinishedAsync(int start = 0, int pageSize = 25)
            {
                var requestUriString = String.Format("{0}/synchronization/finished?start={1}&pageSize={2}", client.BaseUrl, start,
                                                         pageSize);

	            using (var request = client.RequestFactory.CreateHttpJsonRequest(new CreateHttpJsonRequestParams(this, requestUriString, HttpMethods.Get, credentials, convention)).AddOperationHeaders(client.OperationsHeaders))
	            {
					try
					{
						var response = (RavenJObject)await request.ReadResponseJsonAsync().ConfigureAwait(false);
						return response.JsonDeserialization<ItemsPage<SynchronizationReport>>();
					}
					catch (Exception e)
					{
						throw e.SimplifyException();
					}
	            }
            }

            public async Task<ItemsPage<SynchronizationDetails>> GetActiveAsync(int start = 0, int pageSize = 25)
            {
                var requestUriString = String.Format("{0}/synchronization/active?start={1}&pageSize={2}",
                                                        client.BaseUrl, start, pageSize);

	            using (var request = client.RequestFactory.CreateHttpJsonRequest(new CreateHttpJsonRequestParams(this, requestUriString, HttpMethods.Get, credentials, convention)).AddOperationHeaders(client.OperationsHeaders))
	            {
					try
					{
						var response = (RavenJObject)await request.ReadResponseJsonAsync().ConfigureAwait(false);
						return response.JsonDeserialization<ItemsPage<SynchronizationDetails>>();
					}
					catch (Exception e)
					{
						throw e.SimplifyException();
					}
	            }
            }

            public async Task<ItemsPage<SynchronizationDetails>> GetPendingAsync(int start = 0, int pageSize = 25)
            {
                var requestUriString = String.Format("{0}/synchronization/pending?start={1}&pageSize={2}",
                                                     client.BaseUrl, start, pageSize);

	            using (var request = client.RequestFactory.CreateHttpJsonRequest(new CreateHttpJsonRequestParams(this, requestUriString, HttpMethods.Get, credentials, convention)).AddOperationHeaders(client.OperationsHeaders))
	            {
					try
					{
						var response = (RavenJObject)await request.ReadResponseJsonAsync().ConfigureAwait(false);
						return response.JsonDeserialization<ItemsPage<SynchronizationDetails>>();
					}
					catch (Exception e)
					{
						throw e.SimplifyException();
					}
	            }
            }

            public async Task<SourceSynchronizationInformation> GetLastSynchronizationFromAsync(Guid serverId)
            {
                var requestUriString = String.Format("{0}/synchronization/LastSynchronization?from={1}", client.BaseUrl, serverId);

	            using (var request = client.RequestFactory.CreateHttpJsonRequest(new CreateHttpJsonRequestParams(this, requestUriString, HttpMethods.Get, credentials, convention)).AddOperationHeaders(client.OperationsHeaders))
	            {
					try
					{
						var response = (RavenJObject)await request.ReadResponseJsonAsync().ConfigureAwait(false);
						return response.JsonDeserialization<SourceSynchronizationInformation>();
					}
					catch (Exception e)
					{
						throw e.SimplifyException();
					}
	            }
            }

            public async Task<SynchronizationConfirmation[]> GetConfirmationForFilesAsync(IEnumerable<Tuple<string, Etag>> sentFiles)
            {
                var requestUriString = String.Format("{0}/synchronization/Confirm", client.BaseUrl);

				using (var request = client.RequestFactory.CreateHttpJsonRequest(new CreateHttpJsonRequestParams(this, requestUriString, HttpMethods.Post, credentials, convention)).AddOperationHeaders(client.OperationsHeaders))
	            {
					try
					{
						using (var stream = new MemoryStream())
						{
							var sb = new StringBuilder();
							var jw = new JsonTextWriter(new StringWriter(sb));
							JsonExtensions.CreateDefaultJsonSerializer().Serialize(jw, sentFiles);
							var bytes = Encoding.UTF8.GetBytes(sb.ToString());

							await stream.WriteAsync(bytes, 0, bytes.Length).ConfigureAwait(false);
							stream.Position = 0;
							await request.WriteAsync(stream).ConfigureAwait(false);

							var response = (RavenJArray)await request.ReadResponseJsonAsync().ConfigureAwait(false);
							return response.JsonDeserialization<SynchronizationConfirmation>();
						}

					}
					catch (Exception e)
					{
						throw e.SimplifyException();
					}
	            }
            }

            public async Task<ItemsPage<ConflictItem>> GetConflictsAsync(int start = 0, int pageSize = 25)
            {
                var requestUriString = String.Format("{0}/synchronization/conflicts?start={1}&pageSize={2}", client.BaseUrl, start,
                                                         pageSize);

	            using (var request = client.RequestFactory.CreateHttpJsonRequest(new CreateHttpJsonRequestParams(this, requestUriString, HttpMethods.Get, credentials, convention)).AddOperationHeaders(client.OperationsHeaders))
	            {
					try
					{
						var response = (RavenJObject)await request.ReadResponseJsonAsync().ConfigureAwait(false);
						return response.JsonDeserialization<ItemsPage<ConflictItem>>();
					}
					catch (Exception e)
					{
						throw e.SimplifyException();
					}
	            }
            }

            public async Task IncrementLastETagAsync(Guid sourceServerId, string sourceFileSystemUrl, Etag sourceFileETag)
            {
                var requestUriString =
                    String.Format("{0}/synchronization/IncrementLastETag?sourceServerId={1}&sourceFileSystemUrl={2}&sourceFileETag={3}",
                                    client.BaseUrl, sourceServerId, sourceFileSystemUrl, sourceFileETag);

				using (var request = client.RequestFactory.CreateHttpJsonRequest(new CreateHttpJsonRequestParams(this, requestUriString, HttpMethods.Post, credentials, convention)).AddOperationHeaders(client.OperationsHeaders))
	            {
					try
					{
						await request.ExecuteRequestAsync().ConfigureAwait(false);
					}
					catch (Exception e)
					{
						throw e.SimplifyException();
					}
	            }
            }

            public async Task<RdcStats> GetRdcStatsAsync()
            {
                var requestUriString = client.BaseUrl + "/rdc/stats";

	            using (var request = client.RequestFactory.CreateHttpJsonRequest(new CreateHttpJsonRequestParams(this, requestUriString, HttpMethods.Get, credentials, convention)).AddOperationHeaders(client.OperationsHeaders))
	            {
					try
					{
						var response = (RavenJObject)await request.ReadResponseJsonAsync().ConfigureAwait(false);
						return response.JsonDeserialization<RdcStats>();
					}
					catch (Exception e)
					{
						throw e.SimplifyException();
					}
	            }
            }

            public async Task<SynchronizationReport> RenameAsync(string currentName, string newName, RavenJObject metadata, FileSystemInfo sourceFileSystem)
            {
				using (var request = client.RequestFactory.CreateHttpJsonRequest(new CreateHttpJsonRequestParams(this, client.BaseUrl + "/synchronization/rename?filename=" + Uri.EscapeDataString(currentName) + "&rename=" + Uri.EscapeDataString(newName), HttpMethods.Patch, credentials, convention)).AddOperationHeaders(client.OperationsHeaders))
	            {
					request.AddHeaders(metadata);
					request.AddHeader(SyncingMultipartConstants.SourceFileSystemInfo, sourceFileSystem.AsJson());
					AddEtagHeader(request, Etag.Parse(metadata.Value<string>(Constants.MetadataEtagField)));

					try
					{
						var response = (RavenJObject)await request.ReadResponseJsonAsync().ConfigureAwait(false);
						return response.JsonDeserialization<SynchronizationReport>();
					}
					catch (ErrorResponseException exception)
					{
						throw exception.SimplifyException();
					}
	            }
            }

            public async Task<SynchronizationReport> DeleteAsync(string fileName, RavenJObject metadata, FileSystemInfo sourceFileSystem)
            {
	            using (var request = client.RequestFactory.CreateHttpJsonRequest(new CreateHttpJsonRequestParams(this, client.BaseUrl + "/synchronization?fileName=" + Uri.EscapeDataString(fileName), HttpMethods.Delete, credentials, convention)).AddOperationHeaders(client.OperationsHeaders))
	            {
					request.AddHeaders(metadata);
					request.AddHeader(SyncingMultipartConstants.SourceFileSystemInfo, sourceFileSystem.AsJson());
					AddEtagHeader(request, Etag.Parse(metadata.Value<string>(Constants.MetadataEtagField)));

					try
					{
						var response = (RavenJObject)await request.ReadResponseJsonAsync().ConfigureAwait(false);
						return response.JsonDeserialization<SynchronizationReport>();
					}
					catch (ErrorResponseException exception)
					{
						throw exception.SimplifyException();
					}
	            }
            }

            public async Task<SynchronizationReport> UpdateMetadataAsync(string fileName, RavenJObject metadata, FileSystemInfo sourceFileSystem)
            {
				using (var request = client.RequestFactory.CreateHttpJsonRequest(new CreateHttpJsonRequestParams(this, client.BaseUrl + "/synchronization/UpdateMetadata/" + Uri.EscapeDataString(fileName), HttpMethods.Post, credentials, convention)).AddOperationHeaders(client.OperationsHeaders))
	            {
					request.AddHeaders(metadata);
					request.AddHeader(SyncingMultipartConstants.SourceFileSystemInfo, sourceFileSystem.AsJson());
					AddEtagHeader(request, Etag.Parse(metadata.Value<string>(Constants.MetadataEtagField)));

					try
					{
						var response = (RavenJObject)await request.ReadResponseJsonAsync().ConfigureAwait(false);
						return response.JsonDeserialization<SynchronizationReport>();
					}
					catch (ErrorResponseException exception)
					{
						throw exception.SimplifyException();
					}
	            }
            }

            public void Dispose()
            {
            }

            public ProfilingInformation ProfilingInformation { get; private set; }
        }

        public class StorageClient : IAsyncFilesStorageCommands, IHoldProfilingInformation
        {
            private readonly AsyncFilesServerClient client;
            private readonly FilesConvention convention;

            public IAsyncFilesCommands Commands
            {
                get { return this.client; }
            }

            public StorageClient(AsyncFilesServerClient ravenFileSystemClient, FilesConvention convention)
            {
                this.client = ravenFileSystemClient;
                this.convention = convention;
            }

            public Task CleanUpAsync()
            {
				return client.ExecuteWithReplication(HttpMethods.Post, async operation =>
                {
                    var requestUriString = String.Format("{0}/storage/cleanup", operation.Url);

					using (var request = client.RequestFactory.CreateHttpJsonRequest(new CreateHttpJsonRequestParams(this, requestUriString, HttpMethods.Post, operation.Credentials, convention)).AddOperationHeaders(client.OperationsHeaders))
	                {
						try
						{
							await request.ExecuteRequestAsync().ConfigureAwait(false);
						}
						catch (Exception e)
						{
							throw e.SimplifyException();
						}
	                }
                });
            }

            public Task RetryRenamingAsync()
            {
				return client.ExecuteWithReplication(HttpMethods.Post, async operation =>
                {
                    var requestUriString = String.Format("{0}/storage/retryrenaming", operation.Url);

					using (var request = client.RequestFactory.CreateHttpJsonRequest(new CreateHttpJsonRequestParams(this, requestUriString, HttpMethods.Post, operation.Credentials, convention)).AddOperationHeaders(client.OperationsHeaders))
	                {
						try
						{
							await request.ExecuteRequestAsync().ConfigureAwait(false);
						}
						catch (Exception e)
						{
							throw e.SimplifyException();
						}
	                }
                });
            }

			public Task RetryCopyingAsync()
			{
				return client.ExecuteWithReplication(HttpMethod.Post, async operation =>
				{
					var requestUriString = String.Format("{0}/storage/retrycopying", operation.Url);

					using (var request = client.RequestFactory.CreateHttpJsonRequest(new CreateHttpJsonRequestParams(this, requestUriString, HttpMethod.Post, operation.Credentials, convention)).AddOperationHeaders(client.OperationsHeaders))
					{
						try
						{
							await request.ExecuteRequestAsync().ConfigureAwait(false);
						}
						catch (Exception e)
						{
							throw e.SimplifyException();
						}
					}
				});
			}

            public ProfilingInformation ProfilingInformation { get; private set; }

            public void Dispose()
            {
            }
        }

        public class AdminClient : IAsyncFilesAdminCommands, IHoldProfilingInformation
        {
            private readonly AsyncFilesServerClient client;
            private readonly FilesConvention convention;

            public IAsyncFilesCommands Commands
            {
                get { return this.client; }
            }


            public AdminClient(AsyncFilesServerClient client, FilesConvention convention)
            {
                this.client = client;
                this.convention = convention;                
            }

            public async Task<string[]> GetNamesAsync()
            {
                var requestUriString = string.Format("{0}/fs", client.ServerUrl);

	            using (var request = client.RequestFactory.CreateHttpJsonRequest(new CreateHttpJsonRequestParams(this, requestUriString, HttpMethods.Get, client.PrimaryCredentials, convention)))
	            {
					try
					{
						var response = (RavenJArray)await request.ReadResponseJsonAsync().ConfigureAwait(false);
						return response.JsonDeserialization<string>();
					}
					catch (Exception e)
					{
						throw e.SimplifyException();
					}
	            }
            }

            public async Task<FileSystemStats[]> GetStatisticsAsync()
            {
                var requestUriString = string.Format("{0}/fs/stats", client.ServerUrl);

	            using (var request = client.RequestFactory.CreateHttpJsonRequest(new CreateHttpJsonRequestParams(this, requestUriString, HttpMethods.Get, client.PrimaryCredentials, convention)))
	            {
					try
					{
						var response = (RavenJArray)await request.ReadResponseJsonAsync().ConfigureAwait(false);
						return response.JsonDeserialization<FileSystemStats>();
					}
					catch (Exception e)
					{
						throw e.SimplifyException();
					}
	            }
            }

            public async Task CreateFileSystemAsync(FileSystemDocument filesystemDocument, string newFileSystemName = null)
            {
				var requestUriString = string.Format("{0}/admin/fs/{1}", client.ServerUrl,
                                                     newFileSystemName ?? client.FileSystem);

				using (var request = client.RequestFactory.CreateHttpJsonRequest(new CreateHttpJsonRequestParams(this, requestUriString, HttpMethods.Put, client.PrimaryCredentials, convention)))
	            {
					try
					{
						await request.WriteWithObjectAsync(filesystemDocument).ConfigureAwait(false);
					}
					catch (ErrorResponseException e)
					{
						if (e.StatusCode == HttpStatusCode.Conflict)
							throw new InvalidOperationException("Cannot create file system with the name '" + newFileSystemName + "' because it already exists. Use CreateOrUpdateFileSystemAsync in case you want to update an existing file system", e).SimplifyException();

						throw;
					}
					catch (Exception e)
					{
						throw e.SimplifyException();
					}
	            }
            }

            public async Task CreateOrUpdateFileSystemAsync(FileSystemDocument filesystemDocument, string newFileSystemName = null)
            {
				var requestUriString = string.Format("{0}/admin/fs/{1}?update=true", client.ServerUrl,
                                                     newFileSystemName ?? client.FileSystem);

				using (var request = client.RequestFactory.CreateHttpJsonRequest(new CreateHttpJsonRequestParams(this, requestUriString, HttpMethods.Put, client.PrimaryCredentials, convention)))
	            {
					try
					{
						await request.WriteWithObjectAsync(filesystemDocument).ConfigureAwait(false);
					}
					catch (Exception e)
					{
						throw e.SimplifyException();
					}
	            }
            }

			public async Task DeleteFileSystemAsync(string fileSystemName = null, bool hardDelete = false)
			{
				var requestUriString = string.Format("{0}/admin/fs/{1}?hard-delete={2}", client.ServerUrl, fileSystemName ?? client.FileSystem, hardDelete);

				using (var request = client.RequestFactory.CreateHttpJsonRequest(new CreateHttpJsonRequestParams(this, requestUriString, HttpMethods.Delete, client.PrimaryCredentials, convention)))
				{
					try
					{
						await request.ExecuteRequestAsync().ConfigureAwait(false);
					}
					catch (Exception e)
					{
						throw e.SimplifyException();
					}
				}
			}

            public async Task EnsureFileSystemExistsAsync(string fileSystem)
            {
				var filesystems = await GetNamesAsync().ConfigureAwait(false);
                if (filesystems.Contains(fileSystem))
                    return;

                await CreateOrUpdateFileSystemAsync(
                    new FileSystemDocument
                    {
                        Id = "Raven/FileSystem/" + fileSystem,
                        Settings =
                        {
                            { Constants.FileSystem.DataDirectory, Path.Combine("~", Path.Combine("FileSystems", fileSystem))}
                        }
					}, fileSystem).ConfigureAwait(false);
            }

            public async Task<long> StartRestore(FilesystemRestoreRequest restoreRequest)
            {
                var requestUrlString = string.Format("{0}/admin/fs/restore", client.ServerUrl);

				using (var request = client.RequestFactory.CreateHttpJsonRequest(new CreateHttpJsonRequestParams(this, requestUrlString, HttpMethods.Post, client.PrimaryCredentials, convention)))
	            {
					try
					{
						await request.WriteWithObjectAsync(restoreRequest).ConfigureAwait(false);

						var response = await request.ReadResponseJsonAsync().ConfigureAwait(false);
						return response.Value<long>("OperationId");
					}
					catch (Exception e)
					{
						throw e.SimplifyException();
					}
	            }
            }

            public async Task<long> StartCompact(string filesystemName)
            {
                var requestUrlString = string.Format("{0}/admin/fs/compact?filesystem={1}", client.ServerUrl, Uri.EscapeDataString(filesystemName));

				using (var request = client.RequestFactory.CreateHttpJsonRequest(new CreateHttpJsonRequestParams(this, requestUrlString, HttpMethods.Post, client.PrimaryCredentials, convention)))
	            {
					try
					{
						var response = await request.ReadResponseJsonAsync().ConfigureAwait(false);
						return response.Value<long>("OperationId");
					}
					catch (Exception e)
					{
						throw e.SimplifyException();
					}
	            }
            }

            public async Task StartBackup(string backupLocation, FileSystemDocument fileSystemDocument, bool incremental, string fileSystemName)
            {
                var requestUrlString = string.Format("{0}/fs/{1}/admin/backup?incremental={2}", client.ServerUrl, fileSystemName, incremental);

				using (var request = client.RequestFactory.CreateHttpJsonRequest(new CreateHttpJsonRequestParams(this, requestUrlString, HttpMethods.Post, client.PrimaryCredentials, convention)))
	            {
					try
					{
						await request.WriteWithObjectAsync(new FilesystemBackupRequest
						{
							BackupLocation = backupLocation,
							FileSystemDocument = fileSystemDocument
						}).ConfigureAwait(false);
					}
					catch (Exception e)
					{
						throw e.SimplifyException();
					}
	            }
            }

            public async Task ResetIndexes(string filesystemName)
            {
                var requestUrlString = string.Format("{0}/fs/{1}/admin/reset-index", client.ServerUrl, Uri.EscapeDataString(filesystemName));

				using (var request = client.RequestFactory.CreateHttpJsonRequest(new CreateHttpJsonRequestParams(this, requestUrlString, HttpMethods.Post, client.PrimaryCredentials, convention)))
                {
                    try
                    {
                        await request.ExecuteRequestAsync().ConfigureAwait(false);
                    }
                    catch (Exception e)
                    {
                        throw e.SimplifyException();
                    }
                }
            }

            public ProfilingInformation ProfilingInformation { get; private set; }

            public void Dispose()
            {
            }


        }

        public ProfilingInformation ProfilingInformation { get; private set; }
    }
}<|MERGE_RESOLUTION|>--- conflicted
+++ resolved
@@ -392,13 +392,8 @@
 						var json = await request.ReadResponseJsonAsync().ConfigureAwait(false);
 						var operationId = json.Value<long>("OperationId");
 						var op = new Operation(GetOperationStatusAsync, operationId);
-<<<<<<< HEAD
-						await op.WaitForCompletionAsync();
-        }
-=======
 						await op.WaitForCompletionAsync().ConfigureAwait(false);
-					}
->>>>>>> 3b2c2144
+        }
 					catch (Exception e)
 					{
 						throw e.SimplifyException();
@@ -1237,15 +1232,10 @@
             }
 
             public async Task DownloadSignatureAsync(string sigName, Stream destination, long? from = null, long? to = null)
-<<<<<<< HEAD
-            {                
-                var stream = await client.DownloadAsyncImpl("/rdc/signatures/", sigName, null, from, to, new OperationMetadata(client.BaseUrl, credentials, null));
-                await stream.CopyToAsync(destination);
-=======
-            {
+            
 				var stream = await client.DownloadAsyncImpl("/rdc/signatures/", sigName, null, from, to, new OperationMetadata(client.BaseUrl, credentials)).ConfigureAwait(false);
                 await stream.CopyToAsync(destination).ConfigureAwait(false);
->>>>>>> 3b2c2144
+            
             }
 
             public async Task<SignatureManifest> GetRdcManifestAsync(string path)
