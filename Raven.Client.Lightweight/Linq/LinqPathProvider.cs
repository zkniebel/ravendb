// -----------------------------------------------------------------------
//  <copyright file="LinqPathProvider.cs" company="Hibernating Rhinos LTD">
//      Copyright (c) Hibernating Rhinos LTD. All rights reserved.
//  </copyright>
// -----------------------------------------------------------------------
using System;
using System.Collections;
using System.Linq;
using System.Linq.Expressions;
using System.Reflection;
using System.Runtime.Serialization;
using Raven.Imports.Newtonsoft.Json;

namespace Raven.Client.Linq
{
<<<<<<< HEAD
	public class LinqPathProvider
	{
		public class Result
		{
			public Type MemberType;
			public string Path;
			public bool IsNestedPath;
		    public PropertyInfo MaybeProperty;
		}

		private readonly QueryConvention conventions;

		public LinqPathProvider(QueryConvention conventions)
		{
			this.conventions = conventions;
		}

		/// <summary>
		/// Get the path from the expression, including considering dictionary calls
		/// </summary>
		public Result GetPath(Expression expression)
		{
			expression = SimplifyExpression(expression);

			var callExpression = expression as MethodCallExpression;
			if (callExpression != null)
			{
				var customMethodResult = conventions.TranslateCustomQueryExpression(this, callExpression);
				if (customMethodResult != null)
					return customMethodResult;

				if (callExpression.Method.Name == "Count" && callExpression.Method.DeclaringType == typeof(Enumerable))
				{
					if(callExpression.Arguments.Count != 1)
						throw new ArgumentException("Not supported computation: " + callExpression +
=======
    public class LinqPathProvider
    {
        public class Result
        {
            public Type MemberType;
            public string Path;
            public bool IsNestedPath;
            public PropertyInfo MaybeProperty;
        }

        private readonly Convention conventions;

        public LinqPathProvider(Convention conventions)
        {
            this.conventions = conventions;
        }

        /// <summary>
        /// Get the path from the expression, including considering dictionary calls
        /// </summary>
        public Result GetPath(Expression expression)
        {
            expression = SimplifyExpression(expression);

            var callExpression = expression as MethodCallExpression;
            if (callExpression != null)
            {
                var customMethodResult = conventions.TranslateCustomQueryExpression(this, callExpression);
                if (customMethodResult != null)
                    return customMethodResult;

                if (callExpression.Method.Name == "Count" && callExpression.Method.DeclaringType == typeof(Enumerable))
                {
                    if(callExpression.Arguments.Count != 1)
                        throw new ArgumentException("Not supported computation: " + callExpression +
>>>>>>> b19bf61a
                                            ". You cannot use computation in RavenDB queries (only simple member expressions are allowed).");
            
                    var target = GetPath(callExpression.Arguments[0]);
                    return new Result
                    {
                        MemberType = callExpression.Method.ReturnType,
                        IsNestedPath = false,
                        Path = target.Path + @".Count\(\)"
                    };
                }

                if (callExpression.Method.Name == "get_Item")
                {
                    var parent = GetPath(callExpression.Object);

                    return new Result
                           {
                               MemberType = callExpression.Method.ReturnType,
                               IsNestedPath = false,
                               Path = parent.Path + "." +
                                      GetValueFromExpression(callExpression.Arguments[0], callExpression.Method.GetParameters()[0].ParameterType)
                           };
                }

                throw new InvalidOperationException("Cannot understand how to translate " + callExpression);
            }

            var memberExpression = GetMemberExpression(expression);

            var customMemberResult = conventions.TranslateCustomQueryExpression(this, memberExpression);
            if (customMemberResult != null)
                return customMemberResult;

            // we truncate the nullable .Value because in json all values are nullable
            if (memberExpression.Member.Name == "Value" &&
                Nullable.GetUnderlyingType(memberExpression.Expression.Type) != null)
            {
                return GetPath(memberExpression.Expression);
            }


            AssertNoComputation(memberExpression);

            var result = new Result
            {
                Path = memberExpression.ToString(),
                IsNestedPath = memberExpression.Expression is MemberExpression,
                MemberType = memberExpression.Member.GetMemberType(),
                MaybeProperty = memberExpression.Member as PropertyInfo
<<<<<<< HEAD
			};

			result.Path = HandlePropertyRenames(memberExpression.Member, result.Path);

			return result;
		}

		public static string HandlePropertyRenames(MemberInfo member, string name)
		{
			var jsonPropAttributes = member.GetCustomAttributes(false)
			                                         .OfType<JsonPropertyAttribute>()
			                                         .ToArray();

			if (jsonPropAttributes.Length != 0)
			{
				string propertyName = jsonPropAttributes[0].PropertyName;
				if (string.IsNullOrEmpty(propertyName) == false)
				{
					return name.Substring(0, name.Length - member.Name.Length) + propertyName;
				}
			}

			var dataMemberAttributes = member.GetCustomAttributes(false)
													   .OfType<DataMemberAttribute>()
			                                           .ToArray();

			if (dataMemberAttributes.Length != 0)
			{
				string propertyName = ((dynamic) dataMemberAttributes[0]).Name;
				if (string.IsNullOrEmpty(propertyName) == false)
				{
					return name.Substring(0, name.Length - member.Name.Length) + propertyName;
				}
			}
			return name;
		}

		private static Expression SimplifyExpression(Expression expression)
		{
			while (true)
			{
				switch (expression.NodeType)
				{
					case ExpressionType.Quote:
						expression = ((UnaryExpression) expression).Operand;
						break;
					case ExpressionType.Lambda:
						expression = ((LambdaExpression) expression).Body;
						break;
					default:
						return expression;
				}
			}
		}

		/// <summary>
		/// Get the actual value from the expression
		/// </summary>
		public object GetValueFromExpression(Expression expression, Type type)
		{
			 if (expression == null)
				throw new ArgumentNullException("expression");

			// Get object
			object value;
			if (GetValueFromExpressionWithoutConversion(expression, out value))
			{
				if (value is IEnumerable)
					return value;

				var nonNullableType = Nullable.GetUnderlyingType(type) ?? type;
				if (value is Enum || nonNullableType.IsEnum)
				{
					if (value == null)
						return null;
					if (conventions.SaveEnumsAsIntegers == false)
						return Enum.GetName(nonNullableType, value);
					return Convert.ToInt32(value);
				}
				return value;
			}
			throw new InvalidOperationException("Can't extract value from expression of type: " + expression.NodeType);
		}


		/// <summary>
		/// Get the member expression from the expression
		/// </summary>
		public MemberExpression GetMemberExpression(Expression expression)
		{
			var unaryExpression = expression as UnaryExpression;
			if (unaryExpression != null)
				return GetMemberExpression(unaryExpression.Operand);

			var lambdaExpression = expression as LambdaExpression;
			if (lambdaExpression != null)
				return GetMemberExpression(lambdaExpression.Body);

			var memberExpression = expression as MemberExpression;

			if (memberExpression == null)
			{
				throw new InvalidOperationException("Could not understand how to translate '" + expression + "' to a RavenDB query." +
													Environment.NewLine +
													"Are you trying to do computation during the query?" + Environment.NewLine +
													"RavenDB doesn't allow computation during the query, computation is only allowed during index. Consider moving the operation to an index.");
			}

			return memberExpression;
		}


		public static bool GetValueFromExpressionWithoutConversion(Expression expression, out object value)
		{
			switch (expression.NodeType)
			{
				case ExpressionType.Constant:
					value = ((ConstantExpression)expression).Value;
					return true;
				case ExpressionType.MemberAccess:
					value = GetMemberValue(((MemberExpression)expression));
					return true;
				case ExpressionType.MemberInit:
					var memberInitExpression = ((MemberInitExpression) expression);
					value = Expression.Lambda(memberInitExpression).Compile().DynamicInvoke();
					return true;
				case ExpressionType.New:
					value = GetNewExpressionValue(expression);
					return true;
				case ExpressionType.Lambda:
					value = ((LambdaExpression)expression).Compile().DynamicInvoke();
					return true;
				case ExpressionType.Call:
					value = Expression.Lambda(expression).Compile().DynamicInvoke();
					return true;
				case ExpressionType.Convert:
					var unaryExpression = ((UnaryExpression)expression);
					if (TypeSystem.IsNullableType(unaryExpression.Type))
						return GetValueFromExpressionWithoutConversion(unaryExpression.Operand, out value);
					value = Expression.Lambda(expression).Compile().DynamicInvoke();
					return true;
                case ExpressionType.NewArrayInit:
					var expressions = ((NewArrayExpression)expression).Expressions;
					var values = new object[expressions.Count];
					value = null;
					if (expressions.Where((t, i) => !GetValueFromExpressionWithoutConversion(t, out values[i])).Any())
						return false;
					value = values;
					return true;
                case ExpressionType.NewArrayBounds:
			        value = null;
                    expressions = ((NewArrayExpression)expression).Expressions;
			        var constantExpression = (ConstantExpression)expressions.FirstOrDefault();
			        if (constantExpression == null) return false;
			        if (constantExpression.Value.GetType() != typeof (int)) return false;
			        var length = (int)constantExpression.Value;
                    value = new object[length];
			        return true;
                default:
					value = null;
					return false;
			}
		}

		private static object GetNewExpressionValue(Expression expression)
		{
			var newExpression = ((NewExpression) expression);
			var instance = Activator.CreateInstance(newExpression.Type, newExpression.Arguments.Select(e =>
			{
				object o;
				if (GetValueFromExpressionWithoutConversion(e, out o))
					return o;
				throw new InvalidOperationException("Can't extract value from expression of type: " + expression.NodeType);
			}).ToArray());
			return instance;
		}


		private static object GetMemberValue(MemberExpression memberExpression)
		{
			object obj = null;

			if (memberExpression == null)
				throw new ArgumentNullException("memberExpression");

			// Get object
			if (memberExpression.Expression is ConstantExpression)
				obj = ((ConstantExpression)memberExpression.Expression).Value;
			else if (memberExpression.Expression is MemberExpression)
				obj = GetMemberValue((MemberExpression)memberExpression.Expression);
			//Fix for the issue here http://github.com/ravendb/ravendb/issues/#issue/145
			//Needed to allow things like ".Where(x => x.TimeOfDay > DateTime.MinValue)", where Expression is null
			//(applies to DateTime.Now as well, where "Now" is a property
			//can just leave obj as it is because it's not used below (because Member is a MemberInfo), so won't cause a problem
			else if (memberExpression.Expression != null)
				throw new NotSupportedException("Expression type not supported: " + memberExpression.Expression.GetType().FullName);

			// Get value
			var memberInfo = memberExpression.Member;
			if (memberInfo is PropertyInfo)
			{
				var property = (PropertyInfo)memberInfo;
				return property.GetValue(obj, null);
			}
			if (memberInfo is FieldInfo)
			{
				var value = Expression.Lambda(memberExpression).Compile().DynamicInvoke();
				return value;
			}
			throw new NotSupportedException("MemberInfo type not supported: " + memberInfo.GetType().FullName);
		}


		private void AssertNoComputation(MemberExpression memberExpression)
		{
			var cur = memberExpression;

			while (cur != null)
			{
				switch (cur.Expression.NodeType)
				{
					case ExpressionType.Call:
					case ExpressionType.Invoke:
					case ExpressionType.Add:
					case ExpressionType.And:
					case ExpressionType.AndAlso:
					case ExpressionType.AndAssign:
					case ExpressionType.Decrement:
					case ExpressionType.Increment:
					case ExpressionType.PostDecrementAssign:
					case ExpressionType.PostIncrementAssign:
					case ExpressionType.PreDecrementAssign:
					case ExpressionType.PreIncrementAssign:
					case ExpressionType.AddAssign:
					case ExpressionType.AddAssignChecked:
					case ExpressionType.AddChecked:
					case ExpressionType.Index:
					case ExpressionType.Assign:
					case ExpressionType.Block:
					case ExpressionType.Conditional:
					case ExpressionType.ArrayIndex:

						throw new ArgumentException("Not supported computation: " + memberExpression +
=======
            };

            result.Path = HandlePropertyRenames(memberExpression.Member, result.Path);

            return result;
        }

        public static string HandlePropertyRenames(MemberInfo member, string name)
        {
            var jsonPropAttributes = member.GetCustomAttributes(false)
                                                     .OfType<JsonPropertyAttribute>()
                                                     .ToArray();

            if (jsonPropAttributes.Length != 0)
            {
                string propertyName = jsonPropAttributes[0].PropertyName;
                if (string.IsNullOrEmpty(propertyName) == false)
                {
                    return name.Substring(0, name.Length - member.Name.Length) + propertyName;
                }
            }

            var dataMemberAttributes = member.GetCustomAttributes(false)
                                                       .OfType<DataMemberAttribute>()
                                                       .ToArray();

            if (dataMemberAttributes.Length != 0)
            {
                string propertyName = ((dynamic) dataMemberAttributes[0]).Name;
                if (string.IsNullOrEmpty(propertyName) == false)
                {
                    return name.Substring(0, name.Length - member.Name.Length) + propertyName;
                }
            }
            return name;
        }

        private static Expression SimplifyExpression(Expression expression)
        {
            while (true)
            {
                switch (expression.NodeType)
                {
                    case ExpressionType.Quote:
                        expression = ((UnaryExpression) expression).Operand;
                        break;
                    case ExpressionType.Lambda:
                        expression = ((LambdaExpression) expression).Body;
                        break;
                    default:
                        return expression;
                }
            }
        }

        /// <summary>
        /// Get the actual value from the expression
        /// </summary>
        public object GetValueFromExpression(Expression expression, Type type)
        {
             if (expression == null)
                throw new ArgumentNullException("expression");

            // Get object
            object value;
            if (GetValueFromExpressionWithoutConversion(expression, out value))
            {
                if (value is IEnumerable)
                    return value;

                var nonNullableType = Nullable.GetUnderlyingType(type) ?? type;
                if (value is Enum || nonNullableType.IsEnum)
                {
                    if (value == null)
                        return null;
                    if (conventions.SaveEnumsAsIntegers == false)
                        return Enum.GetName(nonNullableType, value);
                    return Convert.ToInt32(value);
                }
                return value;
            }
            throw new InvalidOperationException("Can't extract value from expression of type: " + expression.NodeType);
        }


        /// <summary>
        /// Get the member expression from the expression
        /// </summary>
        public MemberExpression GetMemberExpression(Expression expression)
        {
            var unaryExpression = expression as UnaryExpression;
            if (unaryExpression != null)
                return GetMemberExpression(unaryExpression.Operand);

            var lambdaExpression = expression as LambdaExpression;
            if (lambdaExpression != null)
                return GetMemberExpression(lambdaExpression.Body);

            var memberExpression = expression as MemberExpression;

            if (memberExpression == null)
            {
                throw new InvalidOperationException("Could not understand how to translate '" + expression + "' to a RavenDB query." +
                                                    Environment.NewLine +
                                                    "Are you trying to do computation during the query?" + Environment.NewLine +
                                                    "RavenDB doesn't allow computation during the query, computation is only allowed during index. Consider moving the operation to an index.");
            }

            return memberExpression;
        }


        public static bool GetValueFromExpressionWithoutConversion(Expression expression, out object value)
        {
            switch (expression.NodeType)
            {
                case ExpressionType.Constant:
                    value = ((ConstantExpression)expression).Value;
                    return true;
                case ExpressionType.MemberAccess:
                    value = GetMemberValue(((MemberExpression)expression));
                    return true;
                case ExpressionType.MemberInit:
                    var memberInitExpression = ((MemberInitExpression) expression);
                    value = Expression.Lambda(memberInitExpression).Compile().DynamicInvoke();
                    return true;
                case ExpressionType.New:
                    value = GetNewExpressionValue(expression);
                    return true;
                case ExpressionType.Lambda:
                    value = ((LambdaExpression)expression).Compile().DynamicInvoke();
                    return true;
                case ExpressionType.Call:
                    value = Expression.Lambda(expression).Compile().DynamicInvoke();
                    return true;
                case ExpressionType.Convert:
                    var unaryExpression = ((UnaryExpression)expression);
                    if (TypeSystem.IsNullableType(unaryExpression.Type))
                        return GetValueFromExpressionWithoutConversion(unaryExpression.Operand, out value);
                    value = Expression.Lambda(expression).Compile().DynamicInvoke();
                    return true;
                case ExpressionType.NewArrayInit:
                    var expressions = ((NewArrayExpression)expression).Expressions;
                    var values = new object[expressions.Count];
                    value = null;
                    if (expressions.Where((t, i) => !GetValueFromExpressionWithoutConversion(t, out values[i])).Any())
                        return false;
                    value = values;
                    return true;
                default:
                    value = null;
                    return false;
            }
        }

        private static object GetNewExpressionValue(Expression expression)
        {
            var newExpression = ((NewExpression) expression);
            var instance = Activator.CreateInstance(newExpression.Type, newExpression.Arguments.Select(e =>
            {
                object o;
                if (GetValueFromExpressionWithoutConversion(e, out o))
                    return o;
                throw new InvalidOperationException("Can't extract value from expression of type: " + expression.NodeType);
            }).ToArray());
            return instance;
        }


        private static object GetMemberValue(MemberExpression memberExpression)
        {
            object obj = null;

            if (memberExpression == null)
                throw new ArgumentNullException("memberExpression");

            // Get object
            if (memberExpression.Expression is ConstantExpression)
                obj = ((ConstantExpression)memberExpression.Expression).Value;
            else if (memberExpression.Expression is MemberExpression)
                obj = GetMemberValue((MemberExpression)memberExpression.Expression);
            //Fix for the issue here http://github.com/ravendb/ravendb/issues/#issue/145
            //Needed to allow things like ".Where(x => x.TimeOfDay > DateTime.MinValue)", where Expression is null
            //(applies to DateTime.Now as well, where "Now" is a property
            //can just leave obj as it is because it's not used below (because Member is a MemberInfo), so won't cause a problem
            else if (memberExpression.Expression != null)
                throw new NotSupportedException("Expression type not supported: " + memberExpression.Expression.GetType().FullName);

            // Get value
            var memberInfo = memberExpression.Member;
            if (memberInfo is PropertyInfo)
            {
                var property = (PropertyInfo)memberInfo;
                return property.GetValue(obj, null);
            }
            if (memberInfo is FieldInfo)
            {
                var value = Expression.Lambda(memberExpression).Compile().DynamicInvoke();
                return value;
            }
            throw new NotSupportedException("MemberInfo type not supported: " + memberInfo.GetType().FullName);
        }


        private void AssertNoComputation(MemberExpression memberExpression)
        {
            var cur = memberExpression;

            while (cur != null)
            {
                switch (cur.Expression.NodeType)
                {
                    case ExpressionType.Call:
                    case ExpressionType.Invoke:
                    case ExpressionType.Add:
                    case ExpressionType.And:
                    case ExpressionType.AndAlso:
                    case ExpressionType.AndAssign:
                    case ExpressionType.Decrement:
                    case ExpressionType.Increment:
                    case ExpressionType.PostDecrementAssign:
                    case ExpressionType.PostIncrementAssign:
                    case ExpressionType.PreDecrementAssign:
                    case ExpressionType.PreIncrementAssign:
                    case ExpressionType.AddAssign:
                    case ExpressionType.AddAssignChecked:
                    case ExpressionType.AddChecked:
                    case ExpressionType.Index:
                    case ExpressionType.Assign:
                    case ExpressionType.Block:
                    case ExpressionType.Conditional:
                    case ExpressionType.ArrayIndex:

                        throw new ArgumentException("Not supported computation: " + memberExpression +
>>>>>>> b19bf61a
                                                    ". You cannot use computation in RavenDB queries (only simple member expressions are allowed).");
                }
                cur = cur.Expression as MemberExpression;
            }
        }
    }
}<|MERGE_RESOLUTION|>--- conflicted
+++ resolved
@@ -13,7 +13,6 @@
 
 namespace Raven.Client.Linq
 {
-<<<<<<< HEAD
 	public class LinqPathProvider
 	{
 		public class Result
@@ -49,43 +48,6 @@
 				{
 					if(callExpression.Arguments.Count != 1)
 						throw new ArgumentException("Not supported computation: " + callExpression +
-=======
-    public class LinqPathProvider
-    {
-        public class Result
-        {
-            public Type MemberType;
-            public string Path;
-            public bool IsNestedPath;
-            public PropertyInfo MaybeProperty;
-        }
-
-        private readonly Convention conventions;
-
-        public LinqPathProvider(Convention conventions)
-        {
-            this.conventions = conventions;
-        }
-
-        /// <summary>
-        /// Get the path from the expression, including considering dictionary calls
-        /// </summary>
-        public Result GetPath(Expression expression)
-        {
-            expression = SimplifyExpression(expression);
-
-            var callExpression = expression as MethodCallExpression;
-            if (callExpression != null)
-            {
-                var customMethodResult = conventions.TranslateCustomQueryExpression(this, callExpression);
-                if (customMethodResult != null)
-                    return customMethodResult;
-
-                if (callExpression.Method.Name == "Count" && callExpression.Method.DeclaringType == typeof(Enumerable))
-                {
-                    if(callExpression.Arguments.Count != 1)
-                        throw new ArgumentException("Not supported computation: " + callExpression +
->>>>>>> b19bf61a
                                             ". You cannot use computation in RavenDB queries (only simple member expressions are allowed).");
             
                     var target = GetPath(callExpression.Arguments[0]);
@@ -135,7 +97,6 @@
                 IsNestedPath = memberExpression.Expression is MemberExpression,
                 MemberType = memberExpression.Member.GetMemberType(),
                 MaybeProperty = memberExpression.Member as PropertyInfo
-<<<<<<< HEAD
 			};
 
 			result.Path = HandlePropertyRenames(memberExpression.Member, result.Path);
@@ -379,242 +340,6 @@
 					case ExpressionType.ArrayIndex:
 
 						throw new ArgumentException("Not supported computation: " + memberExpression +
-=======
-            };
-
-            result.Path = HandlePropertyRenames(memberExpression.Member, result.Path);
-
-            return result;
-        }
-
-        public static string HandlePropertyRenames(MemberInfo member, string name)
-        {
-            var jsonPropAttributes = member.GetCustomAttributes(false)
-                                                     .OfType<JsonPropertyAttribute>()
-                                                     .ToArray();
-
-            if (jsonPropAttributes.Length != 0)
-            {
-                string propertyName = jsonPropAttributes[0].PropertyName;
-                if (string.IsNullOrEmpty(propertyName) == false)
-                {
-                    return name.Substring(0, name.Length - member.Name.Length) + propertyName;
-                }
-            }
-
-            var dataMemberAttributes = member.GetCustomAttributes(false)
-                                                       .OfType<DataMemberAttribute>()
-                                                       .ToArray();
-
-            if (dataMemberAttributes.Length != 0)
-            {
-                string propertyName = ((dynamic) dataMemberAttributes[0]).Name;
-                if (string.IsNullOrEmpty(propertyName) == false)
-                {
-                    return name.Substring(0, name.Length - member.Name.Length) + propertyName;
-                }
-            }
-            return name;
-        }
-
-        private static Expression SimplifyExpression(Expression expression)
-        {
-            while (true)
-            {
-                switch (expression.NodeType)
-                {
-                    case ExpressionType.Quote:
-                        expression = ((UnaryExpression) expression).Operand;
-                        break;
-                    case ExpressionType.Lambda:
-                        expression = ((LambdaExpression) expression).Body;
-                        break;
-                    default:
-                        return expression;
-                }
-            }
-        }
-
-        /// <summary>
-        /// Get the actual value from the expression
-        /// </summary>
-        public object GetValueFromExpression(Expression expression, Type type)
-        {
-             if (expression == null)
-                throw new ArgumentNullException("expression");
-
-            // Get object
-            object value;
-            if (GetValueFromExpressionWithoutConversion(expression, out value))
-            {
-                if (value is IEnumerable)
-                    return value;
-
-                var nonNullableType = Nullable.GetUnderlyingType(type) ?? type;
-                if (value is Enum || nonNullableType.IsEnum)
-                {
-                    if (value == null)
-                        return null;
-                    if (conventions.SaveEnumsAsIntegers == false)
-                        return Enum.GetName(nonNullableType, value);
-                    return Convert.ToInt32(value);
-                }
-                return value;
-            }
-            throw new InvalidOperationException("Can't extract value from expression of type: " + expression.NodeType);
-        }
-
-
-        /// <summary>
-        /// Get the member expression from the expression
-        /// </summary>
-        public MemberExpression GetMemberExpression(Expression expression)
-        {
-            var unaryExpression = expression as UnaryExpression;
-            if (unaryExpression != null)
-                return GetMemberExpression(unaryExpression.Operand);
-
-            var lambdaExpression = expression as LambdaExpression;
-            if (lambdaExpression != null)
-                return GetMemberExpression(lambdaExpression.Body);
-
-            var memberExpression = expression as MemberExpression;
-
-            if (memberExpression == null)
-            {
-                throw new InvalidOperationException("Could not understand how to translate '" + expression + "' to a RavenDB query." +
-                                                    Environment.NewLine +
-                                                    "Are you trying to do computation during the query?" + Environment.NewLine +
-                                                    "RavenDB doesn't allow computation during the query, computation is only allowed during index. Consider moving the operation to an index.");
-            }
-
-            return memberExpression;
-        }
-
-
-        public static bool GetValueFromExpressionWithoutConversion(Expression expression, out object value)
-        {
-            switch (expression.NodeType)
-            {
-                case ExpressionType.Constant:
-                    value = ((ConstantExpression)expression).Value;
-                    return true;
-                case ExpressionType.MemberAccess:
-                    value = GetMemberValue(((MemberExpression)expression));
-                    return true;
-                case ExpressionType.MemberInit:
-                    var memberInitExpression = ((MemberInitExpression) expression);
-                    value = Expression.Lambda(memberInitExpression).Compile().DynamicInvoke();
-                    return true;
-                case ExpressionType.New:
-                    value = GetNewExpressionValue(expression);
-                    return true;
-                case ExpressionType.Lambda:
-                    value = ((LambdaExpression)expression).Compile().DynamicInvoke();
-                    return true;
-                case ExpressionType.Call:
-                    value = Expression.Lambda(expression).Compile().DynamicInvoke();
-                    return true;
-                case ExpressionType.Convert:
-                    var unaryExpression = ((UnaryExpression)expression);
-                    if (TypeSystem.IsNullableType(unaryExpression.Type))
-                        return GetValueFromExpressionWithoutConversion(unaryExpression.Operand, out value);
-                    value = Expression.Lambda(expression).Compile().DynamicInvoke();
-                    return true;
-                case ExpressionType.NewArrayInit:
-                    var expressions = ((NewArrayExpression)expression).Expressions;
-                    var values = new object[expressions.Count];
-                    value = null;
-                    if (expressions.Where((t, i) => !GetValueFromExpressionWithoutConversion(t, out values[i])).Any())
-                        return false;
-                    value = values;
-                    return true;
-                default:
-                    value = null;
-                    return false;
-            }
-        }
-
-        private static object GetNewExpressionValue(Expression expression)
-        {
-            var newExpression = ((NewExpression) expression);
-            var instance = Activator.CreateInstance(newExpression.Type, newExpression.Arguments.Select(e =>
-            {
-                object o;
-                if (GetValueFromExpressionWithoutConversion(e, out o))
-                    return o;
-                throw new InvalidOperationException("Can't extract value from expression of type: " + expression.NodeType);
-            }).ToArray());
-            return instance;
-        }
-
-
-        private static object GetMemberValue(MemberExpression memberExpression)
-        {
-            object obj = null;
-
-            if (memberExpression == null)
-                throw new ArgumentNullException("memberExpression");
-
-            // Get object
-            if (memberExpression.Expression is ConstantExpression)
-                obj = ((ConstantExpression)memberExpression.Expression).Value;
-            else if (memberExpression.Expression is MemberExpression)
-                obj = GetMemberValue((MemberExpression)memberExpression.Expression);
-            //Fix for the issue here http://github.com/ravendb/ravendb/issues/#issue/145
-            //Needed to allow things like ".Where(x => x.TimeOfDay > DateTime.MinValue)", where Expression is null
-            //(applies to DateTime.Now as well, where "Now" is a property
-            //can just leave obj as it is because it's not used below (because Member is a MemberInfo), so won't cause a problem
-            else if (memberExpression.Expression != null)
-                throw new NotSupportedException("Expression type not supported: " + memberExpression.Expression.GetType().FullName);
-
-            // Get value
-            var memberInfo = memberExpression.Member;
-            if (memberInfo is PropertyInfo)
-            {
-                var property = (PropertyInfo)memberInfo;
-                return property.GetValue(obj, null);
-            }
-            if (memberInfo is FieldInfo)
-            {
-                var value = Expression.Lambda(memberExpression).Compile().DynamicInvoke();
-                return value;
-            }
-            throw new NotSupportedException("MemberInfo type not supported: " + memberInfo.GetType().FullName);
-        }
-
-
-        private void AssertNoComputation(MemberExpression memberExpression)
-        {
-            var cur = memberExpression;
-
-            while (cur != null)
-            {
-                switch (cur.Expression.NodeType)
-                {
-                    case ExpressionType.Call:
-                    case ExpressionType.Invoke:
-                    case ExpressionType.Add:
-                    case ExpressionType.And:
-                    case ExpressionType.AndAlso:
-                    case ExpressionType.AndAssign:
-                    case ExpressionType.Decrement:
-                    case ExpressionType.Increment:
-                    case ExpressionType.PostDecrementAssign:
-                    case ExpressionType.PostIncrementAssign:
-                    case ExpressionType.PreDecrementAssign:
-                    case ExpressionType.PreIncrementAssign:
-                    case ExpressionType.AddAssign:
-                    case ExpressionType.AddAssignChecked:
-                    case ExpressionType.AddChecked:
-                    case ExpressionType.Index:
-                    case ExpressionType.Assign:
-                    case ExpressionType.Block:
-                    case ExpressionType.Conditional:
-                    case ExpressionType.ArrayIndex:
-
-                        throw new ArgumentException("Not supported computation: " + memberExpression +
->>>>>>> b19bf61a
                                                     ". You cannot use computation in RavenDB queries (only simple member expressions are allowed).");
                 }
                 cur = cur.Expression as MemberExpression;
