--- conflicted
+++ resolved
@@ -1,8 +1,5 @@
-<<<<<<< HEAD
 ﻿using System.Net.Http;
 
-=======
->>>>>>> b19bf61a
 using Raven.Abstractions.Connection;
 using Raven.Abstractions.Extensions;
 using System;
@@ -13,22 +10,13 @@
 namespace Raven.Client.Connection.Async
 {
     public abstract class AsyncServerClientBase<TConvention, TReplicationInformer> : IDisposalNotification 
-<<<<<<< HEAD
         where TConvention : ConventionBase, new()
-=======
-        where TConvention : Convention, new()
->>>>>>> b19bf61a
         where TReplicationInformer : IReplicationInformerBase
     {
         private const int DefaultNumberOfCachedRequests = 2048;
 
-<<<<<<< HEAD
         protected AsyncServerClientBase(string serverUrl, TConvention convention, OperationCredentials credentials, HttpJsonRequestFactory jsonRequestFactory, 
 									 Guid? sessionId, NameValueCollection operationsHeaders, Func<string, TReplicationInformer> replicationInformerGetter, string resourceName)
-=======
-        protected AsyncServerClientBase(string serverUrl, TConvention convention, OperationCredentials credentials, HttpJsonRequestFactory jsonRequestFactory,
-                                     Guid? sessionId, NameValueCollection operationsHeaders, Func<string, TReplicationInformer> replicationInformerGetter, string resourceName)
->>>>>>> b19bf61a
         {
             WasDisposed = false;
 
@@ -37,19 +25,10 @@
             CredentialsThatShouldBeUsedOnlyInOperationsWithoutReplication = credentials;
             RequestFactory = jsonRequestFactory ?? new HttpJsonRequestFactory(DefaultNumberOfCachedRequests);
             SessionId = sessionId;
-<<<<<<< HEAD
 			OperationsHeaders = operationsHeaders ?? DefaultNameValueCollection;
             
 			ReplicationInformerGetter = replicationInformerGetter ?? DefaultReplicationInformerGetter();
 			replicationInformer = new Lazy<TReplicationInformer>(() => ReplicationInformerGetter(resourceName), true);
-=======
-            OperationsHeaders = operationsHeaders ?? DefaultNameValueCollection;
-
-            ReplicationInformerGetter = replicationInformerGetter ?? DefaultReplicationInformerGetter();
-            replicationInformer = new Lazy<TReplicationInformer>(() => ReplicationInformerGetter(resourceName), true);
-            readStrippingBase = new Lazy<int>(() => ReplicationInformer.GetReadStripingBase(true), true);
-
->>>>>>> b19bf61a
             MaxQuerySizeForGetRequest = 8 * 1024;
         }
 
@@ -77,7 +56,6 @@
         protected abstract string BaseUrl { get; }
 
         public abstract string UrlFor(string fileSystem);
-<<<<<<< HEAD
 
         /// <summary>
         ///     Force the File ServerClient to read directly from the master, unless there has been a failover.
@@ -88,8 +66,6 @@
             readStrippingBase= -1;// this means that will have to use the master url first
             return new DisposableAction(() => readStrippingBase = old);
         }
-=======
->>>>>>> b19bf61a
 
         #region Execute with replication
 
@@ -126,11 +102,7 @@
         private volatile bool currentlyExecuting;
         private static readonly NameValueCollection DefaultNameValueCollection = new NameValueCollection();
 
-<<<<<<< HEAD
         internal async Task<T> ExecuteWithReplication<T>(HttpMethod method, Func<OperationMetadata, Task<T>> operation)
-=======
-        internal async Task<T> ExecuteWithReplication<T>(string method, Func<OperationMetadata, Task<T>> operation)
->>>>>>> b19bf61a
         {
             var currentRequest = Interlocked.Increment(ref requestCount);
             if (currentlyExecuting && Conventions.AllowMultipuleAsyncOperations == false)
