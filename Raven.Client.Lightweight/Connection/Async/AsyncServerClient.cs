--- conflicted
+++ resolved
@@ -3,25 +3,7 @@
 //     Copyright (c) Hibernating Rhinos LTD. All rights reserved.
 // </copyright>
 //-----------------------------------------------------------------------
-<<<<<<< HEAD
-
-=======
-using System;
-using System.Collections.Generic;
-using System.Collections.Specialized;
-using System.Globalization;
-using System.IO;
-using System.Linq;
-using System.Net;
-using System.Net.Http;
-using System.Text;
-using System.Threading;
-using System.Threading.Tasks;
-using Raven.Client.Connection.Implementation;
-using Raven.Client.Indexes;
-using Raven.Database.Data;
-using Raven.Imports.Newtonsoft.Json.Linq;
->>>>>>> 3435ab70
+
 using Raven.Abstractions;
 using Raven.Abstractions.Cluster;
 using Raven.Abstractions.Commands;
@@ -42,12 +24,8 @@
 using Raven.Client.Extensions;
 using Raven.Client.Indexes;
 using Raven.Client.Listeners;
-<<<<<<< HEAD
 using Raven.Client.Metrics;
 using Raven.Database.Data;
-=======
-using Raven.Client.Util.Auth;
->>>>>>> 3435ab70
 using Raven.Imports.Newtonsoft.Json;
 using Raven.Imports.Newtonsoft.Json.Linq;
 using Raven.Json.Linq;
@@ -2307,22 +2285,7 @@
             return jsonRequestFactory.CreateHttpJsonRequest(createHttpJsonRequestParams);
         }
 
-<<<<<<< HEAD
-        public HttpJsonRequest CreateRequest(OperationMetadata operationMetadata, string requestUrl, HttpMethod method, bool disableRequestCompression = false, bool disableAuthentication = false, TimeSpan? timeout = null)
-        {
-            var metadata = new RavenJObject();
-            AddTransactionInformation(metadata);
-            var createHttpJsonRequestParams = new CreateHttpJsonRequestParams(this, (operationMetadata.Url + requestUrl), method, metadata, operationMetadata.Credentials, convention, GetRequestTimeMetric(operationMetadata.Url), timeout)
-                .AddOperationHeaders(OperationsHeaders);
-            createHttpJsonRequestParams.DisableRequestCompression = disableRequestCompression;
-            createHttpJsonRequestParams.DisableAuthentication = disableAuthentication;
-            return jsonRequestFactory.CreateHttpJsonRequest(createHttpJsonRequestParams);
-        }
-
         public HttpJsonRequest CreateReplicationAwareRequest(string currentServerUrl, string requestUrl, HttpMethod method, bool disableRequestCompression = false, bool disableAuthentication = false, TimeSpan? timeout = null)
-=======
-        public HttpJsonRequest CreateReplicationAwareRequest(string currentServerUrl, string requestUrl, string method, bool disableRequestCompression = false, bool disableAuthentication = false, TimeSpan? timeout = null)
->>>>>>> 3435ab70
         {
             var metadata = new RavenJObject();
             AddTransactionInformation(metadata);
@@ -2606,28 +2569,6 @@
             }
         }
 
-<<<<<<< HEAD
-        private async Task<string> GetSingleAuthToken(OperationMetadata operationMetadata)
-        {
-            using (var request = CreateRequest(operationMetadata, "/singleAuthToken", HttpMethod.Get, disableRequestCompression: true))
-            {
-                var response = await request.ReadResponseJsonAsync().ConfigureAwait(false);
-                return response.Value<string>("Token");
-            }
-        }
-
-        private async Task<string> ValidateThatWeCanUseAuthenticateTokens(OperationMetadata operationMetadata, string token)
-        {
-            using (var request = CreateRequest(operationMetadata, "/singleAuthToken", HttpMethod.Get, disableRequestCompression: true, disableAuthentication: true))
-            {
-                request.AddOperationHeader("Single-Use-Auth-Token", token);
-                var result = await request.ReadResponseJsonAsync().ConfigureAwait(false);
-                return result.Value<string>("Token");
-            }
-        }
-
-=======
->>>>>>> 3435ab70
         public IAsyncInfoDatabaseCommands Info
         {
             get { return this; }
