//-----------------------------------------------------------------------
// <copyright file="AsyncServerClient.cs" company="Hibernating Rhinos LTD">
//     Copyright (c) Hibernating Rhinos LTD. All rights reserved.
// </copyright>
//-----------------------------------------------------------------------

using Raven.Abstractions;
using Raven.Abstractions.Cluster;
using Raven.Abstractions.Commands;
using Raven.Abstractions.Connection;
using Raven.Abstractions.Data;
using Raven.Abstractions.Exceptions;
using Raven.Abstractions.Extensions;
using Raven.Abstractions.Indexing;
using Raven.Abstractions.Json;
using Raven.Abstractions.Replication;
using Raven.Abstractions.Smuggler;
using Raven.Abstractions.Util;
using Raven.Client.Changes;
using Raven.Client.Connection.Implementation;
using Raven.Client.Connection.Profiling;
using Raven.Client.Connection.Request;
using Raven.Client.Document;
using Raven.Client.Exceptions;
using Raven.Client.Extensions;
using Raven.Client.Indexes;
using Raven.Client.Listeners;
using Raven.Client.Metrics;
using Raven.Client.Util.Auth;
using Raven.Database.Data;
using Raven.Imports.Newtonsoft.Json;
using Raven.Imports.Newtonsoft.Json.Linq;
using Raven.Json.Linq;

using System;
using System.Collections;
using System.Collections.Concurrent;
using System.Collections.Generic;
using System.Collections.Specialized;
using System.Globalization;
using System.IO;
using System.Linq;
using System.Net;
using System.Net.Http;
using System.Text;
using System.Threading;
using System.Threading.Tasks;
using Raven.Abstractions.Logging;

namespace Raven.Client.Connection.Async
{
    public class AsyncServerClient : IAsyncDatabaseCommands, IAsyncInfoDatabaseCommands
    {
        private readonly ProfilingInformation profilingInformation;

        private readonly IDocumentConflictListener[] conflictListeners;

        private readonly Guid? sessionId;

        private readonly Func<AsyncServerClient, string, bool, IRequestExecuter> requestExecuterGetter;

        private readonly Func<string, RequestTimeMetric> requestTimeMetricGetter;

        private readonly string databaseName;

        private readonly string primaryUrl;

        private readonly OperationCredentials credentialsThatShouldBeUsedOnlyInOperationsWithoutReplication;

        private readonly RequestExecuterSelector requestExecuterSelector;

        internal readonly DocumentConvention convention;

        internal readonly HttpJsonRequestFactory jsonRequestFactory;

        private int requestCount;

        private NameValueCollection operationsHeaders = new NameValueCollection();

#if !DNXCORE50
        protected readonly ILog Log = LogManager.GetCurrentClassLogger();
#else
        protected readonly ILog Log = LogManager.GetLogger(typeof(AsyncServerClient));
#endif

        public string Url
        {
            get { return primaryUrl; }
        }

        public IRequestExecuter RequestExecuter
        {
            get { return requestExecuterSelector.Select(); }
        }

        public OperationCredentials PrimaryCredentials
        {
            get
            {
                return credentialsThatShouldBeUsedOnlyInOperationsWithoutReplication;
            }
        }
        private static readonly ConcurrentDictionary<string, Lazy<Tuple<DateTime, Task>>> _topologyUpdate =
            new ConcurrentDictionary<string, Lazy<Tuple<DateTime, Task>>>();

        public AsyncServerClient(
            string url,
            DocumentConvention convention,
            OperationCredentials credentials,
            HttpJsonRequestFactory jsonRequestFactory,
            Guid? sessionId,
            Func<AsyncServerClient, string, bool, IRequestExecuter> requestExecuterGetter,
            Func<string, RequestTimeMetric> requestTimeMetricGetter,
            string databaseName,
            IDocumentConflictListener[] conflictListeners,
            bool incrementReadStripe)
        {
            profilingInformation = ProfilingInformation.CreateProfilingInformation(sessionId);
            primaryUrl = url;
            if (primaryUrl.EndsWith("/"))
                primaryUrl = primaryUrl.Substring(0, primaryUrl.Length - 1);
            this.jsonRequestFactory = jsonRequestFactory;
            this.sessionId = sessionId;
            this.convention = convention;
            credentialsThatShouldBeUsedOnlyInOperationsWithoutReplication = credentials;
            this.databaseName = databaseName;
            this.conflictListeners = conflictListeners;

            this.requestExecuterGetter = requestExecuterGetter;
            this.requestTimeMetricGetter = requestTimeMetricGetter;
            requestExecuterSelector = new RequestExecuterSelector(() =>
                requestExecuterGetter(this, databaseName, incrementReadStripe), convention);

            Lazy<Tuple<DateTime, Task>> val;
            try
            {
                if (_topologyUpdate.TryGetValue(Url, out val) == false)
                {
                    val = _topologyUpdate.GetOrAdd(Url, _ => new Lazy<Tuple<DateTime, Task>>(
                        () => Tuple.Create(DateTime.UtcNow, UpdateTopologyAsync())
                        ));
                }
                if (val.Value.Item1.Add(convention.TimeToWaitBetweenReplicationTopologyUpdates) <= DateTime.UtcNow)
                {
                    _topologyUpdate.TryUpdate(Url,
                        new Lazy<Tuple<DateTime, Task>>(
                            () => Tuple.Create(DateTime.UtcNow, UpdateTopologyAsync())
                    ), val);
                    _topologyUpdate.TryGetValue(Url, out val); // get the update value, ours or someone elses
                }

                AsyncHelpers.RunSync(() => val.Value.Item2);
            }
            catch (Exception)
            {
                _topologyUpdate.TryRemove(Url, out val);
                // We explicitly ignore errors here, can because node is down, the db does not exists, etc
                AsyncHelpers.RunSync(() => UpdateTopologyAsync(null));
            }
        }

        private async Task UpdateTopologyAsync()
        {
            var topology = await DirectGetReplicationDestinationsAsync(new OperationMetadata(Url, PrimaryCredentials, null), null)
                .ConfigureAwait(false);

            await UpdateTopologyAsync(topology).ConfigureAwait(false);
        }

        private async Task UpdateTopologyAsync(ReplicationDocumentWithClusterInformation topology)
        {
            IRequestExecuter executor;
            if (topology == null)
            {
                topology = ReplicationInformerLocalCache.TryLoadReplicationInformationFromLocalCache(ServerHash.GetServerHash(Url))?.DataAsJson.JsonDeserialization<ReplicationDocumentWithClusterInformation>();
                if (topology == null)
                {
                    //There is not much we can do at this point but to request an update to the topology.
                    if (Log.IsWarnEnabled)
                    {
                        Log.Warn($"Was unable to fetch topology from primary node {Url} also there is no cached topology");
                    }
                    executor = requestExecuterSelector.Select();
                    await executor.UpdateReplicationInformationIfNeededAsync(this).ConfigureAwait(false);
                    return;
                }
            }
            if (topology.ClientConfiguration != null)
                convention.UpdateFrom(topology.ClientConfiguration);

            executor = requestExecuterSelector.Select();
            if (topology.ClusterInformation.IsInCluster)
            {
                var clusterAwareRequestExecuter = executor as ClusterAwareRequestExecuter;
                //This should never happen.
                if (clusterAwareRequestExecuter == null)
                {
                    Log.Error($"ClusterInformation indicates that we are in a cluster but the request executer selected the wrong executer ({executor.GetType().Name}).");
                    return;
                }
                var serverHash = ServerHash.GetServerHash(Url);
                var prevLeader = clusterAwareRequestExecuter.LeaderNode;
                clusterAwareRequestExecuter.UpdateTopology(this, new OperationMetadata(Url, PrimaryCredentials, topology.ClusterInformation), topology, serverHash, prevLeader);
<<<<<<< HEAD
                //When the leader is not resposive to its follower but clients may still communicate to the leader node we have
                //a problem, we will send requests to the leader and they will fail, we must fetch the topology from all nodes 
                //to make sure we have the latest one, since our primary may be a non-responsive leader.
=======
                //The reason i lunch another topology request is because it will fetch the topology from all nodes, we are assuming 
                //that our primary is up to date but it may be cut out of the cluster, i use force so to ignore correct primary.
>>>>>>> 4df99078
                await clusterAwareRequestExecuter.UpdateReplicationInformationIfNeededAsync(this,force:true).ConfigureAwait(false);
            }
            else
            {
                var replicationAwareRequestExecuter = executor as ReplicationAwareRequestExecuter;
                //This should never happen.
                if (replicationAwareRequestExecuter == null)
                {
                    Log.Error($"ClusterInformation indicates that we are not in a cluster but the request executer selected the wrong executer ({executor.GetType().Name}).");
                    return;
                }
                var doc = new JsonDocument
                {
                    DataAsJson = RavenJObject.FromObject(topology)
                };
                replicationAwareRequestExecuter.ReplicationInformer.UpdateReplicationInformationFromDocument(doc);
            }
        }

        public void Dispose()
        {
        }

        public Task<string[]> GetIndexNamesAsync(int start, int pageSize, CancellationToken token = default(CancellationToken))
        {
            return ExecuteWithReplication(HttpMethod.Get, async (operationMetadata, requestTimeMetric) =>
            {
                using (var request = jsonRequestFactory.CreateHttpJsonRequest(new CreateHttpJsonRequestParams(this, operationMetadata.Url.IndexNames(start, pageSize), HttpMethod.Get, operationMetadata.Credentials, convention, requestTimeMetric)).AddRequestExecuterAndReplicationHeaders(this, operationMetadata.Url, operationMetadata.ClusterInformation.WithClusterFailoverHeader))
                {
                    var json = (RavenJArray)await request.ReadResponseJsonAsync().WithCancellation(token).ConfigureAwait(false);
                    return json.Select(x => x.Value<string>()).ToArray();
                }
            }, token);
        }

        public Task<IndexDefinition[]> GetIndexesAsync(int start, int pageSize, CancellationToken token = default(CancellationToken))
        {
            return ExecuteWithReplication(HttpMethod.Get, async (operationMetadata, requestTimeMetric) =>
            {
                var operationUrl = operationMetadata.Url + "/indexes/?start=" + start + "&pageSize=" + pageSize;
                using (var request = jsonRequestFactory.CreateHttpJsonRequest(new CreateHttpJsonRequestParams(this, operationUrl, HttpMethod.Get, operationMetadata.Credentials, convention, requestTimeMetric)))
                {
                    request.AddRequestExecuterAndReplicationHeaders(this, operationMetadata.Url, operationMetadata.ClusterInformation.WithClusterFailoverHeader);

                    var json = (RavenJArray)await request.ReadResponseJsonAsync().WithCancellation(token).ConfigureAwait(false);
                    //NOTE: To review, I'm not confidence this is the correct way to deserialize the index definition
                    return json.Select(x =>
                    {
                        var value = ((RavenJObject)x)["definition"].ToString();
                        return JsonConvert.DeserializeObject<IndexDefinition>(value, new JsonToJsonConverter());
                    }).ToArray();
                }
            }, token);
        }

        public Task<TransformerDefinition[]> GetTransformersAsync(int start, int pageSize, CancellationToken token = default(CancellationToken))
        {
            return ExecuteWithReplication(HttpMethod.Get, async (operationMetadata, requestTimeMetric) =>
            {
                var operationUrl = operationMetadata.Url + "/transformers?start=" + start + "&pageSize=" + pageSize;
                using (var request = jsonRequestFactory.CreateHttpJsonRequest(new CreateHttpJsonRequestParams(this, operationUrl, HttpMethod.Get, operationMetadata.Credentials, convention, requestTimeMetric)))
                {
                    request.AddRequestExecuterAndReplicationHeaders(this, operationMetadata.Url, operationMetadata.ClusterInformation.WithClusterFailoverHeader);

                    var json = (RavenJArray)await request.ReadResponseJsonAsync().WithCancellation(token).ConfigureAwait(false);

                    //NOTE: To review, I'm not confidence this is the correct way to deserialize the transformer definition
                    return json.Select(x => JsonConvert.DeserializeObject<TransformerDefinition>(((RavenJObject)x)["definition"].ToString(), new JsonToJsonConverter())).ToArray();
                }
            }, token);
        }

        public Task SetTransformerLockAsync(string name, TransformerLockMode lockMode, CancellationToken token = default(CancellationToken))
        {
            return ExecuteWithReplication(HttpMethod.Post, async (operationMetadata, requestTimeMetric) =>
            {
                var operationUrl = operationMetadata.Url + "/transformers/" + name + "?op=" + "lockModeChange" + "&mode=" + lockMode;
                using (var request = jsonRequestFactory.CreateHttpJsonRequest(new CreateHttpJsonRequestParams(this, operationUrl, HttpMethod.Post, operationMetadata.Credentials, convention)))
                {
                    request.AddOperationHeaders(OperationsHeaders);
                    request.AddRequestExecuterAndReplicationHeaders(this, operationMetadata.Url, operationMetadata.ClusterInformation.WithClusterFailoverHeader);

                    return await request.ReadResponseJsonAsync().WithCancellation(token).ConfigureAwait(false);
                }
            }, token);
        }

        internal Task ReplicateIndexAsync(string name, CancellationToken token = default(CancellationToken))
        {
            var url = String.Format("/replication/replicate-indexes?indexName={0}", Uri.EscapeDataString(name));

            using (var request = CreateRequest(url, HttpMethods.Post))
                return request.ExecuteRawResponseAsync();
        }

        public Task ResetIndexAsync(string name, CancellationToken token = default(CancellationToken))
        {
            return ExecuteWithReplication(HttpMethods.Reset, async (operationMetadata, requestTimeMetric) =>
            {
                using (var request = jsonRequestFactory.CreateHttpJsonRequest(new CreateHttpJsonRequestParams(this, operationMetadata.Url + "/indexes/" + name, HttpMethods.Reset, operationMetadata.Credentials, convention, requestTimeMetric)))
                {
                    request.AddOperationHeaders(OperationsHeaders);
                    request.AddRequestExecuterAndReplicationHeaders(this, operationMetadata.Url, operationMetadata.ClusterInformation.WithClusterFailoverHeader);

                    return await request.ReadResponseJsonAsync().WithCancellation(token).ConfigureAwait(false);
                }
            }, token);
        }

        public Task SetIndexLockAsync(string name, IndexLockMode unLockMode, CancellationToken token = default(CancellationToken))
        {
            return ExecuteWithReplication(HttpMethod.Post, async (operationMetadata, requestTimeMetric) =>
            {
                var operationUrl = operationMetadata.Url + "/indexes/" + name + "?op=" + "lockModeChange" + "&mode=" + unLockMode;
                using (var request = jsonRequestFactory.CreateHttpJsonRequest(new CreateHttpJsonRequestParams(this, operationUrl, HttpMethod.Post, operationMetadata.Credentials, convention, requestTimeMetric)))
                {
                    request.AddOperationHeaders(OperationsHeaders);
                    request.AddRequestExecuterAndReplicationHeaders(this, operationMetadata.Url, operationMetadata.ClusterInformation.WithClusterFailoverHeader);

                    return await request.ReadResponseJsonAsync().WithCancellation(token).ConfigureAwait(false);
                }
            }, token);
        }
        public Task SetIndexPriorityAsync(string name, IndexingPriority priority, CancellationToken token = default(CancellationToken))
        {
            return ExecuteWithReplication(HttpMethod.Post, async (operationMetadata, requestTimeMetric) =>
            {
                var operationUrl = operationMetadata.Url + "/indexes/set-priority/" + name + "?priority=" + priority;
                using (var request = jsonRequestFactory.CreateHttpJsonRequest(new CreateHttpJsonRequestParams(this, operationUrl, HttpMethod.Post, operationMetadata.Credentials, convention, requestTimeMetric)))
                {
                    request.AddOperationHeaders(OperationsHeaders);
                    request.AddRequestExecuterAndReplicationHeaders(this, operationMetadata.Url, operationMetadata.ClusterInformation.WithClusterFailoverHeader);

                    return await request.ReadResponseJsonAsync().WithCancellation(token).ConfigureAwait(false);
                }
            }, token);
        }
        public Task<string> PutIndexAsync<TDocument, TReduceResult>(string name, IndexDefinitionBuilder<TDocument, TReduceResult> indexDef, CancellationToken token = default(CancellationToken))
        {
            return PutIndexAsync(name, indexDef, false, token);
        }

        public Task<string> PutIndexAsync<TDocument, TReduceResult>(string name,
                     IndexDefinitionBuilder<TDocument, TReduceResult> indexDef, bool overwrite = false, CancellationToken token = default(CancellationToken))
        {
            return PutIndexAsync(name, indexDef.ToIndexDefinition(convention), overwrite, token);
        }

        public Task<bool> IndexHasChangedAsync(string name, IndexDefinition indexDef, CancellationToken token = default(CancellationToken))
        {
            return ExecuteWithReplication(HttpMethod.Post, (operationMetadata, requestTimeMetric) => DirectIndexHasChangedAsync(name, indexDef, operationMetadata, requestTimeMetric, token), token);
        }

        private async Task<bool> DirectIndexHasChangedAsync(string name, IndexDefinition indexDef, OperationMetadata operationMetadata, IRequestTimeMetric requestTimeMetric, CancellationToken token)
        {
            var requestUri = operationMetadata.Url.Indexes(name) + "?op=hasChanged";
            using (var request = jsonRequestFactory.CreateHttpJsonRequest(new CreateHttpJsonRequestParams(this, requestUri, HttpMethod.Post, operationMetadata.Credentials, convention, requestTimeMetric).AddOperationHeaders(OperationsHeaders)))
            {
                request.AddRequestExecuterAndReplicationHeaders(this, operationMetadata.Url, operationMetadata.ClusterInformation.WithClusterFailoverHeader);

                var serializeObject = JsonConvert.SerializeObject(indexDef, Default.Converters);

                await request.WriteAsync(serializeObject).WithCancellation(token).ConfigureAwait(false);
                var result = await request.ReadResponseJsonAsync().WithCancellation(token).ConfigureAwait(false);
                return result.Value<bool>("Changed");
            }
        }

        public Task<string> PutIndexAsync(string name, IndexDefinition indexDef, CancellationToken token = default(CancellationToken))
        {
            return PutIndexAsync(name, indexDef, false, token);
        }

        public Task<string> PutIndexAsync(string name, IndexDefinition indexDef, bool overwrite, CancellationToken token = default(CancellationToken))
        {
            return ExecuteWithReplication(HttpMethod.Put, (operationMetadata, requestTimeMetric) => DirectPutIndexAsync(name, indexDef, overwrite, operationMetadata, requestTimeMetric, token), token);
        }

        public Task<string[]> PutIndexesAsync(IndexToAdd[] indexesToAdd, CancellationToken token = default(CancellationToken))
        {
            return ExecuteWithReplication(HttpMethod.Put, (operationMetadata, requestTimeMetric) => DirectPutIndexesAsync(indexesToAdd, operationMetadata, token), token);
        }

        public Task<string[]> PutSideBySideIndexesAsync(IndexToAdd[] indexesToAdd, Etag minimumEtagBeforeReplace = null, DateTime? replaceTimeUtc = null, CancellationToken token = default(CancellationToken))
        {
            return ExecuteWithReplication(HttpMethod.Put, (operationMetadata, requestTimeMetric) => DirectPutSideBySideIndexesAsync(indexesToAdd, operationMetadata, minimumEtagBeforeReplace, replaceTimeUtc, token), token);
        }

        public Task<string> PutTransformerAsync(string name, TransformerDefinition transformerDefinition, CancellationToken token = default(CancellationToken))
        {
            return ExecuteWithReplication(HttpMethod.Put, (operationMetadata, requestTimeMetric) => DirectPutTransformerAsync(name, transformerDefinition, operationMetadata, requestTimeMetric, token), token);
        }

        public async Task<string> DirectPutIndexAsync(string name, IndexDefinition indexDef, bool overwrite, OperationMetadata operationMetadata, IRequestTimeMetric requestTimeMetric, CancellationToken token = default(CancellationToken))
        {
            var requestUri = operationMetadata.Url + "/indexes/" + Uri.EscapeUriString(name) + "?definition=yes";
            using (var request = jsonRequestFactory.CreateHttpJsonRequest(new CreateHttpJsonRequestParams(this, requestUri, HttpMethod.Get, operationMetadata.Credentials, convention, requestTimeMetric).AddOperationHeaders(OperationsHeaders)))
            {
                request.AddRequestExecuterAndReplicationHeaders(this, operationMetadata.Url, operationMetadata.ClusterInformation.WithClusterFailoverHeader);

                try
                {
                    await request.ExecuteRequestAsync().WithCancellation(token).ConfigureAwait(false);
                    if (overwrite == false)
                        throw new InvalidOperationException("Cannot put index: " + name + ", index already exists");
                }
                catch (ErrorResponseException e)
                {
                    if (e.StatusCode != HttpStatusCode.NotFound)
                        throw;
                }
            }

            using (var request = jsonRequestFactory.CreateHttpJsonRequest(new CreateHttpJsonRequestParams(this, requestUri, HttpMethod.Put, operationMetadata.Credentials, convention, requestTimeMetric).AddOperationHeaders(OperationsHeaders)))
            {
                var serializeObject = JsonConvert.SerializeObject(indexDef, Default.Converters);

                ErrorResponseException responseException;
                try
                {
                    await request.WriteAsync(serializeObject).ConfigureAwait(false);
                    var result = await request.ReadResponseJsonAsync().ConfigureAwait(false);
                    return result.Value<string>("Index");
                }
                catch (ErrorResponseException e)
                {
                    if (e.StatusCode != HttpStatusCode.BadRequest) throw;
                    responseException = e;
                }
                var error = await responseException.TryReadErrorResponseObject(new { Error = "", Message = "", IndexDefinitionProperty = "", ProblematicText = "" }).ConfigureAwait(false);
                if (error == null)
                    throw responseException;

                throw new IndexCompilationException(error.Message) { IndexDefinitionProperty = error.IndexDefinitionProperty, ProblematicText = error.ProblematicText };
            }
        }

        public async Task<string[]> DirectPutIndexesAsync(IndexToAdd[] indexesToAdd, OperationMetadata operationMetadata, CancellationToken token = default(CancellationToken))
        {
            var requestUri = operationMetadata.Url + "/indexes";
            return await PutIndexes(operationMetadata, token, requestUri, indexesToAdd).ConfigureAwait(false);
        }

        public async Task<string[]> DirectPutSideBySideIndexesAsync(IndexToAdd[] indexesToAdd, OperationMetadata operationMetadata, Etag minimumEtagBeforeReplace, DateTime? replaceTimeUtc, CancellationToken token = default(CancellationToken))
        {
            if (minimumEtagBeforeReplace != null && indexesToAdd != null && indexesToAdd.Any(x => x.Definition.IsMapReduce))
                throw new InvalidOperationException("We do not support side-by-side execution for Map-Reduce indexes when 'minimum last indexed etag' scenario is used.");

            var sideBySideIndexes = new SideBySideIndexes
            {
                IndexesToAdd = indexesToAdd,
                MinimumEtagBeforeReplace = minimumEtagBeforeReplace,
                ReplaceTimeUtc = replaceTimeUtc
            };

            var requestUri = operationMetadata.Url + "/side-by-side-indexes";
            return await PutIndexes(operationMetadata, token, requestUri, sideBySideIndexes).ConfigureAwait(false);
        }

        private async Task<string[]> PutIndexes(OperationMetadata operationMetadata, CancellationToken token, string requestUri, object obj)
        {
            using (var request = jsonRequestFactory.CreateHttpJsonRequest(new CreateHttpJsonRequestParams(this, requestUri, HttpMethod.Put, operationMetadata.Credentials, convention).AddOperationHeaders(OperationsHeaders)))
            {
                var serializeObject = JsonConvert.SerializeObject(obj, Default.Converters);

                ErrorResponseException responseException;
                try
                {
                    await request.WriteAsync(serializeObject).WithCancellation(token).ConfigureAwait(false);
                    var result = await request.ReadResponseJsonAsync().ConfigureAwait(false);
                    return result
                        .Value<RavenJArray>("Indexes")
                        .Select(x => x.Value<string>())
                        .ToArray();
                }
                catch (ErrorResponseException e)
                {
                    if (e.StatusCode != HttpStatusCode.BadRequest)
                        throw;
                    responseException = e;
                }

                throw new InvalidOperationException(responseException.Message, responseException);
            }
        }

        public async Task<string> DirectPutTransformerAsync(string name, TransformerDefinition transformerDefinition, OperationMetadata operationMetadata, IRequestTimeMetric requestTimeMetric, CancellationToken token = default(CancellationToken))
        {
            var requestUri = operationMetadata.Url + "/transformers/" + name;

            using (var request = jsonRequestFactory.CreateHttpJsonRequest(new CreateHttpJsonRequestParams(this, requestUri, HttpMethod.Put, operationMetadata.Credentials, convention, requestTimeMetric).AddOperationHeaders(OperationsHeaders)))
            {
                var serializeObject = JsonConvert.SerializeObject(transformerDefinition, Default.Converters);

                ErrorResponseException responseException;
                try
                {
                    await request.WriteAsync(serializeObject).ConfigureAwait(false);
                    var result = await request.ReadResponseJsonAsync().WithCancellation(token).ConfigureAwait(false);
                    return result.Value<string>("Transformer");
                }
                catch (BadRequestException e)
                {
                    throw new TransformCompilationException(e.Message);
                }
                catch (ErrorResponseException e)
                {
                    if (e.StatusCode != HttpStatusCode.BadRequest)
                        throw;
                    responseException = e;
                }
                var error = await responseException.TryReadErrorResponseObject(new { Error = "", Message = "" }).ConfigureAwait(false);
                if (error == null)
                    throw responseException;

                throw new TransformCompilationException(error.Message);
            }
        }

        public Task DeleteIndexAsync(string name, CancellationToken token = default(CancellationToken))
        {
            return ExecuteWithReplication(HttpMethod.Delete, async (operationMetadata, requestTimeMetric) =>
            {
                using (var request = jsonRequestFactory.CreateHttpJsonRequest(new CreateHttpJsonRequestParams(this, operationMetadata.Url.Indexes(name), HttpMethod.Delete, operationMetadata.Credentials, convention, requestTimeMetric).AddOperationHeaders(operationsHeaders)))
                {
                    request.AddRequestExecuterAndReplicationHeaders(this, operationMetadata.Url, operationMetadata.ClusterInformation.WithClusterFailoverHeader);
                    await request.ExecuteRequestAsync().WithCancellation(token).ConfigureAwait(false);
                }
            }, token);
        }

        public Task<Operation> DeleteByIndexAsync(string indexName, IndexQuery queryToDelete, BulkOperationOptions options = null, CancellationToken token = default(CancellationToken))
        {
            return ExecuteWithReplication(HttpMethod.Delete, async (operationMetadata, requestTimeMetric) =>
            {
                var notNullOptions = options ?? new BulkOperationOptions();
                string path = queryToDelete.GetIndexQueryUrl(operationMetadata.Url, indexName, "bulk_docs") + "&allowStale=" + notNullOptions.AllowStale
                     + "&details=" + notNullOptions.RetrieveDetails;
                if (notNullOptions.MaxOpsPerSec != null)
                    path += "&maxOpsPerSec=" + notNullOptions.MaxOpsPerSec;
                if (notNullOptions.StaleTimeout != null)
                    path += "&staleTimeout=" + notNullOptions.StaleTimeout;

                token.ThrowCancellationIfNotDefault(); //maybe the operation is canceled and we can spare the request..
                using (var request = jsonRequestFactory.CreateHttpJsonRequest(new CreateHttpJsonRequestParams(this, path, HttpMethod.Delete, operationMetadata.Credentials, convention, requestTimeMetric).AddOperationHeaders(OperationsHeaders)))
                {
                    request.AddRequestExecuterAndReplicationHeaders(this, operationMetadata.Url, operationMetadata.ClusterInformation.WithClusterFailoverHeader);
                    RavenJToken jsonResponse;
                    try
                    {
                        jsonResponse = await request.ReadResponseJsonAsync().WithCancellation(token).ConfigureAwait(false);
                    }
                    catch (ErrorResponseException e)
                    {
                        if (e.StatusCode == HttpStatusCode.NotFound) throw new InvalidOperationException("There is no index named: " + indexName, e);
                        throw;
                    }

                    // Be compatible with the response from v2.0 server
                    var opId = ((RavenJObject)jsonResponse)["OperationId"];

                    if (opId == null || opId.Type != JTokenType.Integer) return null;

                    return new Operation(this, opId.Value<long>());
                }
            }, token);
        }

        public Task DeleteTransformerAsync(string name, CancellationToken token = default(CancellationToken))
        {
            return ExecuteWithReplication(HttpMethod.Delete, async (operationMetadata, requestTimeMetric) =>
            {
                using (var request = jsonRequestFactory.CreateHttpJsonRequest(new CreateHttpJsonRequestParams(this, operationMetadata.Url.Transformer(name), HttpMethod.Delete, operationMetadata.Credentials, convention, requestTimeMetric).AddOperationHeaders(operationsHeaders)))
                {
                    request.AddRequestExecuterAndReplicationHeaders(this, operationMetadata.Url, operationMetadata.ClusterInformation.WithClusterFailoverHeader);
                    await request.ExecuteRequestAsync().WithCancellation(token).ConfigureAwait(false);
                }
            }, token);
        }

        public Task<RavenJObject> PatchAsync(string key, PatchRequest[] patches, CancellationToken token = default(CancellationToken))
        {
            return PatchAsync(key, patches, null, token);
        }

        public async Task<RavenJObject> PatchAsync(string key, PatchRequest[] patches, bool ignoreMissing, CancellationToken token = default(CancellationToken))
        {
            var batchResults = await BatchAsync(new ICommandData[]
                    {
                        new PatchCommandData
                            {
                                Key = key,
                                Patches = patches,
                            }
                    }, null, token).ConfigureAwait(false);
            if (!ignoreMissing && batchResults[0].PatchResult != null &&
                batchResults[0].PatchResult == PatchResult.DocumentDoesNotExists)
                throw new DocumentDoesNotExistsException("Document with key " + key + " does not exist.");
            return batchResults[0].AdditionalData;
        }

        public Task<RavenJObject> PatchAsync(string key, ScriptedPatchRequest patch, CancellationToken token = default(CancellationToken))
        {
            return PatchAsync(key, patch, null, token);
        }

        public async Task<RavenJObject> PatchAsync(string key, PatchRequest[] patches, Etag etag, CancellationToken token = default(CancellationToken))
        {
            var batchResults = await BatchAsync(new ICommandData[]
                    {
                        new PatchCommandData
                            {
                                Key = key,
                                Patches = patches,
                                Etag = etag,
                            }
                    }, null, token).ConfigureAwait(false);
            return batchResults[0].AdditionalData;
        }

        public async Task<RavenJObject> PatchAsync(string key, PatchRequest[] patchesToExisting,
                                                   PatchRequest[] patchesToDefault, RavenJObject defaultMetadata, CancellationToken token = default(CancellationToken))
        {
            var batchResults = await BatchAsync(new ICommandData[]
                    {
                        new PatchCommandData
                            {
                                Key = key,
                                Patches = patchesToExisting,
                                PatchesIfMissing = patchesToDefault,
                                Metadata = defaultMetadata
                            }
                    }, null, token).ConfigureAwait(false);
            return batchResults[0].AdditionalData;
        }

        public async Task<RavenJObject> PatchAsync(string key, ScriptedPatchRequest patch, bool ignoreMissing, CancellationToken token = default(CancellationToken))
        {
            var batchResults = await BatchAsync(new ICommandData[]
            {
                new ScriptedPatchCommandData
                {
                    Key = key,
                    Patch = patch,
                }
            }, null, token).ConfigureAwait(false);
            if (!ignoreMissing && batchResults[0].PatchResult != null &&
                batchResults[0].PatchResult == PatchResult.DocumentDoesNotExists)
                throw new DocumentDoesNotExistsException("Document with key " + key + " does not exist.");
            return batchResults[0].AdditionalData;
        }

        public async Task<RavenJObject> PatchAsync(string key, ScriptedPatchRequest patch, Etag etag, CancellationToken token = default(CancellationToken))
        {
            var batchResults = await BatchAsync(new ICommandData[]
            {
                new ScriptedPatchCommandData
                {
                    Key = key,
                    Patch = patch,
                    Etag = etag
                }
            }, null, token).ConfigureAwait(false);
            return batchResults[0].AdditionalData;
        }

        public async Task<RavenJObject> PatchAsync(string key, ScriptedPatchRequest patchExisting,
                                                   ScriptedPatchRequest patchDefault, RavenJObject defaultMetadata, CancellationToken token = default(CancellationToken))
        {
            var batchResults = await BatchAsync(new ICommandData[]
            {
                new ScriptedPatchCommandData
                {
                    Key = key,
                    Patch = patchExisting,
                    PatchIfMissing = patchDefault,
                    Metadata = defaultMetadata
                }
            }, null, token).ConfigureAwait(false);
            return batchResults[0].AdditionalData;
        }

        public Task<PutResult> PutAsync(string key, Etag etag, RavenJObject document, RavenJObject metadata, CancellationToken token = default(CancellationToken))
        {
            return ExecuteWithReplication(HttpMethod.Put, (operationMetadata, requestTimeMetric) => DirectPutAsync(operationMetadata, requestTimeMetric, key, etag, document, metadata, token), token);
        }

        private async Task<PutResult> DirectPutAsync(OperationMetadata operationMetadata, IRequestTimeMetric requestTimeMetric, string key, Etag etag, RavenJObject document, RavenJObject metadata, CancellationToken token = default(CancellationToken))
        {
            if (metadata == null)
                metadata = new RavenJObject();
            var method = String.IsNullOrEmpty(key) ? HttpMethod.Post : HttpMethod.Put;
            if (etag != null)
                metadata[Constants.MetadataEtagField] = new RavenJValue((string)etag);
            else
                metadata.Remove(Constants.MetadataEtagField);

            if (key != null)
                key = Uri.EscapeDataString(key);

            using (var request = jsonRequestFactory.CreateHttpJsonRequest(new CreateHttpJsonRequestParams(this, operationMetadata.Url + "/docs/" + key, method, metadata, operationMetadata.Credentials, convention, requestTimeMetric).AddOperationHeaders(OperationsHeaders)))
            {
                request.AddRequestExecuterAndReplicationHeaders(this, operationMetadata.Url, operationMetadata.ClusterInformation.WithClusterFailoverHeader);

                ErrorResponseException responseException;
                try
                {
                    await request.WriteAsync(document).WithCancellation(token).ConfigureAwait(false);
                    var result = await request.ReadResponseJsonAsync().WithCancellation(token).ConfigureAwait(false);
                    if (result == null)
                    {
                        throw new InvalidOperationException("Got null response from the server after doing a put on " + key + ", something is very wrong. Probably a garbled response.");
                    }
                    return convention.CreateSerializer().Deserialize<PutResult>(new RavenJTokenReader(result));
                }
                catch (ErrorResponseException e)
                {
                    if (e.StatusCode != HttpStatusCode.Conflict) throw;
                    responseException = e;
                }
                throw FetchConcurrencyException(responseException);
            }
        }

        public IAsyncDatabaseCommands ForDatabase(string database)
        {
            return ForDatabaseInternal(database);
        }

        public IAsyncDatabaseCommands ForSystemDatabase()
        {
            return ForSystemDatabaseInternal();
        }

        internal AsyncServerClient ForDatabaseInternal(string database)
        {
            if (database == Constants.SystemDatabase)
                return ForSystemDatabaseInternal();

            var databaseUrl = MultiDatabase.GetRootDatabaseUrl(Url).ForDatabase(database);
            if (databaseUrl == Url)
                return this;

            return new AsyncServerClient(databaseUrl, convention,
                credentialsThatShouldBeUsedOnlyInOperationsWithoutReplication,
                jsonRequestFactory, sessionId,
                requestExecuterGetter, requestTimeMetricGetter, database, conflictListeners, false)
            {
                operationsHeaders = operationsHeaders
            };
        }

        internal AsyncServerClient ForSystemDatabaseInternal()
        {
            var databaseUrl = MultiDatabase.GetRootDatabaseUrl(Url);
            if (databaseUrl == Url)
                return this;

            return new AsyncServerClient(databaseUrl, convention, credentialsThatShouldBeUsedOnlyInOperationsWithoutReplication, jsonRequestFactory, sessionId, requestExecuterGetter, requestTimeMetricGetter, Constants.SystemDatabase, conflictListeners, false) { operationsHeaders = operationsHeaders };
        }

        public NameValueCollection OperationsHeaders
        {
            get { return operationsHeaders; }
            set { operationsHeaders = value; }
        }

        public IAsyncGlobalAdminDatabaseCommands GlobalAdmin { get { return new AsyncAdminServerClient(this); } }

        public IAsyncAdminDatabaseCommands Admin { get { return new AsyncAdminServerClient(this); } }

        public Task<JsonDocument> GetAsync(string key, CancellationToken token = default(CancellationToken))
        {
            EnsureIsNotNullOrEmpty(key, "key");

            return ExecuteWithReplication(HttpMethod.Get, (operationMetadata, requestTimeMetric) => DirectGetAsync(operationMetadata, requestTimeMetric, key, token), token);
        }

        public Task<TransformerDefinition> GetTransformerAsync(string name, CancellationToken token = default(CancellationToken))
        {
            return ExecuteWithReplication(HttpMethod.Get, async (operationMetadata, requestTimeMetric) =>
            {
                try
                {
                    using (var request = jsonRequestFactory.CreateHttpJsonRequest(new CreateHttpJsonRequestParams(this, operationMetadata.Url.Transformer(name), HttpMethod.Get, operationMetadata.Credentials, convention, requestTimeMetric)).AddRequestExecuterAndReplicationHeaders(this, operationMetadata.Url, operationMetadata.ClusterInformation.WithClusterFailoverHeader))
                    {
                        var transformerDefinitionJson = (RavenJObject)await request.ReadResponseJsonAsync().WithCancellation(token).ConfigureAwait(false);
                        var value = transformerDefinitionJson.Value<RavenJObject>("Transformer");
                        return convention.CreateSerializer().Deserialize<TransformerDefinition>(new RavenJTokenReader(value));
                    }
                }
                catch (ErrorResponseException we)
                {
                    if (we.StatusCode == HttpStatusCode.NotFound)
                        return null;

                    throw;
                }
            }, token);
        }

        public Task<IndexDefinition> GetIndexAsync(string name, CancellationToken token = default(CancellationToken))
        {
            return ExecuteWithReplication(HttpMethod.Get, async (operationMetadata, requestTimeMetric) =>
            {
                try
                {
                    using (var request = jsonRequestFactory.CreateHttpJsonRequest(new CreateHttpJsonRequestParams(this, operationMetadata.Url.IndexDefinition(name), HttpMethod.Get, operationMetadata.Credentials, convention, requestTimeMetric)).AddRequestExecuterAndReplicationHeaders(this, operationMetadata.Url, operationMetadata.ClusterInformation.WithClusterFailoverHeader))
                    {
                        var indexDefinitionJson = (RavenJObject)await request.ReadResponseJsonAsync().WithCancellation(token).ConfigureAwait(false);
                        var value = indexDefinitionJson.Value<RavenJObject>("Index");
                        return convention.CreateSerializer().Deserialize<IndexDefinition>(new RavenJTokenReader(value));
                    }
                }
                catch (ErrorResponseException we)
                {
                    if (we.StatusCode == HttpStatusCode.NotFound)
                        return null;

                    throw;
                }

            }, token);
        }

        public Task<IndexingPerformanceStatistics[]> GetIndexingPerformanceStatisticsAsync()
        {
            return ExecuteWithReplication(HttpMethod.Get, async (operationMetadata, requestTimeMetric) =>
            {
                var url = operationMetadata.Url.IndexingPerformanceStatistics();
                using (var request = jsonRequestFactory.CreateHttpJsonRequest(new CreateHttpJsonRequestParams(this, url, HttpMethod.Get, operationMetadata.Credentials, convention, requestTimeMetric)).AddRequestExecuterAndReplicationHeaders(this, operationMetadata.Url, operationMetadata.ClusterInformation.WithClusterFailoverHeader))
                {
                    var indexingPerformanceStatisticsJson = (RavenJArray)await request.ReadResponseJsonAsync().ConfigureAwait(false);
                    var results = new IndexingPerformanceStatistics[indexingPerformanceStatisticsJson.Length];
                    for (var i = 0; i < indexingPerformanceStatisticsJson.Length; i++)
                    {
                        var stats = (RavenJObject)indexingPerformanceStatisticsJson[i];
                        results[i] = stats.Deserialize<IndexingPerformanceStatistics>(convention);
                    }

                    return results;
                }
            });
        }

        private async Task<JsonDocument> DirectGetAsync(OperationMetadata operationMetadata, IRequestTimeMetric requestTimeMetric, string key, CancellationToken token)
        {
            if (key.Length > 127)
            {
                // avoid hitting UrlSegmentMaxLength limits in Http.sys
                var multiLoadResult = await DirectGetAsync(operationMetadata, requestTimeMetric, new[] { key }, new string[0], null, new Dictionary<string, RavenJToken>(), false, token).WithCancellation(token).ConfigureAwait(false);
                var result = multiLoadResult.Results.FirstOrDefault();
                if (result == null)
                    return null;
                return SerializationHelper.RavenJObjectToJsonDocument(result);
            }

            var metadata = new RavenJObject();
            AddTransactionInformation(metadata);
            var createHttpJsonRequestParams = new CreateHttpJsonRequestParams(this,
                    (operationMetadata.Url + "/docs?id=" + Uri.EscapeDataString(key)),
                    HttpMethod.Get,
                    metadata,
                    operationMetadata.Credentials,
                    convention,
                    requestTimeMetric);

            using (var request = jsonRequestFactory.CreateHttpJsonRequest(
                createHttpJsonRequestParams.AddOperationHeaders(OperationsHeaders))
                                           .AddRequestExecuterAndReplicationHeaders(this, operationMetadata.Url, operationMetadata.ClusterInformation.WithClusterFailoverHeader))
            {
                Task<JsonDocument> resolveConflictTask;
                try
                {
                    var requestJson = await request.ReadResponseJsonAsync().WithCancellation(token).ConfigureAwait(false);
                    var docKey = request.ResponseHeaders.Get(Constants.DocumentIdFieldName) ?? key;
                    docKey = Uri.UnescapeDataString(docKey);
                    request.ResponseHeaders.Remove(Constants.DocumentIdFieldName);
                    var deserializeJsonDocument = SerializationHelper.DeserializeJsonDocument(docKey, requestJson, request.ResponseHeaders, request.ResponseStatusCode);
                    return deserializeJsonDocument;
                }
                catch (ErrorResponseException e)
                {
                    switch (e.StatusCode)
                    {
                        case HttpStatusCode.NotFound:
                            return null;
                        case HttpStatusCode.Conflict:
                            resolveConflictTask = ResolveConflict(e.ResponseString, e.Etag, operationMetadata, requestTimeMetric, key, token);
                            break;
                        default:
                            throw;
                    }
                }
                return await resolveConflictTask.WithCancellation(token).ConfigureAwait(false);
            }
        }

        private async Task<JsonDocument> ResolveConflict(string httpResponse, Etag etag, OperationMetadata operationMetadata, IRequestTimeMetric requestTimeMetric, string key, CancellationToken token)
        {
            var conflicts = new StringReader(httpResponse);
            var conflictsDoc = RavenJObject.Load(new RavenJsonTextReader(conflicts));
            var result =
                await TryResolveConflictOrCreateConcurrencyException(operationMetadata, requestTimeMetric, key, conflictsDoc, etag, token).ConfigureAwait(false);
            if (result != null)
                throw result;
            return await DirectGetAsync(operationMetadata, requestTimeMetric, key, token).ConfigureAwait(false);
        }

        public Task<MultiLoadResult> GetAsync(string[] keys, string[] includes, string transformer = null,
                                              Dictionary<string, RavenJToken> transformerParameters = null, bool metadataOnly = false, CancellationToken token = default(CancellationToken))
        {
            return ExecuteWithReplication(HttpMethod.Get, (operationMetadata, requestTimeMetric) => DirectGetAsync(operationMetadata, requestTimeMetric, keys, includes, transformer, transformerParameters, metadataOnly, token), token);
        }

        private async Task<MultiLoadResult> DirectGetAsync(OperationMetadata operationMetadata, IRequestTimeMetric requestTimeMetric, string[] keys, string[] includes, string transformer,
                                                           Dictionary<string, RavenJToken> transformerParameters, bool metadataOnly, CancellationToken token = default(CancellationToken))
        {
            var path = operationMetadata.Url + "/queries/?";
            if (metadataOnly)
                path += "&metadata-only=true";
            if (includes != null && includes.Length > 0)
            {
                path += string.Join("&", includes.Select(x => "include=" + x).ToArray());
            }
            if (string.IsNullOrEmpty(transformer) == false)
                path += "&transformer=" + transformer;

            if (transformerParameters != null)
            {
                path = transformerParameters.Aggregate(path,
                                             (current, transformerParam) =>
                                             current + ("&" + string.Format("tp-{0}={1}", transformerParam.Key, transformerParam.Value)));
            }

            var metadata = new RavenJObject();
            AddTransactionInformation(metadata);

            var uniqueIds = new HashSet<string>(keys);
            // if it is too big, we drop to POST (note that means that we can't use the HTTP cache any longer)
            // we are fine with that, requests to load > 128 items are going to be rare
            var isGet = uniqueIds.Sum(x => x.Length) < 1024;
            var method = isGet ? HttpMethod.Get : HttpMethod.Post;
            if (isGet)
            {
                path += "&" + string.Join("&", uniqueIds.Select(x => "id=" + Uri.EscapeDataString(x)).ToArray());
            }
            var createHttpJsonRequestParams = new CreateHttpJsonRequestParams(this, path, method, metadata, operationMetadata.Credentials, convention)
                .AddOperationHeaders(OperationsHeaders);
            using (var request = jsonRequestFactory.CreateHttpJsonRequest(createHttpJsonRequestParams)
                .AddRequestExecuterAndReplicationHeaders(this, operationMetadata.Url, operationMetadata.ClusterInformation.WithClusterFailoverHeader))
            {
                if (isGet == false)
                {
                    await request.WriteAsync(new RavenJArray(uniqueIds)).WithCancellation(token).ConfigureAwait(false);
                }

                var result = await request.ReadResponseJsonAsync().WithCancellation(token).ConfigureAwait(false);
                return await CompleteMultiGetAsync(operationMetadata, requestTimeMetric, keys, includes, transformer, transformerParameters, result, token).ConfigureAwait(false);
            }
        }

        private async Task<MultiLoadResult> CompleteMultiGetAsync(OperationMetadata operationMetadata, IRequestTimeMetric requestTimeMetric, string[] keys, string[] includes, string transformer,
                                                           Dictionary<string, RavenJToken> transformerParameters, RavenJToken result, CancellationToken token = default(CancellationToken))
        {
            ErrorResponseException responseException;
            try
            {
                var uniqueKeys = new HashSet<string>(keys).ToArray();

                var results = result
                    .Value<RavenJArray>("Results")
                    .Select(x => x as RavenJObject)
                    .ToList();

                var documents = results
                    .Where(x => x != null && x.ContainsKey("@metadata") && x["@metadata"].Value<string>("@id") != null)
                    .ToDictionary(x => x["@metadata"].Value<string>("@id"), x => x, StringComparer.OrdinalIgnoreCase);

                if (results.Count >= uniqueKeys.Length)
                {
                    for (var i = 0; i < uniqueKeys.Length; i++)
                    {
                        var key = uniqueKeys[i];
                        if (documents.ContainsKey(key))
                            continue;

                        documents.Add(key, results[i]);
                    }
                }

                var multiLoadResult = new MultiLoadResult
                {
                    Includes = result.Value<RavenJArray>("Includes").Cast<RavenJObject>().ToList(),
                    Results = documents.Count == 0 ? results : keys.Select(key => documents.ContainsKey(key) ? documents[key] : null).ToList()
                };

                var docResults = multiLoadResult.Results.Concat(multiLoadResult.Includes);

                return
                    await
                    RetryOperationBecauseOfConflict(operationMetadata, requestTimeMetric, docResults, multiLoadResult,
                                                    () => DirectGetAsync(operationMetadata, requestTimeMetric, keys, includes, transformer, transformerParameters, false, token), token: token).ConfigureAwait(false);
            }
            catch (ErrorResponseException e)
            {
                if (e.StatusCode != HttpStatusCode.Conflict)
                    throw;
                responseException = e;
            }
            throw FetchConcurrencyException(responseException);
        }

        public Task<JsonDocument[]> GetDocumentsAsync(int start, int pageSize, bool metadataOnly = false, CancellationToken token = default(CancellationToken))
        {
            return ExecuteWithReplication(HttpMethod.Get, async (operationMetadata, requestTimeMetric) =>
            {
                var result = await GetDocumentsInternalAsync(start, null, pageSize, operationMetadata, requestTimeMetric, metadataOnly, token).ConfigureAwait(false);

                return result.Cast<RavenJObject>()
                             .ToJsonDocuments()
                             .ToArray();
            }, token);
        }

        public Task<JsonDocument[]> GetDocumentsAsync(Etag fromEtag, int pageSize, bool metadataOnly = false, CancellationToken token = default(CancellationToken))
        {
            return ExecuteWithReplication(HttpMethod.Get, async (operationMetadata, requestTimeMetric) =>
            {
                var result = await GetDocumentsInternalAsync(null, fromEtag, pageSize, operationMetadata, requestTimeMetric, metadataOnly, token).ConfigureAwait(false);
                return result.Cast<RavenJObject>()
                             .ToJsonDocuments()
                             .ToArray();
            }, token);
        }

        public async Task<RavenJArray> GetDocumentsInternalAsync(int? start, Etag fromEtag, int pageSize, OperationMetadata operationMetadata, IRequestTimeMetric requestTimeMetric, bool metadataOnly = false, CancellationToken token = default(CancellationToken))
        {
            var requestUri = Url + "/docs/?";
            if (start.HasValue && start.Value > 0)
            {
                requestUri += "start=" + start;
            }
            else if (fromEtag != null)
            {
                requestUri += "etag=" + fromEtag;
            }
            requestUri += "&pageSize=" + pageSize;
            if (metadataOnly)
                requestUri += "&metadata-only=true";
            var @params = new CreateHttpJsonRequestParams(this, requestUri, HttpMethod.Get, operationMetadata.Credentials, convention, requestTimeMetric)
                .AddOperationHeaders(OperationsHeaders);

            using (var request = jsonRequestFactory.CreateHttpJsonRequest(@params))
            {
                return (RavenJArray)await request.ReadResponseJsonAsync().WithCancellation(token).ConfigureAwait(false);
            }
        }

        public Task<Operation> UpdateByIndexAsync(string indexName, IndexQuery queryToUpdate, ScriptedPatchRequest patch, BulkOperationOptions options = null, CancellationToken token = default(CancellationToken))
        {
            var notNullOptions = options ?? new BulkOperationOptions();
            var requestData = RavenJObject.FromObject(patch).ToString(Formatting.Indented);
            return UpdateByIndexImpl(indexName, queryToUpdate, notNullOptions, requestData, HttpMethods.Eval, token);
        }

        public Task<Operation> UpdateByIndexAsync(string indexName, IndexQuery queryToUpdate, PatchRequest[] patchRequests,
                BulkOperationOptions options = null, CancellationToken token = default(CancellationToken))
        {
            var notNullOptions = options ?? new BulkOperationOptions();
            var requestData = new RavenJArray(patchRequests.Select(x => x.ToJson())).ToString(Formatting.Indented);
            return UpdateByIndexImpl(indexName, queryToUpdate, notNullOptions, requestData, HttpMethods.Patch, token);
        }

        public async Task<MultiLoadResult> MoreLikeThisAsync(MoreLikeThisQuery query, CancellationToken token = default(CancellationToken))
        {
            var requestUrl = query.GetRequestUri();
            EnsureIsNotNullOrEmpty(requestUrl, "url");
            var result = await ExecuteWithReplication(HttpMethod.Get, async (operationMetadata, requestTimeMetric) =>
            {
                var metadata = new RavenJObject();
                AddTransactionInformation(metadata);
                using (var request = jsonRequestFactory.CreateHttpJsonRequest(new CreateHttpJsonRequestParams(this, operationMetadata.Url + requestUrl, HttpMethod.Get, metadata, operationMetadata.Credentials, convention, requestTimeMetric).AddOperationHeaders(OperationsHeaders)))
                {
                    return await request.ReadResponseJsonAsync().WithCancellation(token).ConfigureAwait(false);
                }
            }, token).ConfigureAwait(false);
            return ((RavenJObject)result).Deserialize<MultiLoadResult>(convention);
        }

        public Task<long> NextIdentityForAsync(string name, CancellationToken token = default(CancellationToken))
        {
            return ExecuteWithReplication(HttpMethod.Post, async (operationMetadata, requestTimeMetric) =>
            {
                using (var request = jsonRequestFactory.CreateHttpJsonRequest(new CreateHttpJsonRequestParams(this, operationMetadata.Url + "/identity/next?name=" + Uri.EscapeDataString(name), HttpMethod.Post, operationMetadata.Credentials, convention, requestTimeMetric).AddOperationHeaders(OperationsHeaders)))
                {
                    var readResponseJson = await request.ReadResponseJsonAsync().WithCancellation(token).ConfigureAwait(false);
                    return readResponseJson.Value<long>("Value");
                }
            }, token);
        }

        public Task<long> SeedIdentityForAsync(string name, long value, CancellationToken token = default(CancellationToken))
        {
            return ExecuteWithReplication(HttpMethod.Post, async (operationMetadata, requestTimeMetric) =>
            {
                using (var request = jsonRequestFactory.CreateHttpJsonRequest(new CreateHttpJsonRequestParams(this, operationMetadata.Url + "/identity/seed?name=" + Uri.EscapeDataString(name) + "&value=" + Uri.EscapeDataString(value.ToString()), HttpMethod.Post, operationMetadata.Credentials, convention, requestTimeMetric).AddOperationHeaders(OperationsHeaders)))
                {
                    var readResponseJson = await request.ReadResponseJsonAsync().WithCancellation(token).ConfigureAwait(false);

                    return readResponseJson.Value<long>("Value");
                }
            }, token);
        }

        public Task SeedIdentitiesAsync(List<KeyValuePair<string, long>> identities, CancellationToken token = default(CancellationToken))
        {
            return ExecuteWithReplication(HttpMethod.Post, async (operationMetadata, requestTimeMetric) =>
            {
                using (var request = jsonRequestFactory.CreateHttpJsonRequest(new CreateHttpJsonRequestParams(this, operationMetadata.Url + "/identity/seed/bulk", HttpMethod.Post, operationMetadata.Credentials, convention).AddOperationHeaders(OperationsHeaders)))
                {
                    await request.WriteAsync(RavenJToken.FromObject(identities)).ConfigureAwait(false);
                    await request.ExecuteRequestAsync().WithCancellation(token).ConfigureAwait(false);
                }
            }, token);
        }

        private Task<Operation> UpdateByIndexImpl(string indexName, IndexQuery queryToUpdate, BulkOperationOptions options, String requestData, HttpMethod method, CancellationToken token = default(CancellationToken))
        {
            return ExecuteWithReplication(method, async (operationMetadata, requestTimeMetric) =>
            {
                var notNullOptions = options ?? new BulkOperationOptions();
                string path = queryToUpdate.GetIndexQueryUrl(operationMetadata.Url, indexName, "bulk_docs") + "&allowStale=" + notNullOptions.AllowStale
                    + "&maxOpsPerSec=" + notNullOptions.MaxOpsPerSec + "&details=" + notNullOptions.RetrieveDetails;
                if (notNullOptions.StaleTimeout != null)
                    path += "&staleTimeout=" + notNullOptions.StaleTimeout;
                using (var request = jsonRequestFactory.CreateHttpJsonRequest(new CreateHttpJsonRequestParams(this, path, method, operationMetadata.Credentials, convention, requestTimeMetric)))
                {
                    request.AddOperationHeaders(OperationsHeaders);
                    await request.WriteAsync(requestData).ConfigureAwait(false);

                    RavenJToken jsonResponse;
                    try
                    {
                        jsonResponse = await request.ReadResponseJsonAsync().WithCancellation(token).ConfigureAwait(false);
                    }
                    catch (ErrorResponseException e)
                    {
                        if (e.StatusCode == HttpStatusCode.NotFound) throw new InvalidOperationException("There is no index named: " + indexName);
                        throw;
                    }

                    return new Operation(this, jsonResponse.Value<long>("OperationId"));
                }
            }, token);
        }

        public Task<FacetResults> GetFacetsAsync(string index, IndexQuery query, string facetSetupDoc, int start = 0,
                                                 int? pageSize = null, CancellationToken token = default(CancellationToken))
        {
            return ExecuteWithReplication(HttpMethod.Get, async (operationMetadata, requestTimeMetric) =>
            {
                var requestUri = operationMetadata.Url + string.Format("/facets/{0}?facetDoc={1}{2}&facetStart={3}&facetPageSize={4}",
                Uri.EscapeUriString(index),
                Uri.EscapeDataString(facetSetupDoc),
                query.GetMinimalQueryString(),
                start,
                pageSize);

                using (var request = jsonRequestFactory.CreateHttpJsonRequest(new CreateHttpJsonRequestParams(this, requestUri, HttpMethod.Get, operationMetadata.Credentials, convention, requestTimeMetric).AddOperationHeaders(OperationsHeaders)))
                {
                    request.AddRequestExecuterAndReplicationHeaders(this, operationMetadata.Url, operationMetadata.ClusterInformation.WithClusterFailoverHeader);

                    var cachedRequestDetails = jsonRequestFactory.ConfigureCaching(requestUri, (key, val) => request.AddHeader(key, val));
                    request.CachedRequestDetails = cachedRequestDetails.CachedRequest;
                    request.SkipServerCheck = cachedRequestDetails.SkipServerCheck;

                    var json = (RavenJObject)await request.ReadResponseJsonAsync().WithCancellation(token).ConfigureAwait(false);
                    return json.JsonDeserialization<FacetResults>();
                }
            }, token);
        }

        public Task<FacetResults[]> GetMultiFacetsAsync(FacetQuery[] facetedQueries, CancellationToken token = default(CancellationToken))
        {
            var multiGetReuestItems = facetedQueries.Select(x =>
            {
                string addition;
                if (x.FacetSetupDoc != null)
                {
                    addition = "facetDoc=" + x.FacetSetupDoc;
                    return new GetRequest()
                    {
                        Url = "/facets/" + x.IndexName,
                        Query = string.Format("{0}&facetStart={1}&facetPageSize={2}&{3}",
                            x.Query.GetQueryString(),
                            x.PageStart,
                            x.PageSize,
                            addition)
                    };
                }

                var serializedFacets = SerializeFacetsToFacetsJsonString(x.Facets);
                if (serializedFacets.Length < (32 * 1024) - 1)
                {
                    addition = "facets=" + Uri.EscapeDataString(serializedFacets);
                    return new GetRequest()
                    {
                        Url = "/facets/" + x.IndexName,
                        Query = string.Format("{0}&facetStart={1}&facetPageSize={2}&{3}",
                            x.Query.GetQueryString(),
                            x.PageStart,
                            x.PageSize,
                            addition)
                    };
                }

                return new GetRequest()
                {
                    Url = "/facets/" + x.IndexName,
                    Query = string.Format("{0}&facetStart={1}&facetPageSize={2}",
                            x.Query.GetQueryString(),
                            x.PageStart,
                            x.PageSize),
                    Method = "POST",
                    Content = serializedFacets
                };
            }).ToArray();

            var results = MultiGetAsync(multiGetReuestItems, token).ContinueWith(x =>
            {
                var facetResults = new FacetResults[x.Result.Length];

                var getResponses = x.Result;
                for (var facetResultCounter = 0; facetResultCounter < facetResults.Length; facetResultCounter++)
                {
                    var getResponse = getResponses[facetResultCounter];
                    if (getResponse.RequestHasErrors())
                    {
                        throw new InvalidOperationException("Got an error from server, status code: " + getResponse.Status +
                                                       Environment.NewLine + getResponse.Result);

                    }
                    var curFacetDoc = getResponse.Result;

                    facetResults[facetResultCounter] = curFacetDoc.JsonDeserialization<FacetResults>();
                }

                return facetResults;
            }, token);
            return results;
        }

        public Task<FacetResults> GetFacetsAsync(string index, IndexQuery query, List<Facet> facets, int start = 0,
                                                 int? pageSize = null,
                                                 CancellationToken token = default(CancellationToken))
        {
            var queryString = query.GetQueryString();
            var facetsJson = SerializeFacetsToFacetsJsonString(facets);
            var method = (facetsJson.Length + queryString.Length) > 1024 ? HttpMethod.Post : HttpMethod.Get;
            if (method == HttpMethod.Post)
            {
                return GetMultiFacetsAsync(new[]
                {
                    new FacetQuery
                    {
                        Facets =  facets,
                        IndexName = index,
                        Query = query,
                        PageSize = pageSize,
                        PageStart = start
                    }
                }, token).ContinueWith(x => x.Result.FirstOrDefault());
            }
            return ExecuteWithReplication(method, async (operationMetadata, requestTimeMetric) =>
            {
                var requestUri = operationMetadata.Url + string.Format("/facets/{0}?{1}&facetStart={2}&facetPageSize={3}",
                                                                Uri.EscapeUriString(index),
                                                                queryString,
                                                                start,
                                                                pageSize);

                if (method == HttpMethod.Get)
                    requestUri += "&facets=" + Uri.EscapeDataString(facetsJson);
                using (var request = jsonRequestFactory.CreateHttpJsonRequest(new CreateHttpJsonRequestParams(this, requestUri, method, operationMetadata.Credentials, convention, requestTimeMetric).AddOperationHeaders(OperationsHeaders)).AddRequestExecuterAndReplicationHeaders(this, operationMetadata.Url, operationMetadata.ClusterInformation.WithClusterFailoverHeader))
                {
                    if (method != HttpMethod.Get)
                    {
                        await request.WriteAsync(facetsJson).ConfigureAwait(false);
                    }

                    var json = await request.ReadResponseJsonAsync().ConfigureAwait(false);

                    return json.JsonDeserialization<FacetResults>();
                }
            });
        }

        internal static string SerializeFacetsToFacetsJsonString(List<Facet> facets)
        {
            var ravenJArray = (RavenJArray)RavenJToken.FromObject(facets, new JsonSerializer
            {
                NullValueHandling = NullValueHandling.Ignore,
                DefaultValueHandling = DefaultValueHandling.Ignore,
            });
            foreach (var facet in ravenJArray)
            {
                var obj = (RavenJObject)facet;
                if (obj.Value<string>("Name") == obj.Value<string>("DisplayName"))
                    obj.Remove("DisplayName");
                var jArray = obj.Value<RavenJArray>("Ranges");
                if (jArray != null && jArray.Length == 0)
                    obj.Remove("Ranges");
            }
            string facetsJson = ravenJArray.ToString(Formatting.None);
            return facetsJson;
        }

        public Task<LogItem[]> GetLogsAsync(bool errorsOnly, CancellationToken token = default(CancellationToken))
        {
            return ExecuteWithReplication(HttpMethod.Get, async (operationMetadata, requestTimeMetric) =>
            {
                var requestUri = Url + "/logs";
                if (errorsOnly)
                    requestUri += "?type=error";

                using (var request = jsonRequestFactory.CreateHttpJsonRequest(new CreateHttpJsonRequestParams(this, requestUri, HttpMethod.Get, operationMetadata.Credentials, convention, requestTimeMetric)))
                {
                    request.AddOperationHeaders(OperationsHeaders);
                    request.AddRequestExecuterAndReplicationHeaders(this, operationMetadata.Url, operationMetadata.ClusterInformation.WithClusterFailoverHeader);

                    var result = await request.ReadResponseJsonAsync().WithCancellation(token).ConfigureAwait(false);
                    return convention.CreateSerializer().Deserialize<LogItem[]>(new RavenJTokenReader(result));
                }
            }, token);
        }

        public async Task<LicensingStatus> GetLicenseStatusAsync(CancellationToken token = default(CancellationToken))
        {
            using (var request = jsonRequestFactory.CreateHttpJsonRequest(new CreateHttpJsonRequestParams(this, (MultiDatabase.GetRootDatabaseUrl(Url) + "/license/status"), HttpMethod.Get, credentialsThatShouldBeUsedOnlyInOperationsWithoutReplication, convention, requestTimeMetricGetter(Url))))
            {
                request.AddOperationHeaders(OperationsHeaders);

                var result = await request.ReadResponseJsonAsync().WithCancellation(token).ConfigureAwait(false);
                return convention.CreateSerializer().Deserialize<LicensingStatus>(new RavenJTokenReader(result));
            }
        }

        public async Task<BuildNumber> GetBuildNumberAsync(CancellationToken token = default(CancellationToken))
        {
            using (var request = jsonRequestFactory.CreateHttpJsonRequest(new CreateHttpJsonRequestParams(this, (Url + "/build/version"), HttpMethod.Get, credentialsThatShouldBeUsedOnlyInOperationsWithoutReplication, convention, requestTimeMetricGetter(Url))))
            {
                request.AddOperationHeaders(OperationsHeaders);

                var result = await request.ReadResponseJsonAsync().WithCancellation(token).ConfigureAwait(false);
                return convention.CreateSerializer().Deserialize<BuildNumber>(new RavenJTokenReader(result));
            }
        }

        public async Task<IndexMergeResults> GetIndexMergeSuggestionsAsync(CancellationToken token = default(CancellationToken))
        {
            using (var request = jsonRequestFactory.CreateHttpJsonRequest(new CreateHttpJsonRequestParams(this, (Url + "/debug/suggest-index-merge"), HttpMethod.Get, credentialsThatShouldBeUsedOnlyInOperationsWithoutReplication, convention, requestTimeMetricGetter(Url))))
            {
                request.AddOperationHeaders(OperationsHeaders);

                var result = await request.ReadResponseJsonAsync().WithCancellation(token).ConfigureAwait(false);
                return convention.CreateSerializer().Deserialize<IndexMergeResults>(new RavenJTokenReader(result));
            }
        }

        public Task<JsonDocument[]> StartsWithAsync(string keyPrefix, string matches, int start, int pageSize,
                                    RavenPagingInformation pagingInformation = null,
                                    bool metadataOnly = false,
                                    string exclude = null,
                                    string transformer = null,
                                    Dictionary<string, RavenJToken> transformerParameters = null,
                                    string skipAfter = null, CancellationToken token = default(CancellationToken))
        {
            return ExecuteWithReplication(HttpMethod.Get, async (operationMetadata, requestTimeMetric) =>
            {
                return await StartWithAsyncInternal(keyPrefix, matches, start, pageSize,
                    pagingInformation, metadataOnly, exclude, transformer, transformerParameters,
                    skipAfter, token, operationMetadata, requestTimeMetric).ConfigureAwait(false);
            }, token);
        }

        private async Task<JsonDocument[]> StartWithAsyncInternal(string keyPrefix, string matches, int start,
            int pageSize, RavenPagingInformation pagingInformation, bool metadataOnly, string exclude,
            string transformer, Dictionary<string, RavenJToken> transformerParameters, string skipAfter,
            CancellationToken token, OperationMetadata operationMetadata, IRequestTimeMetric requestTimeMetric)
        {
            var metadata = new RavenJObject();
            AddTransactionInformation(metadata);

            var actualStart = start;

            var nextPage = pagingInformation != null && pagingInformation.IsForPreviousPage(start, pageSize);
            if (nextPage)
                actualStart = pagingInformation.NextPageStart;

            var actualUrl = string.Format("{0}/docs?startsWith={1}&matches={5}&exclude={4}&start={2}&pageSize={3}", operationMetadata.Url,
                Uri.EscapeDataString(keyPrefix), actualStart.ToInvariantString(), pageSize.ToInvariantString(), exclude, matches);

            if (metadataOnly)
                actualUrl += "&metadata-only=true";

            if (string.IsNullOrEmpty(skipAfter) == false)
                actualUrl += "&skipAfter=" + Uri.EscapeDataString(skipAfter);

            if (string.IsNullOrEmpty(transformer) == false)
            {
                actualUrl += "&transformer=" + transformer;

                if (transformerParameters != null)
                {
                    actualUrl = transformerParameters.Aggregate(actualUrl,
                        (current, transformerParamater) =>
                                current + ("&" + string.Format("tp-{0}={1}", transformerParamater.Key, transformerParamater.Value)));
                }
            }

            if (nextPage)
                actualUrl += "&next-page=true";

            using (var request = jsonRequestFactory.CreateHttpJsonRequest(new CreateHttpJsonRequestParams(this, actualUrl, HttpMethod.Get, metadata, operationMetadata.Credentials, convention, requestTimeMetric).AddOperationHeaders(OperationsHeaders)))
            {
                request.AddRequestExecuterAndReplicationHeaders(this, operationMetadata.Url, operationMetadata.ClusterInformation.WithClusterFailoverHeader);

                var result = (RavenJArray)await request.ReadResponseJsonAsync().WithCancellation(token).ConfigureAwait(false);

                int nextPageStart;
                if (pagingInformation != null && int.TryParse(request.ResponseHeaders[Constants.NextPageStart], out nextPageStart)) pagingInformation.Fill(start, pageSize, nextPageStart);

                var docResults = result.OfType<RavenJObject>().ToList();
                var startsWithResults = SerializationHelper.RavenJObjectsToJsonDocuments(docResults.Select(x => (RavenJObject)x.CloneToken())).ToArray();
                return await RetryOperationBecauseOfConflict(operationMetadata, requestTimeMetric, docResults, startsWithResults, () =>
                        StartWithAsyncInternal(keyPrefix, matches, start, pageSize, pagingInformation, metadataOnly, exclude, transformer, transformerParameters, skipAfter, token, operationMetadata, requestTimeMetric), conflictedResultId =>
                    new ConflictException("Conflict detected on " + conflictedResultId.Substring(0, conflictedResultId.IndexOf("/conflicts/", StringComparison.OrdinalIgnoreCase)) +
                                          ", conflict must be resolved before the document will be accessible")
                    { ConflictedVersionIds = new[] { conflictedResultId } }, retryAfterFirstResolve: true, token: token).ConfigureAwait(false);
            }
        }

        public Task<GetResponse[]> MultiGetAsync(GetRequest[] requests, CancellationToken token = default(CancellationToken))
        {
            return ExecuteWithReplication(HttpMethod.Get, // logical GET even though the actual request is a POST
                (operationMetadata, requestTimeMetric) => MultiGetAsyncInternal(operationMetadata, requestTimeMetric, requests, token), token);
        }

        private async Task<GetResponse[]> MultiGetAsyncInternal(OperationMetadata operationMetadata,
            IRequestTimeMetric requestTimeMetric, GetRequest[] requests, CancellationToken token, bool avoidCachingRequest = false)
        {
            var multiGetOperation = new MultiGetOperation(this, convention, operationMetadata.Url, requests);

            using (var request = jsonRequestFactory.CreateHttpJsonRequest(new CreateHttpJsonRequestParams(this, multiGetOperation.RequestUri, HttpMethod.Post, operationMetadata.Credentials, convention, requestTimeMetric) { AvoidCachingRequest = avoidCachingRequest }.AddOperationHeaders(OperationsHeaders)))
            {
                request.AddRequestExecuterAndReplicationHeaders(this, operationMetadata.Url, operationMetadata.ClusterInformation.WithClusterFailoverHeader);

                var requestsForServer = multiGetOperation.PreparingForCachingRequest(jsonRequestFactory);

                var postedData = JsonConvert.SerializeObject(requestsForServer);

                if (multiGetOperation.CanFullyCache(jsonRequestFactory, request, postedData))
                {
                    var cachedResponses = multiGetOperation.HandleCachingResponse(new GetResponse[requests.Length], jsonRequestFactory);
                    return cachedResponses;
                }

                await request.WriteAsync(postedData).ConfigureAwait(false);
                var result = await request.ReadResponseJsonAsync().ConfigureAwait(false);
                var responses = convention.CreateSerializer().Deserialize<GetResponse[]>(new RavenJTokenReader(result));

                await multiGetOperation.TryResolveConflictOrCreateConcurrencyException(responses, (key, conflictDoc, etag) => TryResolveConflictOrCreateConcurrencyException(operationMetadata, requestTimeMetric, key, conflictDoc, etag, token)).ConfigureAwait(false);

                return multiGetOperation.HandleCachingResponse(responses, jsonRequestFactory);
            }
        }

        public Task<QueryResult> QueryAsync(string index, IndexQuery query, string[] includes = null, bool metadataOnly = false, bool indexEntriesOnly = false, CancellationToken token = default(CancellationToken))
        {
            var method = (query.Query == null || query.Query.Length <= convention.MaxLengthOfQueryUsingGetUrl)
                ? HttpMethod.Get : HttpMethod.Post;

            return ExecuteWithReplication(method, (operationMetadata, requestTimeMetric) =>
            {
                if (method == HttpMethod.Post)
                {
                    return QueryAsyncAsPost(operationMetadata, requestTimeMetric,
                        index, query, includes, metadataOnly, indexEntriesOnly, token);
                }

                return QueryAsyncAsGet(operationMetadata, requestTimeMetric,
                    index, query, includes, metadataOnly, indexEntriesOnly, method, token);
            },
            token);
        }

        private async Task<QueryResult> QueryAsyncAsGet(OperationMetadata operationMetadata,
            IRequestTimeMetric requestTimeMetric, string index, IndexQuery query, string[] includes,
            bool metadataOnly, bool indexEntriesOnly, HttpMethod method, CancellationToken token)
        {
            EnsureIsNotNullOrEmpty(index, "index");
            string path = query.GetIndexQueryUrl(operationMetadata.Url, index, "indexes", includeQuery: method == HttpMethod.Get);

            if (metadataOnly)
                path += "&metadata-only=true";
            if (indexEntriesOnly)
                path += "&debug=entries";
            if (includes != null && includes.Length > 0)
            {
                path += "&" + string.Join("&", includes.Select(x => "include=" + x).ToArray());
            }

            using (var request = jsonRequestFactory.CreateHttpJsonRequest(new CreateHttpJsonRequestParams(this, path, method, operationMetadata.Credentials, convention, requestTimeMetric) { AvoidCachingRequest = query.DisableCaching }.AddOperationHeaders(OperationsHeaders)))
            {
                RavenJObject json = null;
                request.AddRequestExecuterAndReplicationHeaders(this, operationMetadata.Url, operationMetadata.ClusterInformation.WithClusterFailoverHeader);

                json = (RavenJObject)await request.ReadResponseJsonAsync().WithCancellation(token).ConfigureAwait(false);


                ErrorResponseException responseException;
                try
                {
                    if (json == null) throw new InvalidOperationException("Got empty response from the server for the following request: " + request.Url);

                    var queryResult = SerializationHelper.ToQueryResult(json, request.ResponseHeaders.Get("Temp-Request-Time"), request.Size);

                    if (request.ResponseStatusCode == HttpStatusCode.NotModified)
                        queryResult.DurationMilliseconds = -1;

                    var docResults = queryResult.Results.Concat(queryResult.Includes);
                    return await RetryOperationBecauseOfConflict(operationMetadata, requestTimeMetric, docResults, queryResult, () =>
                        QueryAsyncAsGet(operationMetadata, requestTimeMetric, index, query, includes, metadataOnly, indexEntriesOnly, method, token), conflictedResultId =>
                            new ConflictException("Conflict detected on " + conflictedResultId.Substring(0, conflictedResultId.IndexOf("/conflicts/", StringComparison.OrdinalIgnoreCase)) +
                                ", conflict must be resolved before the document will be accessible")
                            { ConflictedVersionIds = new[] { conflictedResultId } }, token: token).ConfigureAwait(false);
                }
                catch (ErrorResponseException e)
                {
                    if (e.StatusCode == HttpStatusCode.NotFound)
                    {
                        var text = e.ResponseString;
                        if (text.Contains("maxQueryString"))
                            throw new ErrorResponseException(e, text);

                        throw new ErrorResponseException(e, "There is no index named: " + index);
                    }

                    responseException = e;
                }

                if (HandleException(responseException))
                    return null;

                throw responseException;
            }
        }

        private async Task<QueryResult> QueryAsyncAsPost(OperationMetadata operationMetadata, IRequestTimeMetric requestTimeMetric,
            string index, IndexQuery query, string[] includes, bool metadataOnly, bool indexEntriesOnly, CancellationToken token)
        {
            var stringBuilder = new StringBuilder();
            query.AppendQueryString(stringBuilder);

            if (metadataOnly)
                stringBuilder.Append("&metadata-only=true");
            if (indexEntriesOnly)
                stringBuilder.Append("&debug=entries");
            if (includes != null && includes.Length > 0)
            {
                includes.ForEach(include => stringBuilder.Append("&include=").Append(include));
            }

            GetResponse res = null;
            try
            {
                var result = await MultiGetAsyncInternal(operationMetadata, requestTimeMetric,
                    new[]
                    {
                        new GetRequest
                        {
                            Query = stringBuilder.ToString(),
                            Url = "/indexes/" + index
                        }
                    }, token, query.DisableCaching).ConfigureAwait(false);
                res = result[0];
                var json = (RavenJObject)result[0].Result;
                var queryResult = SerializationHelper.ToQueryResult(json, result[0].Headers["Temp-Request-Time"], -1);

                var docResults = queryResult.Results.Concat(queryResult.Includes);
                return await RetryOperationBecauseOfConflict(operationMetadata, requestTimeMetric, docResults, queryResult,
                    () => QueryAsyncAsPost(operationMetadata, requestTimeMetric, index, query, includes, metadataOnly, indexEntriesOnly, token),
                    conflictedResultId => new ConflictException("Conflict detected on " + conflictedResultId.Substring(0, conflictedResultId.IndexOf("/conflicts/", StringComparison.OrdinalIgnoreCase)) +
                                                                ", conflict must be resolved before the document will be accessible")
                    { ConflictedVersionIds = new[] { conflictedResultId } },
                    token: token).ConfigureAwait(false);
            }
            catch (OperationCanceledException oce)
            {
                throw new TaskCanceledException(string.Format("Canceled Index {0} Query", index), oce);
            }
            catch (Exception e)
            {
                var errorResponseException = e as ErrorResponseException;

                if (errorResponseException != null)
                {
                    if (errorResponseException.StatusCode == HttpStatusCode.NotFound)
                    {
                        var text = errorResponseException.ResponseString;
                        if (text.Contains("maxQueryString")) throw new ErrorResponseException(errorResponseException, text);
                        throw new ErrorResponseException(errorResponseException, "There is no index named: " + index);
                    }

                    if (HandleException(errorResponseException)) return null;
                }
                //this happens when result[0].GetEtagHeader() throws key not found exception
                if (res != null && res.RequestHasErrors())
                {
                    throw new InvalidOperationException("Got an error from server, status code: " + res.Status +
                                                        Environment.NewLine + res.Result);
                }
                throw;
            }
        }

        /// <summary>
        /// Attempts to handle an exception raised when receiving a response from the server
        /// </summary>
        /// <param name="e">The exception to handle</param>
        /// <returns>returns true if the exception is handled, false if it should be thrown</returns>
        private bool HandleException(ErrorResponseException e)
        {
            if (e.StatusCode == HttpStatusCode.InternalServerError)
            {
                var content = e.ResponseString;
                var json = RavenJObject.Load(new JsonTextReader(new StringReader(content)));
                var error = json.Deserialize<ServerRequestError>(convention);

                throw new ErrorResponseException(e, error.Error);
            }
            return false;
        }

        public Task<SuggestionQueryResult> SuggestAsync(string index, SuggestionQuery suggestionQuery, CancellationToken token = default(CancellationToken))
        {
            if (suggestionQuery == null)
                throw new ArgumentNullException("suggestionQuery");

            return ExecuteWithReplication(HttpMethod.Get, async (operationMetadata, requestTimeMetric) =>
            {
                var requestUri = operationMetadata.Url + string.Format("/suggest/{0}?term={1}&field={2}&max={3}&popularity={4}",
                    Uri.EscapeUriString(index),
                    Uri.EscapeDataString(suggestionQuery.Term),
                    Uri.EscapeDataString(suggestionQuery.Field),
                    Uri.EscapeDataString(suggestionQuery.MaxSuggestions.ToInvariantString()),
                                                              suggestionQuery.Popularity);

                if (suggestionQuery.Accuracy.HasValue)
                    requestUri += "&accuracy=" + suggestionQuery.Accuracy.Value.ToInvariantString();

                if (suggestionQuery.Distance.HasValue)
                    requestUri += "&distance=" + suggestionQuery.Distance;

                using (var request = jsonRequestFactory.CreateHttpJsonRequest(new CreateHttpJsonRequestParams(this, requestUri, HttpMethod.Get, operationMetadata.Credentials, convention, requestTimeMetric).AddOperationHeaders(OperationsHeaders)))
                {
                    request.AddRequestExecuterAndReplicationHeaders(this, operationMetadata.Url, operationMetadata.ClusterInformation.WithClusterFailoverHeader);

                    var json = (RavenJObject)await request.ReadResponseJsonAsync().WithCancellation(token).ConfigureAwait(false);
                    return new SuggestionQueryResult { Suggestions = ((RavenJArray)json["Suggestions"]).Select(x => x.Value<string>()).ToArray(), };
                }
            }, token);
        }

        public Task<BatchResult[]> BatchAsync(IEnumerable<ICommandData> commandDatas, BatchOptions options = null, CancellationToken token = default(CancellationToken))
        {
            return ExecuteWithReplication(HttpMethod.Post, async (operationMetadata, requestTimeMetric) =>
            {
                var metadata = new RavenJObject();
                AddTransactionInformation(metadata);

                using (var request = jsonRequestFactory.CreateHttpJsonRequest(new CreateHttpJsonRequestParams(this, operationMetadata.Url + "/bulk_docs", HttpMethod.Post, metadata, operationMetadata.Credentials, convention, requestTimeMetric).AddOperationHeaders(OperationsHeaders)))
                {
                    request.AddRequestExecuterAndReplicationHeaders(this, operationMetadata.Url, operationMetadata.ClusterInformation.WithClusterFailoverHeader);

                    if (options?.WaitForReplicas == true)
                        request.AddHeader("Raven-Write-Assurance", options.NumberOfReplicasToWaitFor + ";" + options.WaitForReplicasTimout + ";" +
                                                                   options.ThrowOnTimeoutInWaitForReplicas + ";" +
                                                                   (options.Majority ? "majority" : "exact"));

                    if (options?.WaitForIndexes == true)
                    {
                        var headerVal = options.ThrowOnTimeoutInWaitForIndexes + ";" + options.WaitForIndexesTimeout +
                                  ";" + string.Join(";", options.WaitForSpecificIndexes ?? new string[0]);
                        request.AddHeader("Raven-Wait-Indexes", headerVal);
                    }


                    var serializedData = commandDatas.Select(x => x.ToJson()).ToList();
                    var jArray = new RavenJArray(serializedData);

                    ErrorResponseException responseException;
                    try
                    {
                        await request.WriteAsync(jArray).WithCancellation(token).ConfigureAwait(false);
                        var response = (RavenJArray)await request.ReadResponseJsonAsync().WithCancellation(token).ConfigureAwait(false);
                        if (response == null)
                        {
                            throw new InvalidOperationException("Got null response from the server after doing a batch, something is very wrong. Probably a garbled response. Posted: " + jArray);
                        }
                        return convention.CreateSerializer().Deserialize<BatchResult[]>(new RavenJTokenReader(response));
                    }
                    catch (ErrorResponseException e)
                    {
                        if (e.StatusCode != HttpStatusCode.Conflict) throw;
                        responseException = e;
                    }
                    throw FetchConcurrencyException(responseException);
                }
            }, token);
        }

        private static ConcurrencyException FetchConcurrencyException(ErrorResponseException e)
        {
            var text = e.ResponseString;
            var errorResults = JsonConvert.DeserializeAnonymousType(text, new
            {
                url = (string)null,
                actualETag = Etag.Empty,
                expectedETag = Etag.Empty,
                error = (string)null
            });
            return new ConcurrencyException(errorResults.error)
            {
                ActualETag = errorResults.actualETag,
                ExpectedETag = errorResults.expectedETag
            };
        }

        private void AddTransactionInformation(RavenJObject metadata)
        {
            if (convention.EnlistInDistributedTransactions == false)
                return;

#if !DNXCORE50
            var transactionInformation = RavenTransactionAccessor.GetTransactionInformation();
            if (transactionInformation == null)
                return;

            string txInfo = string.Format("{0}, {1}", transactionInformation.Id, transactionInformation.Timeout);
            metadata["Raven-Transaction-Information"] = new RavenJValue(txInfo);
#endif
        }

        private static void EnsureIsNotNullOrEmpty(string key, string argName)
        {
            if (string.IsNullOrEmpty(key))
                throw new ArgumentException("Key cannot be null or empty", argName);
        }

        public async Task<DatabaseStatistics> GetStatisticsAsync(CancellationToken token = default(CancellationToken))
        {
            using (var request = jsonRequestFactory.CreateHttpJsonRequest(new CreateHttpJsonRequestParams(this, Url.Stats(), HttpMethod.Get, credentialsThatShouldBeUsedOnlyInOperationsWithoutReplication, convention, requestTimeMetricGetter(Url))))
            {
                var json = (RavenJObject)await request.ReadResponseJsonAsync().WithCancellation(token).ConfigureAwait(false);
                return json.Deserialize<DatabaseStatistics>(convention);
            }
        }

        public async Task<UserInfo> GetUserInfoAsync(CancellationToken token = default(CancellationToken))
        {
            using (var request = jsonRequestFactory.CreateHttpJsonRequest(new CreateHttpJsonRequestParams(this, Url.UserInfo(), HttpMethod.Get, PrimaryCredentials, convention)))
            {
                var json = (RavenJObject)await request.ReadResponseJsonAsync().WithCancellation(token).ConfigureAwait(false);
                return json.Deserialize<UserInfo>(convention);
            }
        }

        public async Task<UserPermission> GetUserPermissionAsync(string database, bool readOnly, CancellationToken token = default(CancellationToken))
        {
            if (string.IsNullOrEmpty(database))
            {
                throw new ArgumentException("database name cannot be null or empty");
            }

            using (var request = jsonRequestFactory.CreateHttpJsonRequest(new CreateHttpJsonRequestParams(this, Url.UserPermission(database, readOnly), HttpMethod.Get, PrimaryCredentials, convention)))
            {
                var json = (RavenJObject)await request.ReadResponseJsonAsync().WithCancellation(token).ConfigureAwait(false);
                return json.Deserialize<UserPermission>(convention);
            }
        }

        [Obsolete("Use RavenFS instead.")]
        public Task<AttachmentInformation[]> GetAttachmentsAsync(int start, Etag startEtag, int pageSize, CancellationToken token = default(CancellationToken))
        {
            return ExecuteWithReplication(HttpMethod.Get, async (operationMetadata, requestTimeMetric) =>
            {
                using (var request = jsonRequestFactory.CreateHttpJsonRequest(new CreateHttpJsonRequestParams(this, operationMetadata.Url + "/static/?pageSize=" + pageSize + "&etag=" + startEtag + "&start=" + start, HttpMethod.Get, operationMetadata.Credentials, convention, requestTimeMetric).AddOperationHeaders(OperationsHeaders)))
                {
                    request.AddRequestExecuterAndReplicationHeaders(this, operationMetadata.Url, operationMetadata.ClusterInformation.WithClusterFailoverHeader);

                    var json = (RavenJArray)await request.ReadResponseJsonAsync().WithCancellation(token).ConfigureAwait(false);
                    return convention.CreateSerializer().Deserialize<AttachmentInformation[]>(new RavenJTokenReader(json));
                }
            }, token);
        }

        [Obsolete("Use RavenFS instead.")]
        public Task PutAttachmentAsync(string key, Etag etag, Stream data, RavenJObject metadata, CancellationToken token = default(CancellationToken))
        {
            return ExecuteWithReplication(HttpMethod.Put, async (operationMetadata, requestTimeMetric) =>
            {
                if (metadata == null)
                    metadata = new RavenJObject();

                if (etag != null)
                    metadata[Constants.MetadataEtagField] = new RavenJValue((string)etag);
                else
                    metadata.Remove(Constants.MetadataEtagField);

                using (var request = jsonRequestFactory.CreateHttpJsonRequest(new CreateHttpJsonRequestParams(this, Static(operationMetadata.Url, key), HttpMethod.Put, metadata, operationMetadata.Credentials, convention, requestTimeMetric)))
                {
                    request.AddOperationHeaders(OperationsHeaders);
                    request.AddRequestExecuterAndReplicationHeaders(this, operationMetadata.Url, operationMetadata.ClusterInformation.WithClusterFailoverHeader);

                    await request.WriteAsync(data).WithCancellation(token).ConfigureAwait(false);
                }
            }, token);
        }

        [Obsolete("Use RavenFS instead.")]
        public Task<Attachment> GetAttachmentAsync(string key, CancellationToken token = default(CancellationToken))
        {
            EnsureIsNotNullOrEmpty(key, "key");

            return ExecuteWithReplication(HttpMethod.Get, (operationMetadata, requestTimeMetric) => DirectGetAttachmentAsync(key, operationMetadata, requestTimeMetric, HttpMethod.Get, token), token);
        }

        [Obsolete("Use RavenFS instead.")]
        public Task<Attachment> HeadAttachmentAsync(string key, CancellationToken token = default(CancellationToken))
        {
            EnsureIsNotNullOrEmpty(key, "key");

            return ExecuteWithReplication(HttpMethod.Head, (operationMetadata, requestTimeMetric) => DirectGetAttachmentAsync(key, operationMetadata, requestTimeMetric, HttpMethod.Head, token), token);
        }

        [Obsolete("Use RavenFS instead.")]
        private async Task<Attachment> DirectGetAttachmentAsync(string key, OperationMetadata operationMetadata, IRequestTimeMetric requestTimeMetric, HttpMethod method, CancellationToken token = default(CancellationToken))
        {
            var metadata = new RavenJObject();
            AddTransactionInformation(metadata);
            var createHttpJsonRequestParams = new CreateHttpJsonRequestParams(this, (operationMetadata.Url + "/static/" + key), method, metadata, operationMetadata.Credentials, convention, requestTimeMetric);
            using (var request = jsonRequestFactory.CreateHttpJsonRequest(createHttpJsonRequestParams.AddOperationHeaders(OperationsHeaders)).AddRequestExecuterAndReplicationHeaders(this, operationMetadata.Url, operationMetadata.ClusterInformation.WithClusterFailoverHeader))
            {
                ErrorResponseException responseException;
                try
                {
                    var result = await request.ReadResponseBytesAsync().WithCancellation(token).ConfigureAwait(false);
                    request.HandleReplicationStatusChanges(request.ResponseHeaders, Url, operationMetadata.Url);

                    if (method == HttpMethod.Get)
                    {
                        var memoryStream = new MemoryStream(result);
                        return new Attachment
                        {
                            Key = key,
                            Data = () => memoryStream,
                            Size = result.Length,
                            Etag = request.ResponseHeaders.GetEtagHeader(),
                            Metadata = request.ResponseHeaders.FilterHeadersAttachment()
                        };
                    }
                    else
                    {
                        return new Attachment
                        {
                            Key = key,
                            Data = () =>
                            {
                                throw new InvalidOperationException("Cannot get attachment data because it was loaded using: " + method);
                            },
#if !DNXCORE50
                            Size = int.Parse(request.ResponseHeaders["Content-Length"]),
#else
                            Size = int.Parse(request.ResponseHeaders["Raven-Content-Length"]),
#endif
                            Etag = request.ResponseHeaders.GetEtagHeader(),
                            Metadata = request.ResponseHeaders.FilterHeadersAttachment()
                        };
                    }
                }
                catch (ErrorResponseException e)
                {
                    if (e.StatusCode == HttpStatusCode.NotFound) return null;
                    if (e.StatusCode != HttpStatusCode.Conflict) throw;
                    responseException = e;
                }

                using (var stream = await responseException.Response.GetResponseStreamWithHttpDecompression().WithCancellation(token).ConfigureAwait(false))
                {
                    string[] conflictIds;
                    if (method == HttpMethod.Get)
                    {
                        var conflictsDoc = stream.ToJObject();
                        conflictIds = conflictsDoc.Value<RavenJArray>("Conflicts").Select(x => x.Value<string>()).ToArray();
                    }
                    else
                    {
                        conflictIds = new[] { "Cannot get conflict ids in HEAD requesT" };
                    }

                    throw new ConflictException("Conflict detected on " + key + ", conflict must be resolved before the attachment will be accessible") { ConflictedVersionIds = conflictIds, Etag = responseException.Etag };
                }
            }
        }

        [Obsolete("Use RavenFS instead.")]
        public Task DeleteAttachmentAsync(string key, Etag etag, CancellationToken token = default(CancellationToken))
        {
            return ExecuteWithReplication(HttpMethod.Delete, (operationMetadata, requestTimeMetric) =>
            {
                var metadata = new RavenJObject();

                if (etag != null)
                    metadata[Constants.MetadataEtagField] = new RavenJValue((string)etag);

                using (var request = jsonRequestFactory.CreateHttpJsonRequest(new CreateHttpJsonRequestParams(this, Static(operationMetadata.Url, key), HttpMethod.Delete, metadata, operationMetadata.Credentials, convention, requestTimeMetric)))
                {
                    request.AddOperationHeaders(OperationsHeaders);
                    request.AddRequestExecuterAndReplicationHeaders(this, operationMetadata.Url, operationMetadata.ClusterInformation.WithClusterFailoverHeader);

                    return request.ExecuteRequestAsync();
                }
            }, token);
        }

        public static string Static(string url, string key)
        {
            return url + "/static/" + Uri.EscapeUriString(key);
        }

        public IDisposable DisableAllCaching()
        {
            return jsonRequestFactory.DisableAllCaching();
        }

        public Task<string[]> GetTermsAsync(string index, string field, string fromValue, int pageSize, CancellationToken token = default(CancellationToken))
        {
            return ExecuteWithReplication(HttpMethod.Get, async (operationMetadata, requestTimeMetric) =>
            {
                using (var request = jsonRequestFactory.CreateHttpJsonRequest(new CreateHttpJsonRequestParams(this, operationMetadata.Url.Terms(index, field, fromValue, pageSize), HttpMethod.Get, operationMetadata.Credentials, convention, requestTimeMetric)).AddRequestExecuterAndReplicationHeaders(this, operationMetadata.Url, operationMetadata.ClusterInformation.WithClusterFailoverHeader))
                {
                    var result = await request.ReadResponseJsonAsync().WithCancellation(token).ConfigureAwait(false);
                    var json = ((RavenJArray)result);
                    return json.Select(x => x.Value<string>()).ToArray();
                }
            }, token);
        }

        public ProfilingInformation ProfilingInformation
        {
            get { return profilingInformation; }
        }

        public event EventHandler<FailoverStatusChangedEventArgs> FailoverStatusChanged
        {
            add { RequestExecuter.FailoverStatusChanged += value; }
            remove { RequestExecuter.FailoverStatusChanged -= value; }
        }

        public IDisposable ForceReadFromMaster()
        {
            return RequestExecuter.ForceReadFromMaster();
        }

        public Task<JsonDocumentMetadata> HeadAsync(string key, CancellationToken token = default(CancellationToken))
        {
            EnsureIsNotNullOrEmpty(key, "key");
            return ExecuteWithReplication(HttpMethod.Head, (u, rtm) => DirectHeadAsync(u, rtm, key, token), token);
        }

        public async Task<IAsyncEnumerator<RavenJObject>> StreamExportAsync(ExportOptions options, CancellationToken cancellationToken = default(CancellationToken))
        {
            var path = "/smuggler/export";
            var request = CreateRequest(path, HttpMethod.Post);

            request.RemoveAuthorizationHeader();

            var tokenRetriever = new SingleAuthTokenRetriever(this, jsonRequestFactory, convention, OperationsHeaders, new OperationMetadata(Url, PrimaryCredentials, null));

            var token = await tokenRetriever.GetToken().WithCancellation(cancellationToken).ConfigureAwait(false);
            try
            {
                token = await tokenRetriever.ValidateThatWeCanUseToken(token).WithCancellation(cancellationToken).ConfigureAwait(false);
            }
            catch (Exception e)
            {
                request.Dispose();

                throw new InvalidOperationException(
                    "Could not authenticate token for export streaming, if you are using ravendb in IIS make sure you have Anonymous Authentication enabled in the IIS configuration",
                    e);
            }
            request.AddOperationHeader("Single-Use-Auth-Token", token);

            HttpResponseMessage response;
            try
            {
                response = await request.ExecuteRawResponseAsync(RavenJObject.FromObject(options))
                                        .WithCancellation(cancellationToken)
                                        .ConfigureAwait(false);

                await response.AssertNotFailingResponse().WithCancellation(cancellationToken).ConfigureAwait(false);
            }
            catch (Exception)
            {
                request.Dispose();

                throw;
            }

            return new YieldStreamResultsAsync(request, await response.GetResponseStreamWithHttpDecompression().ConfigureAwait(false));
        }

        public Task<IAsyncEnumerator<RavenJObject>> StreamQueryAsync(string index, IndexQuery query, Reference<QueryHeaderInformation> queryHeaderInfo, CancellationToken token = default(CancellationToken))
        {
            return ExecuteWithReplication(HttpMethod.Get, (operationMetadata, requestTimeMetric) => DirectStreamQueryAsync(index, query, queryHeaderInfo, operationMetadata, requestTimeMetric, token), token);
        }

        public Task<IEnumerator<RavenJObject>> StreamQueryAsyncWithSyncEnumerator(string index, IndexQuery query, Reference<QueryHeaderInformation> queryHeaderInfo, CancellationToken token = default(CancellationToken))
        {
            return ExecuteWithReplication(HttpMethod.Get, (operationMetadata, requestTimeMetric) => DirectStreamQuerySync(index, query, queryHeaderInfo, operationMetadata, requestTimeMetric, token), token);
        }

        private async Task<IAsyncEnumerator<RavenJObject>> DirectStreamQueryAsync(string index, IndexQuery query, Reference<QueryHeaderInformation> queryHeaderInfo, OperationMetadata operationMetadata, IRequestTimeMetric requestTimeMetric, CancellationToken cancellationToken = default(CancellationToken))
        {
            var data = await DirectStreamQuery(index, query, queryHeaderInfo, operationMetadata, requestTimeMetric, cancellationToken).ConfigureAwait(false);

            return new YieldStreamResultsAsync(data.Request, await data.Response.GetResponseStreamWithHttpDecompression().ConfigureAwait(false));
        }

        private async Task<IEnumerator<RavenJObject>> DirectStreamQuerySync(string index, IndexQuery query, Reference<QueryHeaderInformation> queryHeaderInfo, OperationMetadata operationMetadata, IRequestTimeMetric requestTimeMetric, CancellationToken cancellationToken = default(CancellationToken))
        {
            var data = await DirectStreamQuery(index, query, queryHeaderInfo, operationMetadata, requestTimeMetric, cancellationToken).ConfigureAwait(false);

            return new YieldStreamResultsSync(data.Request, await data.Response.GetResponseStreamWithHttpDecompression().ConfigureAwait(false));
        }

        private class HttpData
        {
            public HttpResponseMessage Response { get; set; }
            public HttpJsonRequest Request { get; set; }
        }

        private async Task<HttpData> DirectStreamQuery(string index, IndexQuery query, Reference<QueryHeaderInformation> queryHeaderInfo, OperationMetadata operationMetadata, IRequestTimeMetric requestTimeMetric, CancellationToken cancellationToken)
        {
            EnsureIsNotNullOrEmpty(index, "index");
            string path;
            HttpMethod method;
            if (query.Query != null && query.Query.Length > convention.MaxLengthOfQueryUsingGetUrl)
            {
                path = query.GetIndexQueryUrl(operationMetadata.Url, index, "streams/query", includePageSizeEvenIfNotExplicitlySet: false, includeQuery: false);
                method = HttpMethod.Post;
            }
            else
            {
                method = HttpMethod.Get;
                path = query.GetIndexQueryUrl(operationMetadata.Url, index, "streams/query", includePageSizeEvenIfNotExplicitlySet: false);
            }

            var request = jsonRequestFactory
                .CreateHttpJsonRequest(new CreateHttpJsonRequestParams(this, path, method, operationMetadata.Credentials, convention, requestTimeMetric, timeout: TimeSpan.FromMinutes(15))
                    .AddOperationHeaders(OperationsHeaders))
                .AddRequestExecuterAndReplicationHeaders(this, operationMetadata.Url, operationMetadata.ClusterInformation.WithClusterFailoverHeader);

            request.RemoveAuthorizationHeader();

            var tokenRetriever = new SingleAuthTokenRetriever(this, jsonRequestFactory, convention, OperationsHeaders, operationMetadata);

            var token = await tokenRetriever.GetToken().WithCancellation(cancellationToken).ConfigureAwait(false);
            try
            {
                token = await tokenRetriever.ValidateThatWeCanUseToken(token).WithCancellation(cancellationToken).ConfigureAwait(false);
            }
            catch (Exception e)
            {
                request.Dispose();

                throw new InvalidOperationException(
                    "Could not authenticate token for query streaming, if you are using ravendb in IIS make sure you have Anonymous Authentication enabled in the IIS configuration",
                    e);
            }
            request.AddOperationHeader("Single-Use-Auth-Token", token);

            HttpResponseMessage response;
            try
            {
                if (method == HttpMethod.Post)
                {
                    response = await request.ExecuteRawResponseAsync(query.Query)
                        .WithCancellation(cancellationToken)
                        .ConfigureAwait(false);
                }
                else
                {
                    response = await request.ExecuteRawResponseAsync()
                        .WithCancellation(cancellationToken)
                        .ConfigureAwait(false);
                }

                await response.AssertNotFailingResponse().WithCancellation(cancellationToken).ConfigureAwait(false);
            }
            catch (Exception e)
            {
                request.Dispose();

                if (index.StartsWith("dynamic/", StringComparison.OrdinalIgnoreCase) && request.ResponseStatusCode == HttpStatusCode.NotFound)
                {
                    throw new InvalidOperationException(
                        @"StreamQuery does not support querying dynamic indexes. It is designed to be used with large data-sets and is unlikely to return all data-set after 15 sec of indexing, like Query() does.",
                        e);
                }

                throw;
            }

            queryHeaderInfo.Value = new QueryHeaderInformation
            {
                Index = response.Headers.GetFirstValue("Raven-Index"),
                IndexTimestamp = DateTime.ParseExact(response.Headers.GetFirstValue("Raven-Index-Timestamp"), Default.DateTimeFormatsToRead,
                    CultureInfo.InvariantCulture, DateTimeStyles.None),
                IndexEtag = Etag.Parse(response.Headers.GetFirstValue("Raven-Index-Etag")),
                ResultEtag = Etag.Parse(response.Headers.GetFirstValue("Raven-Result-Etag")),
                IsStale = bool.Parse(response.Headers.GetFirstValue("Raven-Is-Stale")),
                TotalResults = int.Parse(response.Headers.GetFirstValue("Raven-Total-Results"))
            };
            return new HttpData { Response = response, Request = request };
        }

        public class YieldStreamResultsAsync : IAsyncEnumerator<RavenJObject>
        {
            private readonly HttpJsonRequest request;

            private readonly int start;

            private readonly int pageSize;

            private readonly RavenPagingInformation pagingInformation;

            private readonly Stream stream;
            private readonly StreamReader streamReader;
            private readonly JsonTextReaderAsync reader;
            private bool complete;

            private bool wasInitialized;
            private readonly Func<JsonTextReaderAsync, bool> customizedEndResult;

            public YieldStreamResultsAsync(HttpJsonRequest request, Stream stream, int start = 0, int pageSize = 0, RavenPagingInformation pagingInformation = null, Func<JsonTextReaderAsync, bool> customizedEndResult = null)
            {
                this.request = request;
                this.start = start;
                this.pageSize = pageSize;
                this.pagingInformation = pagingInformation;
                this.stream = stream;
                this.customizedEndResult = customizedEndResult;
                streamReader = new StreamReader(stream);
                reader = new JsonTextReaderAsync(streamReader);
            }

            private async Task InitAsync()
            {
                if (await reader.ReadAsync().ConfigureAwait(false) == false || reader.TokenType != JsonToken.StartObject)
                    throw new InvalidOperationException("Unexpected data at start of stream");

                if (await reader.ReadAsync().ConfigureAwait(false) == false || reader.TokenType != JsonToken.PropertyName || Equals("Results", reader.Value) == false)
                    throw new InvalidOperationException("Unexpected data at stream 'Results' property name");

                if (await reader.ReadAsync().ConfigureAwait(false) == false || reader.TokenType != JsonToken.StartArray)
                    throw new InvalidOperationException("Unexpected data at 'Results', could not find start results array");
            }

            public void Dispose()
            {
                try
                {
                    reader.Close();
                }
                catch (Exception)
                {
                }

                try
                {
#if !DNXCORE50
                    streamReader.Close();
#else
                    streamReader.Dispose();
#endif
                }
                catch (Exception)
                {
                }

                try
                {
#if !DNXCORE50
                    stream.Close();
#else
                    stream.Dispose();
#endif
                }
                catch (Exception)
                {
                }

                try
                {
                    request.Dispose();
                }
                catch (Exception)
                {
                }
            }

            public async Task<bool> MoveNextAsync()
            {
                if (complete)
                {
                    // to parallel IEnumerable<T>, subsequent calls to MoveNextAsync after it has returned false should
                    // also return false, rather than throwing
                    return false;
                }

                if (wasInitialized == false)
                {
                    await InitAsync().ConfigureAwait(false);
                    wasInitialized = true;
                }

                if (await reader.ReadAsync().ConfigureAwait(false) == false)
                    throw new InvalidOperationException("Unexpected end of data");

                if (reader.TokenType == JsonToken.EndArray)
                {
                    complete = true;

                    await TryReadNextPageStart().ConfigureAwait(false);

                    await EnsureValidEndOfResponse().ConfigureAwait(false);
                    this.Dispose();
                    return false;
                }
                Current = (RavenJObject)await RavenJToken.ReadFromAsync(reader).ConfigureAwait(false);
                return true;
            }

            private async Task TryReadNextPageStart()
            {
                if (!(await reader.ReadAsync().ConfigureAwait(false)) || reader.TokenType != JsonToken.PropertyName)
                    return;

                switch ((string)reader.Value)
                {
                    case "NextPageStart":
                        var nextPageStart = await reader.ReadAsInt32().ConfigureAwait(false);
                        if (pagingInformation == null)
                            return;
                        if (nextPageStart.HasValue == false)
                            throw new InvalidOperationException("Unexpected end of data");

                        pagingInformation.Fill(start, pageSize, nextPageStart.Value);
                        break;
                    case "Error":
                        var err = await reader.ReadAsString().ConfigureAwait(false);
                        throw new InvalidOperationException("Server error" + Environment.NewLine + err);
                    default:
                        if (customizedEndResult != null && customizedEndResult(reader))
                            break;

                        throw new InvalidOperationException("Unexpected property name: " + reader.Value);
                }

            }

            private async Task EnsureValidEndOfResponse()
            {
                if (reader.TokenType != JsonToken.EndObject && await reader.ReadAsync().ConfigureAwait(false) == false)
                    throw new InvalidOperationException("Unexpected end of response - missing EndObject token");

                if (reader.TokenType != JsonToken.EndObject)
                    throw new InvalidOperationException(string.Format("Unexpected token type at the end of the response: {0}. Error: {1}", reader.TokenType, streamReader.ReadToEnd()));

                var remainingContent = await streamReader.ReadToEndAsync().ConfigureAwait(false);

                if (string.IsNullOrWhiteSpace(remainingContent) == false)
                    throw new InvalidOperationException("Server error: " + remainingContent);
            }

            public RavenJObject Current { get; private set; }
        }

        public class YieldStreamResultsSync : IEnumerator<RavenJObject>
        {
            private readonly HttpJsonRequest request;

            private readonly int start;

            private readonly int pageSize;

            private readonly RavenPagingInformation pagingInformation;

            private readonly Stream stream;
            private readonly StreamReader streamReader;
            private readonly JsonTextReader reader;
            private bool complete;

            private bool wasInitialized;
            private readonly Func<JsonTextReader, bool> customizedEndResult;

            public YieldStreamResultsSync(HttpJsonRequest request, Stream stream, int start = 0, int pageSize = 0, RavenPagingInformation pagingInformation = null, Func<JsonTextReader, bool> customizedEndResult = null)
            {
                this.request = request;
                this.start = start;
                this.pageSize = pageSize;
                this.pagingInformation = pagingInformation;
                this.stream = stream;
                this.customizedEndResult = customizedEndResult;
                streamReader = new StreamReader(stream);
                reader = new JsonTextReader(streamReader);
            }

            void Init()
            {
                if (reader.Read() == false || reader.TokenType != JsonToken.StartObject)
                    throw new InvalidOperationException("Unexpected data at start of stream");

                if (reader.Read() == false || reader.TokenType != JsonToken.PropertyName || Equals("Results", reader.Value) == false)
                    throw new InvalidOperationException("Unexpected data at stream 'Results' property name");

                if (reader.Read() == false || reader.TokenType != JsonToken.StartArray)
                    throw new InvalidOperationException("Unexpected data at 'Results', could not find start results array");
            }

            public void Dispose()
            {
                try
                {
                    reader.Close();
                }
                catch (Exception)
                {
                }

                try
                {
#if !DNXCORE50
                    streamReader.Close();
#else
                    streamReader.Dispose();
#endif
                }
                catch (Exception)
                {
                }

                try
                {
#if !DNXCORE50
                    stream.Close();
#else
                    stream.Dispose();
#endif
                }
                catch (Exception)
                {
                }

                try
                {
                    request.Dispose();
                }
                catch (Exception)
                {
                }
            }

            public bool MoveNext()
            {
                if (complete)
                {
                    // to parallel IEnumerable<T>, subsequent calls to MoveNextAsync after it has returned false should
                    // also return false, rather than throwing
                    return false;
                }

                if (wasInitialized == false)
                {
                    Init();
                    wasInitialized = true;
                }

                if (reader.Read() == false)
                    throw new InvalidOperationException("Unexpected end of data");

                if (reader.TokenType == JsonToken.EndArray)
                {
                    complete = true;

                    TryReadNextPageStart();

                    EnsureValidEndOfResponse();
                    this.Dispose();
                    return false;
                }
                Current = (RavenJObject)RavenJToken.ReadFrom(reader);
                return true;
            }

            public void Reset()
            {
                throw new NotImplementedException();
            }

            void TryReadNextPageStart()
            {
                if (!(reader.Read()) || reader.TokenType != JsonToken.PropertyName)
                    return;

                switch ((string)reader.Value)
                {
                    case "NextPageStart":
                        var nextPageStart = reader.ReadAsInt32();
                        if (pagingInformation == null)
                            return;
                        if (nextPageStart.HasValue == false)
                            throw new InvalidOperationException("Unexpected end of data");

                        pagingInformation.Fill(start, pageSize, nextPageStart.Value);
                        break;
                    case "Error":
                        var err = reader.ReadAsString();
                        throw new InvalidOperationException("Server error" + Environment.NewLine + err);
                    default:
                        if (customizedEndResult != null && customizedEndResult(reader))
                            break;

                        throw new InvalidOperationException("Unexpected property name: " + reader.Value);
                }

            }

            void EnsureValidEndOfResponse()
            {
                if (reader.TokenType != JsonToken.EndObject && reader.Read() == false)
                    throw new InvalidOperationException("Unexpected end of response - missing EndObject token");

                if (reader.TokenType != JsonToken.EndObject)
                    throw new InvalidOperationException(string.Format("Unexpected token type at the end of the response: {0}. Error: {1}", reader.TokenType, streamReader.ReadToEnd()));

                var remainingContent = streamReader.ReadToEnd();

                if (string.IsNullOrWhiteSpace(remainingContent) == false)
                    throw new InvalidOperationException("Server error: " + remainingContent);
            }

            public RavenJObject Current { get; private set; }

            object IEnumerator.Current
            {
                get
                {
                    return Current;
                }
            }
        }

        public async Task<IAsyncEnumerator<RavenJObject>> StreamDocsAsync(
                        Etag fromEtag = null, string startsWith = null,
                        string matches = null, int start = 0,
                        int pageSize = int.MaxValue,
                        string exclude = null,
                        RavenPagingInformation pagingInformation = null,
                        string skipAfter = null,
                        string transformer = null,
                        Dictionary<string, RavenJToken> transformerParameters = null,
                        CancellationToken token = default(CancellationToken))
        {
            if (fromEtag != null && startsWith != null)
                throw new InvalidOperationException("Either fromEtag or startsWith must be null, you can't specify both");

            if (fromEtag != null) // etags does not match between servers
                return await DirectStreamDocsAsync(fromEtag, null, matches, start, pageSize, exclude, pagingInformation, new OperationMetadata(Url, credentialsThatShouldBeUsedOnlyInOperationsWithoutReplication, null), requestTimeMetricGetter(Url), skipAfter, transformer, transformerParameters, token).ConfigureAwait(false);

            return await ExecuteWithReplication(HttpMethod.Get, (operationMetadata, requestTimeMetric) => DirectStreamDocsAsync(null, startsWith, matches, start, pageSize, exclude, pagingInformation, operationMetadata, requestTimeMetric, skipAfter, transformer, transformerParameters, token), token).ConfigureAwait(false);
        }

        public async Task<IEnumerator<RavenJObject>> StreamDocsAsyncWithSyncEnumerator(
                        Etag fromEtag = null, string startsWith = null,
                        string matches = null, int start = 0,
                        int pageSize = int.MaxValue,
                        string exclude = null,
                        RavenPagingInformation pagingInformation = null,
                        string skipAfter = null,
                        string transformer = null,
                        Dictionary<string, RavenJToken> transformerParameters = null,
                        CancellationToken token = default(CancellationToken))
        {
            if (fromEtag != null && startsWith != null)
                throw new InvalidOperationException("Either fromEtag or startsWith must be null, you can't specify both");

            if (fromEtag != null) // etags does not match between servers
                return await DirectStreamDocsSync(fromEtag, null, matches, start, pageSize, exclude, pagingInformation, new OperationMetadata(Url, credentialsThatShouldBeUsedOnlyInOperationsWithoutReplication, null), requestTimeMetricGetter(Url), skipAfter, transformer, transformerParameters, token).ConfigureAwait(false);

            return await ExecuteWithReplication(HttpMethod.Get, (operationMetadata, requestTimeMetric) => DirectStreamDocsSync(null, startsWith, matches, start, pageSize, exclude, pagingInformation, operationMetadata, requestTimeMetric, skipAfter, transformer, transformerParameters, token), token).ConfigureAwait(false);
        }

        private async Task<IAsyncEnumerator<RavenJObject>> DirectStreamDocsAsync(Etag fromEtag, string startsWith, string matches, int start, int pageSize, string exclude, RavenPagingInformation pagingInformation, OperationMetadata operationMetadata, IRequestTimeMetric requestTimeMetric, string skipAfter, string transformer, Dictionary<string, RavenJToken> transformerParameters, CancellationToken cancellationToken = default(CancellationToken))
        {
            var data = await DirectStreamDocs(fromEtag, startsWith, matches, start, pageSize, exclude, pagingInformation, operationMetadata, requestTimeMetric, skipAfter, transformer, transformerParameters, cancellationToken).ConfigureAwait(false);
            return new YieldStreamResultsAsync(data.Request, await data.Response.GetResponseStreamWithHttpDecompression().WithCancellation(cancellationToken).ConfigureAwait(false), start, pageSize, pagingInformation);
        }

        private async Task<IEnumerator<RavenJObject>> DirectStreamDocsSync(Etag fromEtag, string startsWith, string matches, int start, int pageSize, string exclude, RavenPagingInformation pagingInformation, OperationMetadata operationMetadata, IRequestTimeMetric requestTimeMetric, string skipAfter, string transformer, Dictionary<string, RavenJToken> transformerParameters, CancellationToken cancellationToken = default(CancellationToken))
        {
            var data = await DirectStreamDocs(fromEtag, startsWith, matches, start, pageSize, exclude, pagingInformation, operationMetadata, requestTimeMetric, skipAfter, transformer, transformerParameters, cancellationToken).ConfigureAwait(false);
            return new YieldStreamResultsSync(data.Request, await data.Response.GetResponseStreamWithHttpDecompression().WithCancellation(cancellationToken).ConfigureAwait(false), start, pageSize, pagingInformation);
        }

        private async Task<HttpData> DirectStreamDocs(Etag fromEtag, string startsWith, string matches, int start, int pageSize, string exclude, RavenPagingInformation pagingInformation, OperationMetadata operationMetadata, IRequestTimeMetric requestTimeMetric, string skipAfter, string transformer, Dictionary<string, RavenJToken> transformerParameters, CancellationToken cancellationToken)
        {
            if (fromEtag != null && startsWith != null)
                throw new InvalidOperationException("Either fromEtag or startsWith must be null, you can't specify both");

            var sb = new StringBuilder(operationMetadata.Url).Append("/streams/docs?");

            if (fromEtag != null)
            {
                sb.Append("etag=").Append(fromEtag).Append("&");
            }
            else
            {
                if (startsWith != null)
                {
                    sb.Append("startsWith=").Append(Uri.EscapeDataString(startsWith)).Append("&");
                }
                if (matches != null)
                {
                    sb.Append("matches=").Append(Uri.EscapeDataString(matches)).Append("&");
                }
                if (exclude != null)
                {
                    sb.Append("exclude=").Append(Uri.EscapeDataString(exclude)).Append("&");
                }
                if (skipAfter != null)
                {
                    sb.Append("skipAfter=").Append(Uri.EscapeDataString(skipAfter)).Append("&");
                }
            }

            if (string.IsNullOrEmpty(transformer) == false)
                sb.Append("transformer=").Append(Uri.EscapeDataString(transformer)).Append("&");

            if (transformerParameters != null && transformerParameters.Count > 0)
            {
                foreach (var pair in transformerParameters)
                {
                    var parameterName = pair.Key;
                    var parameterValue = pair.Value;

                    sb.AppendFormat("tp-{0}={1}", parameterName, parameterValue).Append("&");
                }
            }

            var actualStart = start;

            var nextPage = pagingInformation != null && pagingInformation.IsForPreviousPage(start, pageSize);
            if (nextPage)
                actualStart = pagingInformation.NextPageStart;

            if (actualStart != 0)
                sb.Append("start=").Append(actualStart).Append("&");

            if (pageSize != int.MaxValue)
                sb.Append("pageSize=").Append(pageSize).Append("&");

            if (nextPage)
                sb.Append("next-page=true").Append("&");

            var request = jsonRequestFactory
                .CreateHttpJsonRequest(new CreateHttpJsonRequestParams(this, sb.ToString(), HttpMethod.Get, operationMetadata.Credentials, convention, requestTimeMetric, timeout: TimeSpan.FromMinutes(15))
                    .AddOperationHeaders(OperationsHeaders))
                .AddRequestExecuterAndReplicationHeaders(this, operationMetadata.Url, operationMetadata.ClusterInformation.WithClusterFailoverHeader);

            request.RemoveAuthorizationHeader();

            var tokenRetriever = new SingleAuthTokenRetriever(this, jsonRequestFactory, convention, OperationsHeaders, operationMetadata);

            var token = await tokenRetriever.GetToken().WithCancellation(cancellationToken).ConfigureAwait(false);
            try
            {
                token = await tokenRetriever.ValidateThatWeCanUseToken(token).WithCancellation(cancellationToken).ConfigureAwait(false);
            }
            catch (Exception e)
            {
                request.Dispose();

                throw new InvalidOperationException(
                    "Could not authenticate token for query streaming, if you are using ravendb in IIS make sure you have Anonymous Authentication enabled in the IIS configuration",
                    e);
            }
            request.AddOperationHeader("Single-Use-Auth-Token", token);

            HttpResponseMessage response;

            try
            {
                response = await request.ExecuteRawResponseAsync()
                    .WithCancellation(cancellationToken)
                    .ConfigureAwait(false);

                await response.AssertNotFailingResponse().WithCancellation(cancellationToken).ConfigureAwait(false);
            }
            catch (Exception)
            {
                request.Dispose();

                throw;
            }

            return new HttpData { Response = response, Request = request };
        }

        public Task DeleteAsync(string key, Etag etag, CancellationToken token = default(CancellationToken))
        {
            EnsureIsNotNullOrEmpty(key, "key");
            return ExecuteWithReplication(HttpMethod.Delete, async (operationMetadata, requestTimeMetric) =>
            {
                using (var request = jsonRequestFactory.CreateHttpJsonRequest(new CreateHttpJsonRequestParams(this, operationMetadata.Url.Doc(key), HttpMethod.Delete, operationMetadata.Credentials, convention, requestTimeMetric).AddOperationHeaders(operationsHeaders)))
                {
                    request.AddRequestExecuterAndReplicationHeaders(this, operationMetadata.Url, operationMetadata.ClusterInformation.WithClusterFailoverHeader);
                    if (etag != null)
                        request.AddHeader("If-None-Match", etag);

                    try
                    {
                        await request.ExecuteRequestAsync().WithCancellation(token).ConfigureAwait(false);
                    }
                    catch (ErrorResponseException e)
                    {
                        if (e.StatusCode != HttpStatusCode.Conflict)
                            throw;

                        throw FetchConcurrencyException(e);
                    }
                }
            }, token);
        }

        public string UrlFor(string documentKey)
        {
            return Url + "/docs/" + documentKey;
        }

        public ILowLevelBulkInsertOperation GetBulkInsertOperation(BulkInsertOptions options, IDatabaseChanges changes)
        {
            if (options.ChunkedBulkInsertOptions != null)
                return new ChunkedRemoteBulkInsertOperation(options, this, changes);
            return new RemoteBulkInsertOperation(options, this, changes);
        }

        private async Task<JsonDocumentMetadata> DirectHeadAsync(OperationMetadata operationMetadata, IRequestTimeMetric requestTimeMetric, string key, CancellationToken token = default(CancellationToken))
        {
            var metadata = new RavenJObject();
            AddTransactionInformation(metadata);
            using (var request = jsonRequestFactory.CreateHttpJsonRequest(new CreateHttpJsonRequestParams(this, operationMetadata.Url + "/docs/" + key, HttpMethod.Head, operationMetadata.Credentials, convention, requestTimeMetric).AddOperationHeaders(OperationsHeaders)).AddRequestExecuterAndReplicationHeaders(this, operationMetadata.Url, operationMetadata.ClusterInformation.WithClusterFailoverHeader))
            {
                try
                {
                    await request.ReadResponseJsonAsync().WithCancellation(token).ConfigureAwait(false);
                    return SerializationHelper.DeserializeJsonDocumentMetadata(key, request.ResponseHeaders, request.ResponseStatusCode);
                }
                catch (ErrorResponseException e)
                {
                    if (e.StatusCode == HttpStatusCode.NotFound) return null;
                    if (e.StatusCode == HttpStatusCode.Conflict)
                    {
                        throw new ConflictException("Conflict detected on " + key + ", conflict must be resolved before the document will be accessible. Cannot get the conflicts ids because a HEAD request was performed. A GET request will provide more information, and if you have a document conflict listener, will automatically resolve the conflict") { Etag = e.Etag };
                    }
                    throw;
                }
            }
        }

        public Task<RavenJToken> ExecuteGetRequest(string requestUrl)
        {
            EnsureIsNotNullOrEmpty(requestUrl, "url");
            return ExecuteWithReplication(HttpMethod.Get, async (operationMetadata, requestTimeMetric) =>
            {
                var metadata = new RavenJObject();
                AddTransactionInformation(metadata);
                using (var request = jsonRequestFactory.CreateHttpJsonRequest(new CreateHttpJsonRequestParams(this, operationMetadata.Url + requestUrl, HttpMethod.Get, metadata, operationMetadata.Credentials, convention, requestTimeMetric).AddOperationHeaders(OperationsHeaders)))
                {
                    return await request.ReadResponseJsonAsync().ConfigureAwait(false);
                }
            });
        }

        public HttpJsonRequest CreateRequest(string requestUrl, HttpMethod method, bool disableRequestCompression = false, bool disableAuthentication = false, TimeSpan? timeout = null)
        {
            var metadata = new RavenJObject();
            AddTransactionInformation(metadata);
            var createHttpJsonRequestParams = new CreateHttpJsonRequestParams(this, Url + requestUrl, method, metadata, credentialsThatShouldBeUsedOnlyInOperationsWithoutReplication, convention, requestTimeMetricGetter(Url), timeout)
                .AddOperationHeaders(OperationsHeaders);
            createHttpJsonRequestParams.DisableRequestCompression = disableRequestCompression;
            createHttpJsonRequestParams.DisableAuthentication = disableAuthentication;
            return jsonRequestFactory.CreateHttpJsonRequest(createHttpJsonRequestParams);
        }

        public HttpJsonRequest CreateReplicationAwareRequest(string currentServerUrl, string requestUrl, HttpMethod method, bool disableRequestCompression = false, bool disableAuthentication = false, TimeSpan? timeout = null)
        {
            var metadata = new RavenJObject();
            AddTransactionInformation(metadata);

            var createHttpJsonRequestParams = new CreateHttpJsonRequestParams(this, currentServerUrl + requestUrl, method, credentialsThatShouldBeUsedOnlyInOperationsWithoutReplication,
                                                                              convention, requestTimeMetricGetter(Url), timeout).AddOperationHeaders(OperationsHeaders);
            createHttpJsonRequestParams.DisableRequestCompression = disableRequestCompression;
            createHttpJsonRequestParams.DisableAuthentication = disableAuthentication;


            return jsonRequestFactory.CreateHttpJsonRequest(createHttpJsonRequestParams)
                                     .AddRequestExecuterAndReplicationHeaders(this, currentServerUrl);
        }

        [Obsolete("Use RavenFS instead.")]
        public Task UpdateAttachmentMetadataAsync(string key, Etag etag, RavenJObject metadata, CancellationToken token = default(CancellationToken))
        {
            return ExecuteWithReplication(HttpMethod.Post, (operationMetadata, requestTimeMetric) => DirectUpdateAttachmentMetadata(key, metadata, etag, operationMetadata, requestTimeMetric, token), token);
        }

        [Obsolete("Use RavenFS instead.")]
        private async Task DirectUpdateAttachmentMetadata(string key, RavenJObject metadata, Etag etag, OperationMetadata operationMetadata, IRequestTimeMetric requestTimeMetric, CancellationToken token = default(CancellationToken))
        {
            if (etag != null)
            {
                metadata[Constants.MetadataEtagField] = etag.ToString();
            }
            using (var request = jsonRequestFactory.CreateHttpJsonRequest(new CreateHttpJsonRequestParams(this, operationMetadata.Url + "/static/" + key, HttpMethod.Post, metadata, operationMetadata.Credentials, convention, requestTimeMetric)).AddRequestExecuterAndReplicationHeaders(this, operationMetadata.Url, operationMetadata.ClusterInformation.WithClusterFailoverHeader))
            {
                ErrorResponseException responseException;
                try
                {
                    await request.ExecuteRequestAsync().WithCancellation(token).ConfigureAwait(false);
                    return;
                }
                catch (ErrorResponseException e)
                {
                    responseException = e;
                }
                if (!HandleException(responseException)) throw responseException;
            }
        }

        [Obsolete("Use RavenFS instead.")]
        public Task<IAsyncEnumerator<Attachment>> GetAttachmentHeadersStartingWithAsync(string idPrefix, int start, int pageSize, CancellationToken token = default(CancellationToken))
        {
            return ExecuteWithReplication(HttpMethod.Get, (operationMetadata, requestTimeMetric) => DirectGetAttachmentHeadersStartingWith(HttpMethod.Get, idPrefix, start, pageSize, operationMetadata, requestTimeMetric, token), token);
        }

        [Obsolete("Use RavenFS instead.")]
        public Task<IEnumerable<Attachment>> GetSyncAttachmentHeadersStartingWithAsyncSyncEnumerable(string idPrefix, int start, int pageSize, CancellationToken token = default(CancellationToken))
        {
            return ExecuteWithReplication(HttpMethod.Get, (operationMetadata, requestTimeMetric) => DirectSyncGetAttachmentHeadersStartingWith(HttpMethod.Get, idPrefix, start, pageSize, operationMetadata, requestTimeMetric, token), token);
        }

        [Obsolete("Use RavenFS instead.")]
        private async Task<IAsyncEnumerator<Attachment>> DirectGetAttachmentHeadersStartingWith(HttpMethod method, string idPrefix, int start, int pageSize, OperationMetadata operationMetadata, IRequestTimeMetric requestTimeMetric, CancellationToken token = default(CancellationToken))
        {
            using (var request = jsonRequestFactory.CreateHttpJsonRequest(new CreateHttpJsonRequestParams(this, operationMetadata.Url + "/static/?startsWith=" + idPrefix + "&start=" + start + "&pageSize=" + pageSize, method, operationMetadata.Credentials, convention, requestTimeMetric)).AddRequestExecuterAndReplicationHeaders(this, operationMetadata.Url, operationMetadata.ClusterInformation.WithClusterFailoverHeader))
            {
                RavenJToken result = await request.ReadResponseJsonAsync().WithCancellation(token).ConfigureAwait(false);

                List<Attachment> attachments = convention.CreateSerializer().Deserialize<Attachment[]>(new RavenJTokenReader(result)).Select(x => new Attachment
                {
                    Etag = x.Etag,
                    Metadata = x.Metadata.WithCaseInsensitivePropertyNames(),
                    Size = x.Size,
                    Key = x.Key,
                    Data = () =>
                        { throw new InvalidOperationException("Cannot get attachment data from an attachment header"); }
                }).ToList();

                return new AsyncEnumeratorBridge<Attachment>(attachments.GetEnumerator());
            }
        }

        [Obsolete("Use RavenFS instead.")]
        private async Task<IEnumerable<Attachment>> DirectSyncGetAttachmentHeadersStartingWith(HttpMethod method, string idPrefix, int start, int pageSize, OperationMetadata operationMetadata, IRequestTimeMetric requestTimeMetric, CancellationToken token = default(CancellationToken))
        {
            using (var request = jsonRequestFactory.CreateHttpJsonRequest(new CreateHttpJsonRequestParams(this, operationMetadata.Url + "/static/?startsWith=" + idPrefix + "&start=" + start + "&pageSize=" + pageSize, method, operationMetadata.Credentials, convention, requestTimeMetric)).AddRequestExecuterAndReplicationHeaders(this, operationMetadata.Url, operationMetadata.ClusterInformation.WithClusterFailoverHeader))
            {
                RavenJToken result = await request.ReadResponseJsonAsync().WithCancellation(token).ConfigureAwait(false);

                List<Attachment> attachments = convention.CreateSerializer().Deserialize<Attachment[]>(new RavenJTokenReader(result)).Select(x => new Attachment
                {
                    Etag = x.Etag,
                    Metadata = x.Metadata.WithCaseInsensitivePropertyNames(),
                    Size = x.Size,
                    Key = x.Key,
                    Data = () =>
                    { throw new InvalidOperationException("Cannot get attachment data from an attachment header"); }
                }).ToList();

                return attachments;
            }
        }

#if !DNXCORE50
        public Task CommitAsync(string txId, CancellationToken token = default(CancellationToken))
        {
            return ExecuteWithReplication(HttpMethod.Post, (operationMetadata, requestTimeMetric) => DirectCommit(txId, operationMetadata, requestTimeMetric, token), token);
        }

        private async Task DirectCommit(string txId, OperationMetadata operationMetadata, IRequestTimeMetric requestTimeMetric, CancellationToken token)
        {
            using (var request = jsonRequestFactory.CreateHttpJsonRequest(new CreateHttpJsonRequestParams(this, operationMetadata.Url + "/transaction/commit?tx=" + txId, HttpMethod.Post, operationMetadata.Credentials, convention, requestTimeMetric).AddOperationHeaders(OperationsHeaders)).AddRequestExecuterAndReplicationHeaders(this, operationMetadata.Url, operationMetadata.ClusterInformation.WithClusterFailoverHeader))
            {
                await request.ReadResponseJsonAsync().WithCancellation(token).ConfigureAwait(false);
            }
        }

        public Task RollbackAsync(string txId, CancellationToken token = default(CancellationToken))
        {
            return ExecuteWithReplication(HttpMethod.Post, (operationMetadata, requestTimeMetric) => DirectRollback(txId, operationMetadata, requestTimeMetric, token), token);
        }

        private async Task DirectRollback(string txId, OperationMetadata operationMetadata, IRequestTimeMetric requestTimeMetric, CancellationToken token = default(CancellationToken))
        {
            using (var request = jsonRequestFactory.CreateHttpJsonRequest(new CreateHttpJsonRequestParams(this, operationMetadata.Url + "/transaction/rollback?tx=" + txId, HttpMethod.Post, operationMetadata.Credentials, convention, requestTimeMetric).AddOperationHeaders(OperationsHeaders)).AddRequestExecuterAndReplicationHeaders(this, operationMetadata.Url, operationMetadata.ClusterInformation.WithClusterFailoverHeader))
            {
                await request.ReadResponseJsonAsync().WithCancellation(token).ConfigureAwait(false);
            }
        }

        public Task PrepareTransactionAsync(string txId, Guid? resourceManagerId = null, byte[] recoveryInformation = null, CancellationToken token = default(CancellationToken))
        {
            return ExecuteWithReplication(HttpMethod.Post, (operationMetadata, requestTimeMetric) => DirectPrepareTransaction(txId, operationMetadata, requestTimeMetric, resourceManagerId, recoveryInformation, token), token);
        }

        private async Task DirectPrepareTransaction(string txId, OperationMetadata operationMetadata, IRequestTimeMetric requestTimeMetric, Guid? resourceManagerId, byte[] recoveryInformation, CancellationToken token = default(CancellationToken))
        {
            var opUrl = operationMetadata.Url + "/transaction/prepare?tx=" + txId;
            if (resourceManagerId != null)
                opUrl += "&resourceManagerId=" + resourceManagerId;

            using (var request = jsonRequestFactory.CreateHttpJsonRequest(new CreateHttpJsonRequestParams(this, opUrl, HttpMethod.Post, operationMetadata.Credentials, convention, requestTimeMetric)
                .AddOperationHeaders(OperationsHeaders))
                .AddRequestExecuterAndReplicationHeaders(this, operationMetadata.Url, operationMetadata.ClusterInformation.WithClusterFailoverHeader))
            {
                if (recoveryInformation != null)
                {
                    var ms = new MemoryStream(recoveryInformation);
                    await request.WriteAsync(ms).WithCancellation(token).ConfigureAwait(false);
                }

                await request.ReadResponseJsonAsync().WithCancellation(token).ConfigureAwait(false);
            }
        }
#endif

        internal Task ExecuteWithReplication(HttpMethod method, Func<OperationMetadata, IRequestTimeMetric, Task> operation, CancellationToken token = default(CancellationToken))
        {
            // Convert the Func<string, Task> to a Func<string, Task<object>>
            return ExecuteWithReplication(method, (u, rtm) => operation(u, rtm).ContinueWith<object>(t =>
            {
                t.AssertNotFailed();
                return null;
            }, token), token);
        }

        private volatile bool currentlyExecuting;
        private volatile bool retryBecauseOfConflict;
        private bool resolvingConflict;
        private bool resolvingConflictRetries;

        internal async Task<T> ExecuteWithReplication<T>(HttpMethod method, Func<OperationMetadata, IRequestTimeMetric, Task<T>> operation, CancellationToken token = default(CancellationToken))
        {
            var currentRequest = Interlocked.Increment(ref requestCount);
            if (currentlyExecuting && convention.AllowMultipuleAsyncOperations == false && retryBecauseOfConflict == false)
                throw new InvalidOperationException("Only a single concurrent async request is allowed per async client instance.");
            currentlyExecuting = true;
            try
            {
                return await RequestExecuter.ExecuteOperationAsync(this, method, currentRequest, operation, token).ConfigureAwait(false);
            }
            finally
            {
                currentlyExecuting = false;
            }
        }

        private async Task<bool> AssertNonConflictedDocumentAndCheckIfNeedToReload(OperationMetadata operationMetadata, IRequestTimeMetric requestTimeMetric, RavenJObject docResult,
                                                                                    Func<string, ConflictException> onConflictedQueryResult = null, CancellationToken token = default(CancellationToken))
        {
            if (docResult == null)
                return (false);
            var metadata = docResult[Constants.Metadata];
            if (metadata == null)
                return (false);

            if (metadata.Value<int>("@Http-Status-Code") == 409)
            {
                var etag = HttpExtensions.EtagHeaderToEtag(metadata.Value<string>("@etag"));
                var e = await TryResolveConflictOrCreateConcurrencyException(operationMetadata, requestTimeMetric, metadata.Value<string>("@id"), docResult, etag, token).ConfigureAwait(false);
                if (e != null)
                    throw e;
                return true;

            }

            if (metadata.Value<bool>(Constants.RavenReplicationConflict) && onConflictedQueryResult != null)
                throw onConflictedQueryResult(metadata.Value<string>("@id"));

            return (false);
        }

        private async Task<ConflictException> TryResolveConflictOrCreateConcurrencyException(OperationMetadata operationMetadata, IRequestTimeMetric requestTimeMetric, string key,
                                                                                             RavenJObject conflictsDoc,
                                                                                             Etag etag,
                                                                                             CancellationToken token)
        {
            var ravenJArray = conflictsDoc.Value<RavenJArray>("Conflicts");
            if (ravenJArray == null)
                throw new InvalidOperationException(
                    "Could not get conflict ids from conflicted document, are you trying to resolve a conflict when using metadata-only?");

            var conflictIds = ravenJArray.Select(x => x.Value<string>()).ToArray();

            var result = await TryResolveConflictByUsingRegisteredListenersAsync(key, etag, conflictIds, operationMetadata, requestTimeMetric, token).ConfigureAwait(false);
            if (result)
                return null;

            return
                new ConflictException(
                    "Conflict detected on " + key + ", conflict must be resolved before the document will be accessible")
                {
                    ConflictedVersionIds = conflictIds,
                    Etag = etag
                };
        }

        internal async Task<bool> TryResolveConflictByUsingRegisteredListenersAsync(string key, Etag etag, string[] conflictIds, OperationMetadata operationMetadata = null, IRequestTimeMetric requestTimeMetric = null, CancellationToken token = default(CancellationToken))
        {
            if (operationMetadata == null)
                operationMetadata = new OperationMetadata(Url, credentialsThatShouldBeUsedOnlyInOperationsWithoutReplication, null);

            if (requestTimeMetric == null)
                requestTimeMetric = requestTimeMetricGetter(Url);

            if (conflictListeners.Length > 0 && resolvingConflict == false)
            {
                resolvingConflict = true;
                try
                {
                    var result = await DirectGetAsync(operationMetadata, requestTimeMetric, conflictIds, null, null, null, false, token).ConfigureAwait(false);
                    var results = result.Results.Select(SerializationHelper.ToJsonDocument).ToArray();
                    if (results.Any(x => x == null))
                    {
                        // one of the conflict documents doesn't exist, means that it was already resolved.
                        // we'll reload the relevant documents again
                        return true;
                    }

                    foreach (var conflictListener in conflictListeners)
                    {
                        JsonDocument resolvedDocument;
                        if (conflictListener.TryResolveConflict(key, results, out resolvedDocument))
                        {
                            resolvedDocument.Metadata.Remove(Constants.RavenReplicationConflictDocument);
                            try
                            {
                                await DirectPutAsync(operationMetadata, requestTimeMetric, key, etag, resolvedDocument.DataAsJson, resolvedDocument.Metadata, token).ConfigureAwait(false);
                            }
                            catch (ConcurrencyException)
                            {
                                // we are racing the changes API here, so that is fine
                            }
                            return true;
                        }
                    }

                    return false;
                }
                finally
                {
                    resolvingConflict = false;
                }
            }

            return false;
        }

        private async Task<T> RetryOperationBecauseOfConflict<T>(OperationMetadata operationMetadata,
            IRequestTimeMetric requestTimeMetric, IEnumerable<RavenJObject> docResults,
            T currentResult, Func<Task<T>> nextTry, Func<string, ConflictException> onConflictedQueryResult = null,
            bool retryAfterFirstResolve = false, CancellationToken token = default(CancellationToken))
        {
            bool requiresRetry = false;
            foreach (var docResult in docResults)
            {
                token.ThrowIfCancellationRequested();
                requiresRetry |=
                    await AssertNonConflictedDocumentAndCheckIfNeedToReload(operationMetadata, requestTimeMetric, docResult, onConflictedQueryResult, token).ConfigureAwait(false);

                if (retryAfterFirstResolve && requiresRetry)
                    return await nextTry().WithCancellation(token).ConfigureAwait(false);
            }

            if (!requiresRetry)
                return currentResult;

            if (resolvingConflictRetries)
                throw new InvalidOperationException(
                    "Encountered another conflict after already resolving a conflict. Conflict resolution cannot recurse.");
            resolvingConflictRetries = true;
            retryBecauseOfConflict = true;
            try
            {
                return await nextTry().WithCancellation(token).ConfigureAwait(false);
            }
            finally
            {
                resolvingConflictRetries = false;
                retryBecauseOfConflict = false;
            }
        }

        public async Task<RavenJToken> GetOperationStatusAsync(long id)
        {
            using (var request = jsonRequestFactory.CreateHttpJsonRequest(new CreateHttpJsonRequestParams(this, Url + "/operation/status?id=" + id, HttpMethod.Get, credentialsThatShouldBeUsedOnlyInOperationsWithoutReplication, convention, requestTimeMetricGetter(Url)).AddOperationHeaders(OperationsHeaders)))
            {
                try
                {
                    return await request.ReadResponseJsonAsync().ConfigureAwait(false);
                }
                catch (ErrorResponseException e)
                {
                    if (e.StatusCode == HttpStatusCode.NotFound)
                        return null;

                    throw;
                }
            }
        }

        public IAsyncInfoDatabaseCommands Info
        {
            get { return this; }
        }

        async Task<ReplicationStatistics> IAsyncInfoDatabaseCommands.GetReplicationInfoAsync(CancellationToken token)
        {
            using (var request = jsonRequestFactory.CreateHttpJsonRequest(new CreateHttpJsonRequestParams(this, Url.ReplicationInfo(), HttpMethod.Get, credentialsThatShouldBeUsedOnlyInOperationsWithoutReplication, convention, requestTimeMetricGetter(Url))))
            {
                var json = (RavenJObject)await request.ReadResponseJsonAsync().WithCancellation(token).ConfigureAwait(false);
                return json.Deserialize<ReplicationStatistics>(convention);
            }
        }

        public IAsyncDatabaseCommands With(ICredentials credentialsForSession)
        {
            return WithInternal(credentialsForSession);
        }

        internal AsyncServerClient WithInternal(ICredentials credentialsForSession)
        {
            return new AsyncServerClient(Url, convention, new OperationCredentials(credentialsThatShouldBeUsedOnlyInOperationsWithoutReplication.ApiKey, credentialsForSession), jsonRequestFactory, sessionId, requestExecuterGetter, requestTimeMetricGetter, databaseName, conflictListeners, false);
        }

        internal async Task WithWriteAssurance(OperationMetadata operationMetadata,
            IRequestTimeMetric requestTimeMetric, Etag etag, TimeSpan? timeout = null, int replicas = 1, bool majority = false)
        {
            var sb = new StringBuilder(operationMetadata.Url + "/replication/writeAssurance?");
            sb.Append("etag=").Append(etag).Append("&");
            sb.Append("replicas=").Append(replicas).Append("&");
            sb.Append("timeout=").Append(timeout).Append("&");
            sb.Append("majority=").Append(majority);


            var createHttpJsonRequestParams = new CreateHttpJsonRequestParams(this, sb.ToString(), HttpMethod.Get, operationMetadata.Credentials, convention, requestTimeMetric);
            using (var request = jsonRequestFactory.CreateHttpJsonRequest(createHttpJsonRequestParams.AddOperationHeaders(OperationsHeaders)).AddRequestExecuterAndReplicationHeaders(this, operationMetadata.Url, operationMetadata.ClusterInformation.WithClusterFailoverHeader))
            {
                await request.ReadResponseJsonAsync().ConfigureAwait(false);
            }
        }

        internal async Task<ReplicationDocumentWithClusterInformation> DirectGetReplicationDestinationsAsync(OperationMetadata operationMetadata, IRequestTimeMetric requestTimeMetric, TimeSpan? timeout = null)
        {
            var createHttpJsonRequestParams = new CreateHttpJsonRequestParams(this, operationMetadata.Url + "/replication/topology", HttpMethod.Get, operationMetadata.Credentials, convention, requestTimeMetric, timeout);
            using (var request = jsonRequestFactory.CreateHttpJsonRequest(createHttpJsonRequestParams.AddOperationHeaders(OperationsHeaders)))
            {
                try
                {
                    var requestJson = await request.ReadResponseJsonAsync().ConfigureAwait(false);
                    return requestJson.JsonDeserialization<ReplicationDocumentWithClusterInformation>();
                }
                catch (ErrorResponseException e)
                {
                    switch (e.StatusCode)
                    {
                        case HttpStatusCode.NotFound:
                        case HttpStatusCode.BadRequest: //replication bundle if not enabled
                            return null;
                        default:
                            throw;
                    }
                }
            }
        }
    }
}<|MERGE_RESOLUTION|>--- conflicted
+++ resolved
@@ -201,14 +201,11 @@
                 var serverHash = ServerHash.GetServerHash(Url);
                 var prevLeader = clusterAwareRequestExecuter.LeaderNode;
                 clusterAwareRequestExecuter.UpdateTopology(this, new OperationMetadata(Url, PrimaryCredentials, topology.ClusterInformation), topology, serverHash, prevLeader);
-<<<<<<< HEAD
+
                 //When the leader is not resposive to its follower but clients may still communicate to the leader node we have
                 //a problem, we will send requests to the leader and they will fail, we must fetch the topology from all nodes 
                 //to make sure we have the latest one, since our primary may be a non-responsive leader.
-=======
-                //The reason i lunch another topology request is because it will fetch the topology from all nodes, we are assuming 
-                //that our primary is up to date but it may be cut out of the cluster, i use force so to ignore correct primary.
->>>>>>> 4df99078
+
                 await clusterAwareRequestExecuter.UpdateReplicationInformationIfNeededAsync(this,force:true).ConfigureAwait(false);
             }
             else
