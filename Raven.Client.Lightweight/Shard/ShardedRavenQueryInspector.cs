--- conflicted
+++ resolved
@@ -10,7 +10,6 @@
 
 namespace Raven.Client.Shard
 {
-<<<<<<< HEAD
 	public class ShardedRavenQueryInspector<T> : RavenQueryInspector<T>
 	{
 		private readonly ShardStrategy shardStrategy;
@@ -75,72 +74,6 @@
 				EntityType = typeof(T),
 				Query = indexQuery
             }, (commands, i) => commands.GetFacetsAsync(AsyncIndexQueried, indexQuery, facetSetupDoc, start, pageSize, token)).ConfigureAwait(false);
-=======
-    public class ShardedRavenQueryInspector<T> : RavenQueryInspector<T>
-    {
-        private readonly ShardStrategy shardStrategy;
-        private readonly List<IDatabaseCommands> shardDbCommands;
-        private readonly List<IAsyncDatabaseCommands> asyncShardDbCommands;
-
-        public ShardedRavenQueryInspector(
-            ShardStrategy shardStrategy, 
-            List<IDatabaseCommands> shardDbCommands,
-             List<IAsyncDatabaseCommands> asyncShardDbCommands)
-        {
-            this.shardStrategy = shardStrategy;
-            this.shardDbCommands = shardDbCommands;
-            this.asyncShardDbCommands = asyncShardDbCommands;
-        }
-
-        public override FacetResults GetFacets(string facetSetupDoc, int start, int? pageSize)
-        {
-            var indexQuery = GetIndexQuery(false);
-            var results = shardStrategy.ShardAccessStrategy.Apply(shardDbCommands, new ShardRequestData
-            {
-                IndexName = IndexQueried,
-                EntityType = typeof (T),
-                Query = indexQuery
-            }, (commands, i) => commands.GetFacets(IndexQueried, indexQuery, facetSetupDoc, start, pageSize));
-
-            return MergeFacets(results);
-        }
-
-        public override FacetResults GetFacets(List<Facet> facets, int start, int? pageSize)
-        {
-            var indexQuery = GetIndexQuery(false);
-            var results = shardStrategy.ShardAccessStrategy.Apply(shardDbCommands, new ShardRequestData
-            {
-                IndexName = IndexQueried,
-                EntityType = typeof(T),
-                Query = indexQuery
-            }, (commands, i) => commands.GetFacets(IndexQueried, indexQuery, facets, start, pageSize));
-
-            return MergeFacets(results);
-        }
-
-        public override async Task<FacetResults> GetFacetsAsync(List<Facet> facets, int start, int? pageSize, CancellationToken token = default (CancellationToken))
-        {
-            var indexQuery = GetIndexQuery(false);
-            var results = await shardStrategy.ShardAccessStrategy.ApplyAsync(asyncShardDbCommands, new ShardRequestData
-            {
-                IndexName = IndexQueried,
-                EntityType = typeof(T),
-                Query = indexQuery
-            }, (commands, i) => commands.GetFacetsAsync(IndexQueried, indexQuery, facets, start, pageSize, token)).ConfigureAwait(false);
-
-            return MergeFacets(results);
-        }
-
-        public override async Task<FacetResults> GetFacetsAsync(string facetSetupDoc, int start, int? pageSize, CancellationToken token = default (CancellationToken))
-        {
-            var indexQuery = GetIndexQuery(false);
-            var results = await shardStrategy.ShardAccessStrategy.ApplyAsync(asyncShardDbCommands, new ShardRequestData
-            {
-                IndexName = IndexQueried,
-                EntityType = typeof(T),
-                Query = indexQuery
-            }, (commands, i) => commands.GetFacetsAsync(IndexQueried, indexQuery, facetSetupDoc, start, pageSize, token)).ConfigureAwait(false);
->>>>>>> b19bf61a
 
             return MergeFacets(results);
         }
