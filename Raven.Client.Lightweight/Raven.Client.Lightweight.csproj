--- conflicted
+++ resolved
@@ -183,7 +183,6 @@
     <Compile Include="FileSystem\OpenFilesSessionOptions.cs" />
     <Compile Include="FileSystem\Shard\IShardAccessStrategy.cs" />
     <Compile Include="FileSystem\Shard\IShardResolutionStrategy.cs" />
-<<<<<<< HEAD
     <Compile Include="Smuggler\ServerValidation.cs" />
     <Compile Include="Smuggler\SmugglerDatabaseBetweenOperation.cs" />
     <Compile Include="Metrics\AtomicLong.cs" />
@@ -191,10 +190,8 @@
     <Compile Include="Metrics\RequestTimeMetric.cs" />
     <Compile Include="Metrics\TimeUnit.cs" />
     <Compile Include="Metrics\VolatileDouble.cs" />
-=======
     <Compile Include="Indexes\AbstractScriptedIndexCreationTask.cs" />
     <Compile Include="Util\DisposableStream.cs" />
->>>>>>> 7b05be79
     <Compile Include="Util\HttpClientCache.cs" />
     <Compile Include="Indexes\RavenMethodAttribute.cs" />
     <Compile Include="Linq\AggregationQuery.cs" />
