--- conflicted
+++ resolved
@@ -1,101 +1,98 @@
-﻿<?xml version="1.0" encoding="utf-8"?>
-<Project ToolsVersion="4.0" DefaultTargets="Build" xmlns="http://schemas.microsoft.com/developer/msbuild/2003">
-  <PropertyGroup>
-    <Configuration Condition=" '$(Configuration)' == '' ">Debug</Configuration>
-    <Platform Condition=" '$(Platform)' == '' ">AnyCPU</Platform>
-    <ProductVersion>8.0.30703</ProductVersion>
-    <SchemaVersion>2.0</SchemaVersion>
-    <ProjectGuid>{005A5143-4E38-424B-A2D1-25EF88DA05CB}</ProjectGuid>
-    <OutputType>Library</OutputType>
-    <AppDesignerFolder>Properties</AppDesignerFolder>
-    <RootNamespace>Raven.StressTests</RootNamespace>
-    <AssemblyName>Raven.StressTests</AssemblyName>
-    <TargetFrameworkVersion>v4.0</TargetFrameworkVersion>
-    <FileAlignment>512</FileAlignment>
-  </PropertyGroup>
-  <PropertyGroup Condition=" '$(Configuration)|$(Platform)' == 'Debug|AnyCPU' ">
-    <DebugSymbols>true</DebugSymbols>
-    <DebugType>full</DebugType>
-    <Optimize>false</Optimize>
-    <OutputPath>bin\Debug\</OutputPath>
-    <DefineConstants>DEBUG;TRACE</DefineConstants>
-    <ErrorReport>prompt</ErrorReport>
-    <WarningLevel>4</WarningLevel>
-  </PropertyGroup>
-  <PropertyGroup Condition=" '$(Configuration)|$(Platform)' == 'Release|AnyCPU' ">
-    <DebugType>pdbonly</DebugType>
-    <Optimize>true</Optimize>
-    <OutputPath>bin\Release\</OutputPath>
-    <DefineConstants>TRACE</DefineConstants>
-    <ErrorReport>prompt</ErrorReport>
-    <WarningLevel>4</WarningLevel>
-  </PropertyGroup>
-  <ItemGroup>
-    <Reference Include="NLog">
-      <HintPath>..\packages\NLog.2.0.0.2000\lib\net40\NLog.dll</HintPath>
-    </Reference>
-    <Reference Include="System" />
-    <Reference Include="System.Core" />
-    <Reference Include="System.Xml.Linq" />
-    <Reference Include="System.Data.DataSetExtensions" />
-    <Reference Include="Microsoft.CSharp" />
-    <Reference Include="System.Data" />
-    <Reference Include="System.Xml" />
-    <Reference Include="xunit">
-      <HintPath>..\packages\xunit.1.9.0.1566\lib\xunit.dll</HintPath>
-    </Reference>
-    <Reference Include="xunit.extensions, Version=1.9.0.1566, Culture=neutral, PublicKeyToken=8d05b1bb7a6fdb6c, processorArchitecture=MSIL">
-      <HintPath>..\packages\xunit.extensions.1.9.0.1566\lib\xunit.extensions.dll</HintPath>
-    </Reference>
-  </ItemGroup>
-  <ItemGroup>
-<<<<<<< HEAD
-    <Compile Include="Races\RaceConditions.cs" />
-=======
-    <Compile Include="GeneralStressTest.cs" />
->>>>>>> 74c52f94
-    <Compile Include="Storage\MultiThreadedStress\BatchOperationStress.cs" />
-    <Compile Include="Storage\MultiThreadedStress\PutOperationStress.cs" />
-    <Compile Include="StressTest.cs" />
-    <Compile Include="Storage\MultiThreadedStress\PutAndBatchOperationStress.cs" />
-    <Compile Include="Properties\AssemblyInfo.cs" />
-    <Compile Include="Tenants\ConcurrentlyOpenedTenantsUsingEsent.cs" />
-  </ItemGroup>
-  <ItemGroup>
-    <ProjectReference Include="..\Raven.Abstractions\Raven.Abstractions.csproj">
-      <Project>{41AC479E-1EB2-4D23-AAF2-E4C8DF1BC2BA}</Project>
-      <Name>Raven.Abstractions</Name>
-    </ProjectReference>
-    <ProjectReference Include="..\Raven.Client.Lightweight\Raven.Client.Lightweight.csproj">
-      <Project>{4E087ECB-E7CA-4891-AC3C-3C76702715B6}</Project>
-      <Name>Raven.Client.Lightweight</Name>
-    </ProjectReference>
-    <ProjectReference Include="..\Raven.Database\Raven.Database.csproj">
-      <Project>{212823CD-25E1-41AC-92D1-D6DF4D53FC85}</Project>
-      <Name>Raven.Database</Name>
-    </ProjectReference>
-    <ProjectReference Include="..\Raven.Server\Raven.Server.csproj">
-      <Project>{3B90EB20-AEA3-4972-8219-936F1A62768C}</Project>
-      <Name>Raven.Server</Name>
-    </ProjectReference>
-    <ProjectReference Include="..\Raven.Tests\Raven.Tests.csproj">
-      <Project>{267AC60C-751E-42E9-AA18-66035DEFF63A}</Project>
-      <Name>Raven.Tests</Name>
-    </ProjectReference>
-  </ItemGroup>
-  <ItemGroup>
-    <EmbeddedResource Include="DefaultLogging.config" />
-  </ItemGroup>
-  <ItemGroup>
-    <None Include="packages.config" />
-  </ItemGroup>
-  <ItemGroup />
-  <Import Project="$(MSBuildToolsPath)\Microsoft.CSharp.targets" />
-  <!-- To modify your build process, add your task inside one of the targets below and uncomment it. 
-       Other similar extension points exist, see Microsoft.Common.targets.
-  <Target Name="BeforeBuild">
-  </Target>
-  <Target Name="AfterBuild">
-  </Target>
-  -->
+﻿<?xml version="1.0" encoding="utf-8"?>
+<Project ToolsVersion="4.0" DefaultTargets="Build" xmlns="http://schemas.microsoft.com/developer/msbuild/2003">
+  <PropertyGroup>
+    <Configuration Condition=" '$(Configuration)' == '' ">Debug</Configuration>
+    <Platform Condition=" '$(Platform)' == '' ">AnyCPU</Platform>
+    <ProductVersion>8.0.30703</ProductVersion>
+    <SchemaVersion>2.0</SchemaVersion>
+    <ProjectGuid>{005A5143-4E38-424B-A2D1-25EF88DA05CB}</ProjectGuid>
+    <OutputType>Library</OutputType>
+    <AppDesignerFolder>Properties</AppDesignerFolder>
+    <RootNamespace>Raven.StressTests</RootNamespace>
+    <AssemblyName>Raven.StressTests</AssemblyName>
+    <TargetFrameworkVersion>v4.0</TargetFrameworkVersion>
+    <FileAlignment>512</FileAlignment>
+  </PropertyGroup>
+  <PropertyGroup Condition=" '$(Configuration)|$(Platform)' == 'Debug|AnyCPU' ">
+    <DebugSymbols>true</DebugSymbols>
+    <DebugType>full</DebugType>
+    <Optimize>false</Optimize>
+    <OutputPath>bin\Debug\</OutputPath>
+    <DefineConstants>DEBUG;TRACE</DefineConstants>
+    <ErrorReport>prompt</ErrorReport>
+    <WarningLevel>4</WarningLevel>
+  </PropertyGroup>
+  <PropertyGroup Condition=" '$(Configuration)|$(Platform)' == 'Release|AnyCPU' ">
+    <DebugType>pdbonly</DebugType>
+    <Optimize>true</Optimize>
+    <OutputPath>bin\Release\</OutputPath>
+    <DefineConstants>TRACE</DefineConstants>
+    <ErrorReport>prompt</ErrorReport>
+    <WarningLevel>4</WarningLevel>
+  </PropertyGroup>
+  <ItemGroup>
+    <Reference Include="NLog">
+      <HintPath>..\packages\NLog.2.0.0.2000\lib\net40\NLog.dll</HintPath>
+    </Reference>
+    <Reference Include="System" />
+    <Reference Include="System.Core" />
+    <Reference Include="System.Xml.Linq" />
+    <Reference Include="System.Data.DataSetExtensions" />
+    <Reference Include="Microsoft.CSharp" />
+    <Reference Include="System.Data" />
+    <Reference Include="System.Xml" />
+    <Reference Include="xunit">
+      <HintPath>..\packages\xunit.1.9.0.1566\lib\xunit.dll</HintPath>
+    </Reference>
+    <Reference Include="xunit.extensions, Version=1.9.0.1566, Culture=neutral, PublicKeyToken=8d05b1bb7a6fdb6c, processorArchitecture=MSIL">
+      <HintPath>..\packages\xunit.extensions.1.9.0.1566\lib\xunit.extensions.dll</HintPath>
+    </Reference>
+  </ItemGroup>
+  <ItemGroup>
+    <Compile Include="Races\RaceConditions.cs" />
+    <Compile Include="GeneralStressTest.cs" />
+    <Compile Include="Storage\MultiThreadedStress\BatchOperationStress.cs" />
+    <Compile Include="Storage\MultiThreadedStress\PutOperationStress.cs" />
+    <Compile Include="StressTest.cs" />
+    <Compile Include="Storage\MultiThreadedStress\PutAndBatchOperationStress.cs" />
+    <Compile Include="Properties\AssemblyInfo.cs" />
+    <Compile Include="Tenants\ConcurrentlyOpenedTenantsUsingEsent.cs" />
+  </ItemGroup>
+  <ItemGroup>
+    <ProjectReference Include="..\Raven.Abstractions\Raven.Abstractions.csproj">
+      <Project>{41AC479E-1EB2-4D23-AAF2-E4C8DF1BC2BA}</Project>
+      <Name>Raven.Abstractions</Name>
+    </ProjectReference>
+    <ProjectReference Include="..\Raven.Client.Lightweight\Raven.Client.Lightweight.csproj">
+      <Project>{4E087ECB-E7CA-4891-AC3C-3C76702715B6}</Project>
+      <Name>Raven.Client.Lightweight</Name>
+    </ProjectReference>
+    <ProjectReference Include="..\Raven.Database\Raven.Database.csproj">
+      <Project>{212823CD-25E1-41AC-92D1-D6DF4D53FC85}</Project>
+      <Name>Raven.Database</Name>
+    </ProjectReference>
+    <ProjectReference Include="..\Raven.Server\Raven.Server.csproj">
+      <Project>{3B90EB20-AEA3-4972-8219-936F1A62768C}</Project>
+      <Name>Raven.Server</Name>
+    </ProjectReference>
+    <ProjectReference Include="..\Raven.Tests\Raven.Tests.csproj">
+      <Project>{267AC60C-751E-42E9-AA18-66035DEFF63A}</Project>
+      <Name>Raven.Tests</Name>
+    </ProjectReference>
+  </ItemGroup>
+  <ItemGroup>
+    <EmbeddedResource Include="DefaultLogging.config" />
+  </ItemGroup>
+  <ItemGroup>
+    <None Include="packages.config" />
+  </ItemGroup>
+  <ItemGroup />
+  <Import Project="$(MSBuildToolsPath)\Microsoft.CSharp.targets" />
+  <!-- To modify your build process, add your task inside one of the targets below and uncomment it. 
+       Other similar extension points exist, see Microsoft.Common.targets.
+  <Target Name="BeforeBuild">
+  </Target>
+  <Target Name="AfterBuild">
+  </Target>
+  -->
 </Project>