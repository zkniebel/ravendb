--- conflicted
+++ resolved
@@ -1,10 +1,4 @@
 ﻿<?xml version="1.0" encoding="utf-8"?>
 <packages>
-<<<<<<< HEAD
   <package id="NLog" version="2.1.0" targetFramework="net45" />
-  <package id="xunit" version="1.9.2" targetFramework="net45" />
-  <package id="xunit.extensions" version="1.9.2" targetFramework="net45" />
-=======
-  <package id="NLog" version="2.0.0.2000" />
->>>>>>> 12d3de75
 </packages>