using Raven.StressTests.Tenants;
using Raven.Tests.Bugs;
using Raven.Tests.Bugs.Caching;
using Raven.Tests.Bugs.Indexing;
using Raven.Tests.Bugs.Queries;
using Raven.Tests.Issues;
using Raven.Tests.MailingList.MapReduceIssue;
using Raven.Tests.MultiGet;
using Raven.Tests.Shard.BlogModel;
using Raven.Tests.Storage;
using Raven.Tests.Transactions;
using Raven.Tests.Views;
using Xunit;

namespace Raven.StressTests.Races
{
	public class RaceConditions : StressTest
	{
		[Fact]
		public void SupportLazyOperations_LazyOperationsAreBatched()
		{
			Run<SupportLazyOperations>(x => x.LazyOperationsAreBatched(), 10);
		}

		[Fact]
		public void CanQueryOnlyUsers_WhenQueryingForUserById()
		{
			Run<CanQueryOnlyUsers>(x=>x.WhenQueryingForUserById(), 10);
		}

		[Fact]
		public void CanQueryOnlyUsers_WhenStoringUser()
		{
		}

		[Fact]
		public void ConcurrentlyOpenedTenantsUsingEsent()
		{
			Run<ConcurrentlyOpenedTenantsUsingEsent>(x => x.CanConcurrentlyPutDocsToDifferentTenants(), 10);
		}

		[Fact]
		public void CachingOfDocumentInclude()
		{
			Run<CachingOfDocumentInclude>(x => x.New_query_returns_correct_value_when_cache_is_enabled_and_data_changes(), 20);
		}

		[Fact]
		public void CanPageThroughReduceResults()
		{
			Run<CanPageThroughReduceResults>(x => x.Test(), 10);
		}

		[Fact]
		public void MapReduce()
		{
			Run<MapReduce>(x => x.CanUpdateReduceValue_WhenChangingReduceKey(), 10);
		}

		[Fact]
		public void MultiGetNonStaleRequslts()
		{
			Run<MultiGetNonStaleResults>(x => x.ShouldBeAbleToGetNonStaleResults(), 15);
		}
		
		[Fact]
		public void AfterCommitWillNotRetainSameEtag()
		{
			Run<Etags>(x => x.AfterCommitWillNotRetainSameEtag(), 250);
		}
		
		[Fact]
		public void CanAddAndReadFileAfterReopen()
		{
			Run<Documents>(x => x.CanAddAndReadFileAfterReopen(), 100);
		}
		
		[Fact]
		public void CanAggressivelyCacheLoads()
		{
			Run<AggressiveCaching>(x => x.CanAggressivelyCacheLoads(), 100);
		}
		
		[Fact]
		public void WillOverwriteDocWhenOptimisticConcurrencyIsOff()
		{
			Run<OverwriteDocuments>(x => x.WillOverwriteDocWhenOptimisticConcurrencyIsOff(), 10);
		}
		
		[Fact]
		public void WillThrowWhenOptimisticConcurrencyIsOn()
		{
			Run<OverwriteDocuments>(x => x.WillThrowWhenOptimisticConcurrencyIsOn(), 10);
		}
<<<<<<< HEAD
		
		[Fact]
		public void MultiGetProfiling()
		{
			Run<MultiGetProfiling>(x => x.CanProfileFullyAggressivelyCached(), 100);
=======

		[Fact]
		public void AggressiveCacheShouldUseNotificationsToInvalidateOutdatedItemsInCache()
		{
			Run<RavenDB_406>(x => x.LoadResultShouldBeUpToDateEvenIfAggressiveCacheIsEnabled(), 10);
			Run<RavenDB_406>(x => x.QueryResultShouldBeUpToDateEvenIfAggressiveCacheIsEnabled(), 10);
			Run<RavenDB_406>(x => x.CacheClearingShouldTakeIntoAccountTenantDatabases(), 10);
			Run<RavenDB_406>(x => x.ShouldServeFromCacheIfThereWasNoChange(), 10);
>>>>>>> f413a3e5
		}
	}
}<|MERGE_RESOLUTION|>--- conflicted
+++ resolved
@@ -92,13 +92,12 @@
 		{
 			Run<OverwriteDocuments>(x => x.WillThrowWhenOptimisticConcurrencyIsOn(), 10);
 		}
-<<<<<<< HEAD
 		
 		[Fact]
 		public void MultiGetProfiling()
 		{
 			Run<MultiGetProfiling>(x => x.CanProfileFullyAggressivelyCached(), 100);
-=======
+		}
 
 		[Fact]
 		public void AggressiveCacheShouldUseNotificationsToInvalidateOutdatedItemsInCache()
@@ -107,7 +106,6 @@
 			Run<RavenDB_406>(x => x.QueryResultShouldBeUpToDateEvenIfAggressiveCacheIsEnabled(), 10);
 			Run<RavenDB_406>(x => x.CacheClearingShouldTakeIntoAccountTenantDatabases(), 10);
 			Run<RavenDB_406>(x => x.ShouldServeFromCacheIfThereWasNoChange(), 10);
->>>>>>> f413a3e5
 		}
 	}
 }