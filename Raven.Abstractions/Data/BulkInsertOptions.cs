﻿namespace Raven.Abstractions.Data
{
    public enum BulkInsertCompression
    {
        None = 0,
        GZip = 1,        
    }

    public enum BulkInsertFormat
    {
        Bson = 0, 
        Json = 1,        
    }

	/// <summary>
	/// Options used during BulkInsert execution.
	/// </summary>
    public class BulkInsertOptions
	{
		public BulkInsertOptions()
		{
			BatchSize = 512;
			WriteTimeoutMilliseconds = 15 * 1000;
<<<<<<< HEAD
            Compression = BulkInsertCompression.GZip;
            Format = BulkInsertFormat.Bson;
=======
			ChunkedBulkInsertOptions = new ChunkedBulkInsertOptions
			{
				MaxDocumentsPerChunk = BatchSize*4,
				MaxChunkVolumeInBytes = 8 * 1024 * 1024
				
			};
>>>>>>> 525a732a
		}

		/// <summary>
		/// Indicates in existing documents should be overwritten. If not, exception will be thrown.
		/// </summary>
		public bool OverwriteExisting { get; set; }

		/// <summary>
		/// Indicates if referenced documents should be checked in indexes.
		/// </summary>
		public bool CheckReferencesInIndexes { get; set; }

		/// <summary>
		/// Determines whether should skip to overwrite a document when it is updated by exactly the same document (by comparing a content and metadata as well).
		/// </summary>
		public bool SkipOverwriteIfUnchanged { get; set; }

		/// <summary>
		/// Number of documents to send in each bulk insert batch.
		/// <para>Value:</para>
		/// <para>512 by default</para>
		/// </summary>
		/// <value>512 by default</value>
		public int BatchSize { get; set; }

		/// <summary>
		/// Maximum timeout in milliseconds to wait for document write. Exception will be thrown when timeout is elapsed.
		/// <para>Value:</para>
		/// <para>15000 milliseconds by default</para>
		/// </summary>
		/// <value>15000 milliseconds by default</value>
		public int WriteTimeoutMilliseconds { get; set; }

<<<<<<< HEAD
        /// <summary>
        /// This specify which compression format we will use. Some are better than others and/or special purpose. 
        /// You can also disable compression altogether.
        /// </summary>
        /// <remarks>Pre v3.5 bulk inserts only support GZip compression.</remarks>
        public BulkInsertCompression Compression { get; set; }

        /// <summary>
        /// Will specify which type of format you will send the bulk insert request. While the default is most of the
        /// times enough for you. Selecting the proper encoding for bulk inserts based on you data assumptions could give 
        /// your code a performance push and/or smaller network requirements.
        /// </summary>
        /// <remarks>Pre v3.5 bulk inserts only support BSON format.</remarks>
        public BulkInsertFormat Format { get; set; }
=======
		/// <summary>
		/// Represents options of the chunked functionality of the bulk insert operation, 
		/// which allows opening new connection for each chunk by amount of documents and total size. 
		/// If Set to null, bulk insert will be performed in a not chunked manner.
		/// <para>Value:</para>
		/// <para>Initialize by default</para>
		/// </summary>
		/// <value>Initialized by default</value>
		public ChunkedBulkInsertOptions ChunkedBulkInsertOptions { get; set; }
	}

	/// <summary>
	/// Options for the chunked bulk insert operation
	/// </summary>
	public class ChunkedBulkInsertOptions
	{
		public ChunkedBulkInsertOptions()
		{
			MaxDocumentsPerChunk = 2048;
			MaxChunkVolumeInBytes = 8 * 1024 * 1024;
		}
		/// <summary>
		/// Number of documents to send in each bulk insert sub operation (Default: 2048)
		/// <para>Value:</para>
		/// <para>2048 documents by default</para>
		/// </summary>
		/// <value>2048 documents by default</value>
		public int MaxDocumentsPerChunk { get; set; }

		/// <summary>
		/// Max volume of all the documents could be sent in each bulk insert sub operation (Default: 8MB)
		/// <para>Value:</para>
		/// <para>8MB by default</para>
		/// </summary>
		/// <value>8MB by default</value>
		public long MaxChunkVolumeInBytes { get; set; }
>>>>>>> 525a732a
	}
}<|MERGE_RESOLUTION|>--- conflicted
+++ resolved
@@ -15,23 +15,20 @@
 	/// <summary>
 	/// Options used during BulkInsert execution.
 	/// </summary>
-    public class BulkInsertOptions
+	public class BulkInsertOptions
 	{
 		public BulkInsertOptions()
 		{
 			BatchSize = 512;
 			WriteTimeoutMilliseconds = 15 * 1000;
-<<<<<<< HEAD
             Compression = BulkInsertCompression.GZip;
             Format = BulkInsertFormat.Bson;
-=======
 			ChunkedBulkInsertOptions = new ChunkedBulkInsertOptions
 			{
 				MaxDocumentsPerChunk = BatchSize*4,
 				MaxChunkVolumeInBytes = 8 * 1024 * 1024
 				
 			};
->>>>>>> 525a732a
 		}
 
 		/// <summary>
@@ -65,7 +62,6 @@
 		/// <value>15000 milliseconds by default</value>
 		public int WriteTimeoutMilliseconds { get; set; }
 
-<<<<<<< HEAD
         /// <summary>
         /// This specify which compression format we will use. Some are better than others and/or special purpose. 
         /// You can also disable compression altogether.
@@ -80,7 +76,7 @@
         /// </summary>
         /// <remarks>Pre v3.5 bulk inserts only support BSON format.</remarks>
         public BulkInsertFormat Format { get; set; }
-=======
+
 		/// <summary>
 		/// Represents options of the chunked functionality of the bulk insert operation, 
 		/// which allows opening new connection for each chunk by amount of documents and total size. 
@@ -101,8 +97,7 @@
 		{
 			MaxDocumentsPerChunk = 2048;
 			MaxChunkVolumeInBytes = 8 * 1024 * 1024;
-		}
-		/// <summary>
+}		/// <summary>
 		/// Number of documents to send in each bulk insert sub operation (Default: 2048)
 		/// <para>Value:</para>
 		/// <para>2048 documents by default</para>
@@ -117,6 +112,5 @@
 		/// </summary>
 		/// <value>8MB by default</value>
 		public long MaxChunkVolumeInBytes { get; set; }
->>>>>>> 525a732a
 	}
 }