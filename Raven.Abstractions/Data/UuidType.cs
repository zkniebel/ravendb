using System;

namespace Raven.Abstractions.Data
{
    public enum UuidType : byte
    {
        Documents = 1,

<<<<<<< HEAD
		DocumentTransactions = 3,
		MappedResults = 4,
		ReduceResults = 5,
		ScheduledReductions = 6,
		Queue = 7,
		Tasks = 8,
		Indexing = 9,
		DocumentReferences = 11,
		Subscriptions = 12,
		Transformers = 13,
		Cluster = 14,
		Licensing = 15
	}
=======
        [Obsolete("Use RavenFS instead.")]
        Attachments = 2,
        DocumentTransactions = 3,
        MappedResults = 4,
        ReduceResults = 5,
        ScheduledReductions = 6,
        Queue = 7,
        Tasks = 8,
        Indexing = 9,
        DocumentReferences = 11,
        Subscriptions = 12,
        Transformers = 13,
        Cluster = 14,
        Licensing = 15
    }
>>>>>>> 68f1ca50
}<|MERGE_RESOLUTION|>--- conflicted
+++ resolved
@@ -6,23 +6,6 @@
     {
         Documents = 1,
 
-<<<<<<< HEAD
-		DocumentTransactions = 3,
-		MappedResults = 4,
-		ReduceResults = 5,
-		ScheduledReductions = 6,
-		Queue = 7,
-		Tasks = 8,
-		Indexing = 9,
-		DocumentReferences = 11,
-		Subscriptions = 12,
-		Transformers = 13,
-		Cluster = 14,
-		Licensing = 15
-	}
-=======
-        [Obsolete("Use RavenFS instead.")]
-        Attachments = 2,
         DocumentTransactions = 3,
         MappedResults = 4,
         ReduceResults = 5,
@@ -36,5 +19,4 @@
         Cluster = 14,
         Licensing = 15
     }
->>>>>>> 68f1ca50
 }