--- conflicted
+++ resolved
@@ -114,11 +114,8 @@
 		public const int DefaultPrefetchingDurationLimit = 5000;
 
 		public const string BulkImportBatchTimeout = "Raven/BulkImport/BatchTimeout";
-<<<<<<< HEAD
-
-=======
 		public const string BulkImportHeartbeatDocKey = "Raven/BulkImport/Heartbeat";
->>>>>>> e61b6840
+
 		public const int BulkImportDefaultTimeoutInMs = 60000;
 
 	    public const string IndexingDisabled = "Raven/IndexingDisabled";
