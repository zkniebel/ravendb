--- conflicted
+++ resolved
@@ -10,39 +10,20 @@
 
 namespace Raven.Abstractions.Exceptions
 {
-<<<<<<< HEAD
-	[Serializable]
-	public class SmugglerException : Exception
-	{
-		public SmugglerException()
-		{
-		}
-=======
-    using System;
-
     [Serializable]
     public class SmugglerException : Exception
     {
-        //
-        // For guidelines regarding the creation of new exception types, see
-        //    http://msdn.microsoft.com/library/default.asp?url=/library/en-us/cpgenref/html/cpconerrorraisinghandlingguidelines.asp
-        // and
-        //    http://msdn.microsoft.com/library/default.asp?url=/library/en-us/dncscol/html/csharp07192001.asp
-        //
-
         public SmugglerException()
         {
         }
->>>>>>> 68f1ca50
 
         public SmugglerException(string message) : base(message)
         {
         }
 
-<<<<<<< HEAD
-		public SmugglerException(string message, Exception inner) : base(message, inner)
-		{
-		}
+        public SmugglerException(string message, Exception inner) : base(message, inner)
+        {
+        }
         protected SmugglerException(SerializationInfo info, StreamingContext context) : base(info, context)
         {
         }
@@ -50,17 +31,5 @@
         public Etag LastEtag { get; set; }
 
         public string File { get; set; }
-	}
-=======
-        public SmugglerException(string message, Exception inner) : base(message, inner)
-        {
-        }
-
-        protected SmugglerException(
-            SerializationInfo info,
-            StreamingContext context) : base(info, context)
-        {
-        }
     }
->>>>>>> 68f1ca50
 }