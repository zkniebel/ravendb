﻿<?xml version="1.0" encoding="utf-8"?>
<Project ToolsVersion="12.0" DefaultTargets="Build" xmlns="http://schemas.microsoft.com/developer/msbuild/2003">
  <Import Project="$(MSBuildExtensionsPath)\$(MSBuildToolsVersion)\Microsoft.Common.props" Condition="Exists('$(MSBuildExtensionsPath)\$(MSBuildToolsVersion)\Microsoft.Common.props')" />
  <PropertyGroup>
    <Configuration Condition=" '$(Configuration)' == '' ">Debug</Configuration>
    <Platform Condition=" '$(Platform)' == '' ">AnyCPU</Platform>
    <ProjectGuid>{D8BDD718-6E21-41B7-9C41-D0FBE0532DF4}</ProjectGuid>
    <OutputType>Library</OutputType>
    <AppDesignerFolder>Properties</AppDesignerFolder>
    <RootNamespace>Raven.Tests.Issues</RootNamespace>
    <AssemblyName>Raven.Tests.Issues</AssemblyName>
    <TargetFrameworkVersion>v4.5</TargetFrameworkVersion>
    <FileAlignment>512</FileAlignment>
    <SolutionDir Condition="$(SolutionDir) == '' Or $(SolutionDir) == '*Undefined*'">..\</SolutionDir>
    <RestorePackages>true</RestorePackages>
    <TargetFrameworkProfile />
  </PropertyGroup>
  <PropertyGroup Condition=" '$(Configuration)|$(Platform)' == 'Debug|AnyCPU' ">
    <DebugSymbols>true</DebugSymbols>
    <DebugType>full</DebugType>
    <Optimize>false</Optimize>
    <OutputPath>bin\Debug\</OutputPath>
    <DefineConstants>DEBUG;TRACE</DefineConstants>
    <ErrorReport>prompt</ErrorReport>
    <WarningLevel>4</WarningLevel>
    <NoWarn>618</NoWarn>
    <PlatformTarget>x64</PlatformTarget>
  </PropertyGroup>
  <PropertyGroup Condition=" '$(Configuration)|$(Platform)' == 'Release|AnyCPU' ">
    <DebugType>pdbonly</DebugType>
    <Optimize>true</Optimize>
    <OutputPath>bin\Release\</OutputPath>
    <DefineConstants>TRACE</DefineConstants>
    <ErrorReport>prompt</ErrorReport>
    <WarningLevel>4</WarningLevel>
    <NoWarn>618</NoWarn>
    <PlatformTarget>x64</PlatformTarget>
  </PropertyGroup>
  <PropertyGroup>
    <SignAssembly>true</SignAssembly>
  </PropertyGroup>
  <PropertyGroup>
    <AssemblyOriginatorKeyFile>..\Raven.Database\RavenDB.snk</AssemblyOriginatorKeyFile>
  </PropertyGroup>
  <PropertyGroup Condition="'$(Configuration)|$(Platform)' == 'Profiling|AnyCPU'">
    <OutputPath>bin\Profiling\</OutputPath>
    <DefineConstants>TRACE</DefineConstants>
    <Optimize>true</Optimize>
    <DebugType>pdbonly</DebugType>
    <PlatformTarget>AnyCPU</PlatformTarget>
    <ErrorReport>prompt</ErrorReport>
    <CodeAnalysisRuleSet>MinimumRecommendedRules.ruleset</CodeAnalysisRuleSet>
    <WarningLevel>4</WarningLevel>
    <NoWarn>618</NoWarn>
  </PropertyGroup>
  <ItemGroup>
    <Reference Include="FizzWare.NBuilder, Version=3.0.1.0, Culture=neutral, PublicKeyToken=5651b03e12e42c12, processorArchitecture=MSIL">
      <HintPath>..\packages\NBuilder.3.0.1.1\lib\FizzWare.NBuilder.dll</HintPath>
      <Private>True</Private>
    </Reference>
    <Reference Include="Lucene.Net">
      <HintPath>..\SharedLibs\Lucene.Net.dll</HintPath>
    </Reference>
    <Reference Include="Microsoft.Owin, Version=3.0.1.0, Culture=neutral, PublicKeyToken=31bf3856ad364e35, processorArchitecture=MSIL">
      <HintPath>..\packages\Microsoft.Owin.3.0.1\lib\net45\Microsoft.Owin.dll</HintPath>
      <Private>True</Private>
    </Reference>
    <Reference Include="Microsoft.Owin.Host.HttpListener, Version=3.0.1.0, Culture=neutral, PublicKeyToken=31bf3856ad364e35, processorArchitecture=MSIL">
      <HintPath>..\packages\Microsoft.Owin.Host.HttpListener.3.0.1\lib\net45\Microsoft.Owin.Host.HttpListener.dll</HintPath>
      <Private>True</Private>
    </Reference>
    <Reference Include="Microsoft.Owin.Hosting, Version=3.0.1.0, Culture=neutral, PublicKeyToken=31bf3856ad364e35, processorArchitecture=MSIL">
      <HintPath>..\packages\Microsoft.Owin.Hosting.3.0.1\lib\net45\Microsoft.Owin.Hosting.dll</HintPath>
      <Private>True</Private>
    </Reference>
    <Reference Include="Newtonsoft.Json, Version=6.0.0.0, Culture=neutral, PublicKeyToken=30ad4fe6b2a6aeed, processorArchitecture=MSIL">
      <HintPath>..\packages\Newtonsoft.Json.6.0.8\lib\net45\Newtonsoft.Json.dll</HintPath>
      <Private>True</Private>
    </Reference>
    <Reference Include="Owin, Version=1.0.0.0, Culture=neutral, PublicKeyToken=f0ebd12fd5e55cc5, processorArchitecture=MSIL">
      <HintPath>..\packages\Owin.1.0\lib\net40\Owin.dll</HintPath>
      <Private>True</Private>
    </Reference>
    <Reference Include="System" />
    <Reference Include="System.ComponentModel.Composition" />
    <Reference Include="System.Configuration" />
    <Reference Include="System.Core" />
    <Reference Include="System.DirectoryServices" />
    <Reference Include="System.DirectoryServices.AccountManagement" />
    <Reference Include="System.Net.Http" />
    <Reference Include="System.Net.Http.Formatting, Version=5.2.3.0, Culture=neutral, PublicKeyToken=31bf3856ad364e35, processorArchitecture=MSIL">
      <HintPath>..\packages\Microsoft.AspNet.WebApi.Client.5.2.3\lib\net45\System.Net.Http.Formatting.dll</HintPath>
      <Private>True</Private>
    </Reference>
    <Reference Include="System.Reactive.Core, Version=2.2.5.0, Culture=neutral, PublicKeyToken=31bf3856ad364e35, processorArchitecture=MSIL">
      <HintPath>..\packages\Rx-Core.2.2.5\lib\net45\System.Reactive.Core.dll</HintPath>
      <Private>True</Private>
    </Reference>
    <Reference Include="System.Reactive.Interfaces, Version=2.2.5.0, Culture=neutral, PublicKeyToken=31bf3856ad364e35, processorArchitecture=MSIL">
      <HintPath>..\packages\Rx-Interfaces.2.2.5\lib\net45\System.Reactive.Interfaces.dll</HintPath>
      <Private>True</Private>
    </Reference>
    <Reference Include="System.Runtime.Serialization" />
    <Reference Include="System.Transactions" />
    <Reference Include="System.Web" />
    <Reference Include="System.Web.Http, Version=5.2.3.0, Culture=neutral, PublicKeyToken=31bf3856ad364e35, processorArchitecture=MSIL">
      <HintPath>..\packages\Microsoft.AspNet.WebApi.Core.5.2.3\lib\net45\System.Web.Http.dll</HintPath>
      <Private>True</Private>
    </Reference>
    <Reference Include="System.Xml.Linq" />
    <Reference Include="System.Data.DataSetExtensions" />
    <Reference Include="Microsoft.CSharp" />
    <Reference Include="System.Data" />
    <Reference Include="System.Xml" />
    <Reference Include="xunit">
      <HintPath>..\SharedLibs\xunit\xunit.dll</HintPath>
    </Reference>
    <Reference Include="xunit.extensions">
      <HintPath>..\SharedLibs\xunit\xunit.extensions.dll</HintPath>
    </Reference>
    <Reference Include="Jint">
      <HintPath>..\SharedLibs\Jint.dll</HintPath>
    </Reference>
  </ItemGroup>
  <ItemGroup>
    <Compile Include="..\CommonAssemblyInfo.cs">
      <Link>Properties\CommonAssemblyInfo.cs</Link>
    </Compile>
    <Compile Include="..\Raven.Tests\Properties\TestAssemblyInfo.cs">
      <Link>Properties\TestAssemblyInfo.cs</Link>
    </Compile>
    <Compile Include="1379\RavenDB_1379.cs" />
    <Compile Include="1379\RavenDB_1379_Client.cs" />
    <Compile Include="1379\RavenDB_1379_Client_Lazy.cs" />
    <Compile Include="1379\RavenDB_1379_Client_Remote.cs" />
    <Compile Include="ActualValueInJsonReaderException.cs" />
<<<<<<< HEAD
    <Compile Include="RavenDB-3736_2.cs" />
    <Compile Include="RavenDB-3973.cs" />
    <Compile Include="RavenDB-3979.cs" />
=======
    <Compile Include="RavenDB-4041.cs" />
>>>>>>> 081f785f
    <Compile Include="RavenDB-4011.cs" />
    <Compile Include="RavenDB-3931.cs" />
    <Compile Include="RavenDB-3974.cs" />
    <Compile Include="BackupRestore.cs" />
    <Compile Include="RavenDB-3559.cs" />
    <Compile Include="RavenDB-3609.cs" />
    <Compile Include="RavenDB-3726.cs" />
    <Compile Include="RavenDB-3763.cs" />
    <Compile Include="RavenDB-3818.cs" />
    <Compile Include="RavenDB_3981.cs" />
    <Compile Include="RavenDB_3488.cs" />
    <Compile Include="RavenDB-3472-async.cs" />
    <Compile Include="RavenDB3936.cs" />
    <Compile Include="RavenDB_3646.cs" />
    <Compile Include="Prefetcher\PrefetcherTestBase.cs" />
    <Compile Include="RavenDB-3152.cs" />
    <Compile Include="RavenDB-3179.cs" />
    <Compile Include="RavenDB-3758.cs" />
    <Compile Include="RavenDB-3302.cs" />
    <Compile Include="RavenDB-3314.cs" />
    <Compile Include="RavenDB-3326.cs" />
    <Compile Include="RavenDB-3420.cs" />
    <Compile Include="RavenDB-3465.cs" />
    <Compile Include="RavenDB-3472.cs" />
    <Compile Include="RavenDB_3199.cs" />
    <Compile Include="RavenDB-3383.cs" />
    <Compile Include="RavenDB_2706.cs" />
    <Compile Include="RavenDB-3393.cs" />
    <Compile Include="RavenDB-3401.cs" />
    <Compile Include="RavenDB-3451.cs" />
    <Compile Include="RavenDB-3491.cs" />
    <Compile Include="RavenDB-3509.cs" />
    <Compile Include="RavenDB-3530.cs" />
    <Compile Include="RavenDB-3632.cs" />
    <Compile Include="RavenDB_3230.cs" />
    <Compile Include="RavenDB_3460.cs" />
    <Compile Include="RavenDB_3573.cs" />
    <Compile Include="RavenDB_3400.cs" />
    <Compile Include="RavenDB_3543.cs" />
    <Compile Include="RavenDB_3570.cs" />
    <Compile Include="RavenDB_3365.cs" />
    <Compile Include="RavenDB_3580.cs" />
    <Compile Include="RavenDB_3271.cs" />
    <Compile Include="RavenDB_3276.cs" />
    <Compile Include="BulkInsertAuth.cs" />
    <Compile Include="BulkInsertClient.cs" />
    <Compile Include="BulkInsertDatabaseUrl.cs" />
    <Compile Include="BulkInsertTests.cs" />
    <Compile Include="RaqvenDB_3222.cs" />
    <Compile Include="RavenDB-3136.cs" />
    <Compile Include="RavenDB-3150.cs" />
    <Compile Include="RavenDB-3277.cs" />
    <Compile Include="RavenDB-3285.cs" />
    <Compile Include="RavenDB-3300.cs" />
    <Compile Include="RavenDB-3301.cs" />
    <Compile Include="RavenDB3075.cs" />
    <Compile Include="RavenDB_2712\GlobalConfigurationTest.cs" />
    <Compile Include="RavenDB_2712\RavenDB_2712.cs" />
    <Compile Include="RavenDB_2712\RavenDB_2712_JavascriptFunctions.cs" />
    <Compile Include="RavenDB_2712\RavenDB_2712_PeriodicExport.cs" />
    <Compile Include="RavenDB_2712\RavenDB_2712_Quotas.cs" />
    <Compile Include="RavenDB_2712\RavenDB_2712_Replication.cs" />
    <Compile Include="RavenDB_2712\RavenDB_2712_SqlReplication.cs" />
    <Compile Include="RavenDB_2712\RavenDB_2712_Versioning.cs" />
    <Compile Include="RavenDB_2867.cs" />
    <Compile Include="RavenDB_2879.cs" />
    <Compile Include="RavenDB-2716.cs" />
    <Compile Include="RavenDB-2717.cs" />
    <Compile Include="RavenDB-2913.cs" />
    <Compile Include="RavenDB2854.cs" />
    <Compile Include="RavenDB_1344 .cs" />
    <Compile Include="RavenDB_1733.cs" />
    <Compile Include="RavenDB_2115.cs" />
    <Compile Include="RavenDB_2699.cs" />
    <Compile Include="DatabaseConfiguration.cs" />
    <Compile Include="EmbeddedMultipleDatabases.cs" />
    <Compile Include="GermanUmlauts.cs" />
    <Compile Include="IndexResestWithReplication.cs" />
    <Compile Include="LongIndexAndTransformerNames.cs" />
    <Compile Include="NestedPropertiesIndex_1182.cs" />
    <Compile Include="RaveDB-1279.cs" />
    <Compile Include="RavenDB-1847.cs" />
    <Compile Include="RavenDb-1934.cs" />
    <Compile Include="RavenDB-2036.cs" />
    <Compile Include="RavenDB-2334.cs" />
    <Compile Include="RavenDB-2643.cs" />
    <Compile Include="RavenDB1009.cs" />
    <Compile Include="RavenDB1019.cs" />
    <Compile Include="RavenDB1025.cs" />
    <Compile Include="RavenDB1067.cs" />
    <Compile Include="RavenDB1229.cs" />
    <Compile Include="RavenDB1247.cs" />
    <Compile Include="RavenDB1259.cs" />
    <Compile Include="RavenDB1260.cs" />
    <Compile Include="RavenDB1261.cs" />
    <Compile Include="RavenDB1316.cs" />
    <Compile Include="RavenDB1369.cs" />
    <Compile Include="RavenDB1508.cs" />
    <Compile Include="RavenDB1519.cs" />
    <Compile Include="RavenDb1962.cs" />
    <Compile Include="RavenDB2408.cs" />
    <Compile Include="RavenDB2537.cs" />
    <Compile Include="RavenDB2568.cs" />
    <Compile Include="Ravendb718\DateTimeOffset_LoadTests.cs" />
    <Compile Include="Ravendb718\DateTimeOffset_QueryDynamicTests.cs" />
    <Compile Include="Ravendb718\DateTimeOffset_QueryMapReduceAnalyzedTests.cs" />
    <Compile Include="Ravendb718\DateTimeOffset_QueryMapReduceNotAnalyzedTests.cs" />
    <Compile Include="Ravendb718\DateTimeOffset_QueryMapReduceTests.cs" />
    <Compile Include="Ravendb718\DateTimeOffset_QueryMultiMapTests.cs" />
    <Compile Include="Ravendb718\DateTimeOffset_QueryStaticTests.cs" />
    <Compile Include="Ravendb718\DateTimeOffset_QueryTransformTests.cs" />
    <Compile Include="Ravendb718\DateTime_LoadTests.cs" />
    <Compile Include="Ravendb718\DateTime_QueryDynamicTests.cs" />
    <Compile Include="Ravendb718\DateTime_QueryMapReduceTests.cs" />
    <Compile Include="Ravendb718\DateTime_QueryMultiMapTests.cs" />
    <Compile Include="Ravendb718\DateTime_QueryStaticTests.cs" />
    <Compile Include="Ravendb718\DateTime_QueryTransformTests.cs" />
    <Compile Include="RavenDB741.cs" />
    <Compile Include="RavenDB814.cs" />
    <Compile Include="RavenDB815.cs" />
    <Compile Include="RavenDB820.cs" />
    <Compile Include="RavenDb827.cs" />
    <Compile Include="RavenDB845.cs" />
    <Compile Include="RavenDB903.cs" />
    <Compile Include="RavenDB921.cs" />
    <Compile Include="RavenDB934.cs" />
    <Compile Include="RavenDB937.cs" />
    <Compile Include="RavenDB953.cs" />
    <Compile Include="RavenDB955.cs" />
    <Compile Include="RavenDB957.cs" />
    <Compile Include="RavenDB982.cs" />
    <Compile Include="RavenDB987.cs" />
    <Compile Include="RavenDB_10.cs" />
    <Compile Include="RavenDB_1007.cs" />
    <Compile Include="RavenDB_1010.cs" />
    <Compile Include="RavenDB_1018.cs" />
    <Compile Include="RavenDB_1041.cs" />
    <Compile Include="RavenDB_1077.cs" />
    <Compile Include="RavenDB_1088.cs" />
    <Compile Include="RavenDB_1107.cs" />
    <Compile Include="RavenDB_1165.cs" />
    <Compile Include="RavenDB_1187.cs" />
    <Compile Include="RavenDB_1205.cs" />
    <Compile Include="RavenDB_1207.cs" />
    <Compile Include="RavenDB_1217.cs" />
    <Compile Include="RavenDB_1226.cs" />
    <Compile Include="RavenDB_1235.cs" />
    <Compile Include="RavenDB_1251_1.cs" />
    <Compile Include="RavenDB_1251_2.cs" />
    <Compile Include="RavenDB_1279.cs" />
    <Compile Include="RavenDB_1285.cs" />
    <Compile Include="RavenDB_1288.cs" />
    <Compile Include="RavenDB_1289.cs" />
    <Compile Include="RavenDB_1297 .cs" />
    <Compile Include="RavenDB_1302.cs" />
    <Compile Include="RavenDB_1304.cs" />
    <Compile Include="RavenDB_1305.cs" />
    <Compile Include="RavenDB_1333.cs" />
    <Compile Include="RavenDB_1345.cs" />
    <Compile Include="RavenDB_1346.cs" />
    <Compile Include="RavenDB_1353.cs" />
    <Compile Include="RavenDB_1374 .cs" />
    <Compile Include="RavenDB_1377.cs" />
    <Compile Include="RavenDB_1380.cs" />
    <Compile Include="RavenDB_1395.cs" />
    <Compile Include="RavenDB_1410.cs" />
    <Compile Include="RavenDB_1435.cs" />
    <Compile Include="RavenDB_1443 .cs" />
    <Compile Include="RavenDB_1461.cs" />
    <Compile Include="RavenDB_1466.cs" />
    <Compile Include="RavenDB_1470.cs" />
    <Compile Include="RavenDB_1472.cs" />
    <Compile Include="RavenDB_1489.cs" />
    <Compile Include="RavenDB_1493.cs" />
    <Compile Include="RavenDB_1497.cs" />
    <Compile Include="RavenDB_2176.cs" />
    <Compile Include="RavenDB_2514.cs" />
    <Compile Include="RavenDB_2516.cs" />
    <Compile Include="RavenDB_1517.cs" />
    <Compile Include="RavenDB_1520.cs" />
    <Compile Include="RavenDB_1533.cs" />
    <Compile Include="RavenDB_1538.cs" />
    <Compile Include="RavenDB_1539.cs" />
    <Compile Include="RavenDB_1540.cs" />
    <Compile Include="RavenDB_1553.cs" />
    <Compile Include="RavenDB_1555.cs" />
    <Compile Include="RavenDB_1557.cs" />
    <Compile Include="RavenDB_1560.cs" />
    <Compile Include="RavenDB_1561.cs" />
    <Compile Include="RavenDB_1565.cs" />
    <Compile Include="RavenDB_1595.cs" />
    <Compile Include="RavenDB_1598_MappingComplexProperties.cs" />
    <Compile Include="RavenDB_1600.cs" />
    <Compile Include="RavenDB_1601.cs" />
    <Compile Include="RavenDB_1609.cs" />
    <Compile Include="RavenDB_1610.cs" />
    <Compile Include="RavenDB_1650.cs" />
    <Compile Include="RavenDB_1666.cs" />
    <Compile Include="RavenDB_1716.cs" />
    <Compile Include="RavenDB_1717.cs" />
    <Compile Include="RavenDB_1735.cs" />
    <Compile Include="RavenDB_1749.cs" />
    <Compile Include="RavenDB_1760.cs" />
    <Compile Include="RavenDB_1761.cs" />
    <Compile Include="RavenDB_1762.cs" />
    <Compile Include="RavenDB_1765.cs" />
    <Compile Include="RavenDb_1816.cs" />
    <Compile Include="RavenDB_1817.cs" />
    <Compile Include="RavenDB_1824.cs" />
    <Compile Include="RavenDB_1825.cs" />
    <Compile Include="RavenDB_1828.cs" />
    <Compile Include="RavenDB_187.cs" />
    <Compile Include="RavenDB_1877.cs" />
    <Compile Include="RavenDb_1977.cs" />
    <Compile Include="RavenDb_1982.cs" />
    <Compile Include="RavenDb_2016.cs" />
    <Compile Include="RavenDB_2101.cs" />
    <Compile Include="RavenDB_2113.cs" />
    <Compile Include="RavenDb_2123.cs" />
    <Compile Include="RavenDB_2124.cs" />
    <Compile Include="RavenDB_2129.cs" />
    <Compile Include="RavenDB_2172.cs" />
    <Compile Include="RavenDB_2181.cs" />
    <Compile Include="RavenDB_2183.cs" />
    <Compile Include="RavenDB_2205.cs" />
    <Compile Include="RavenDB_2209.cs" />
    <Compile Include="RavenDb_2215.cs" />
    <Compile Include="RavenDb_2239.cs" />
    <Compile Include="RavenDB_2233.cs" />
    <Compile Include="RavenDB_2244.cs" />
    <Compile Include="RavenDB_2273.cs" />
    <Compile Include="RavenDB_2325.cs" />
    <Compile Include="RavenDB_2314.cs">
      <SubType>Code</SubType>
    </Compile>
    <Compile Include="RavenDB_2387.cs" />
    <Compile Include="RavenDB_2424.cs" />
    <Compile Include="RavenDB_2391.cs" />
    <Compile Include="RavenDB_2432.cs" />
    <Compile Include="RavenDB_2435.cs" />
    <Compile Include="RavenDB_2440.cs" />
    <Compile Include="RavenDB_2458.cs" />
    <Compile Include="RavenDB_2486.cs" />
    <Compile Include="RavenDB_2495.cs" />
    <Compile Include="RavenDB_2496.cs" />
    <Compile Include="RavenDB_2502.cs" />
    <Compile Include="RavenDB_2556.cs" />
    <Compile Include="RavenDB_2566.cs" />
    <Compile Include="RavenDB_2571.cs" />
    <Compile Include="RavenDB_2576.cs" />
    <Compile Include="RavenDB_2586.cs" />
    <Compile Include="RavenDB_2604.cs" />
    <Compile Include="RavenDB_2609.cs" />
    <Compile Include="RavenDB_2607.cs" />
    <Compile Include="RavenDB_2615.cs" />
    <Compile Include="RavenDB_2623.cs" />
    <Compile Include="RavenDB_2670.cs" />
    <Compile Include="RavenDB_2672.cs" />
    <Compile Include="RavenDB_2719.cs" />
    <Compile Include="RavenDB_2762 .cs" />
    <Compile Include="RavenDB_2710.cs" />
    <Compile Include="RavenDB_2767.cs" />
    <Compile Include="RavenDB_2779.cs" />
    <Compile Include="RavenDB_2793.cs" />
    <Compile Include="RavenDB_2794.cs" />
    <Compile Include="RavenDB_2808.cs" />
    <Compile Include="RavenDB_2824 .cs" />
    <Compile Include="RavenDB_2862.cs" />
    <Compile Include="RavenDB_2877.cs" />
    <Compile Include="RavenDB_2908.cs" />
    <Compile Include="RavenDB_2909.cs" />
    <Compile Include="RavenDB_2911.cs" />
    <Compile Include="RavenDB_2936.cs" />
    <Compile Include="RavenDB_2944.cs" />
    <Compile Include="RavenDB_295.cs" />
    <Compile Include="RavenDB_2955.cs" />
    <Compile Include="RavenDB_2974.cs" />
    <Compile Include="RavenDB_2984.cs" />
    <Compile Include="RavenDB_299.cs" />
    <Compile Include="RavenDB_2994.cs" />
    <Compile Include="RavenDB_3008.cs" />
    <Compile Include="RavenDB_301.cs" />
    <Compile Include="RavenDB_3013.cs" />
    <Compile Include="RavenDB_302.cs" />
    <Compile Include="RavenDB_3042.cs" />
    <Compile Include="RavenDB_3071.cs" />
    <Compile Include="RavenDB_3082.cs" />
    <Compile Include="RavenDB_3086.cs" />
    <Compile Include="RavenDB_3109.cs" />
    <Compile Include="RavenDB_3117.cs" />
    <Compile Include="RavenDB_3145.cs" />
    <Compile Include="RavenDB_3166.cs" />
    <Compile Include="RavenDB_3173.cs" />
    <Compile Include="RavenDB_3181.cs" />
    <Compile Include="RavenDB_3190.cs" />
    <Compile Include="RavenDB_3193.cs" />
    <Compile Include="RavenDB_3197.cs" />
    <Compile Include="RavenDB_3207.cs" />
    <Compile Include="RavenDB_3232.cs" />
    <Compile Include="RavenDB_3237.cs" />
    <Compile Include="RavenDB_3248.cs" />
    <Compile Include="RavenDB_3264.cs" />
    <Compile Include="RavenDB_3286.cs" />
    <Compile Include="RavenDB_3298.cs" />
    <Compile Include="RavenDB_3335.cs" />
    <Compile Include="Ravendb_334.cs" />
    <Compile Include="RavenDB_3344.cs" />
    <Compile Include="RavenDB_3373.cs" />
    <Compile Include="RavenDB_3375.cs" />
    <Compile Include="RavenDB_3381.cs" />
    <Compile Include="RavenDB_3390.cs" />
    <Compile Include="RavenDB_3417.cs" />
    <Compile Include="RavenDB_3418.cs" />
    <Compile Include="RavenDB_3422.cs" />
    <Compile Include="RavenDB_3435.cs" />
    <Compile Include="RavenDB_3442.cs" />
    <Compile Include="RavenDB_3448.cs" />
    <Compile Include="RavenDB_3462.cs" />
    <Compile Include="RavenDB_3484.cs" />
    <Compile Include="RavenDB_349.cs" />
    <Compile Include="RavenDB_3501.cs" />
    <Compile Include="RavenDB_3525.cs" />
    <Compile Include="RavenDB_3574.cs" />
    <Compile Include="Prefetcher\RavenDB_3581.cs" />
    <Compile Include="RavenDB_3605.cs" />
    <Compile Include="RavenDB_3612.cs" />
    <Compile Include="RavenDB_3628.cs" />
    <Compile Include="RavenDB_3629.cs" />
    <Compile Include="RavenDB_3639.cs" />
    <Compile Include="RavenDB_3659.cs" />
    <Compile Include="RavenDB_3625.cs" />
    <Compile Include="RavenDB_3647.cs" />
    <Compile Include="RavenDB_3658.cs" />
    <Compile Include="RavenDB_367.cs" />
    <Compile Include="RavenDB_3760.cs" />
    <Compile Include="RavenDB_381.cs" />
    <Compile Include="RavenDB_384.cs" />
    <Compile Include="RavenDB_3864.cs" />
    <Compile Include="RavenDB_3917.cs" />
    <Compile Include="RavenDB_3921.cs" />
    <Compile Include="RavenDB_3929.cs" />
    <Compile Include="RavenDB_3938.cs" />
    <Compile Include="RavenDB_3970.cs" />
    <Compile Include="RavenDB_3985.cs" />
    <Compile Include="RavenDB_3996.cs" />
    <Compile Include="RavenDB_4010.cs" />
    <Compile Include="RavenDB_406.cs" />
    <Compile Include="RavenDB_410.cs" />
    <Compile Include="RavenDB_421.cs" />
    <Compile Include="RavenDB_422.cs" />
    <Compile Include="RavenDB_425.cs" />
    <Compile Include="RavenDB_478.cs" />
    <Compile Include="RavenDB_483.cs" />
    <Compile Include="RavenDB_505.cs" />
    <Compile Include="RavenDB_514.cs" />
    <Compile Include="RavenDB_535.cs" />
    <Compile Include="RavenDB_542 .cs" />
    <Compile Include="RavenDB_554.cs" />
    <Compile Include="RavenDB_556.cs" />
    <Compile Include="RavenDB_576.cs" />
    <Compile Include="RavenDB_578.cs" />
    <Compile Include="RavenDB_579.cs" />
    <Compile Include="RavenDB_626.cs" />
    <Compile Include="RavenDB_644.cs" />
    <Compile Include="RavenDB_651.cs" />
    <Compile Include="RavenDB_653.cs" />
    <Compile Include="RavenDB_659.cs" />
    <Compile Include="RavenDB_689.cs" />
    <Compile Include="RavenDB_714.cs" />
    <Compile Include="RavenDB_718.cs" />
    <Compile Include="RavenDB_72.cs" />
    <Compile Include="RavenDB_726.cs" />
    <Compile Include="RavenDB_743.cs" />
    <Compile Include="RavenDB_752.cs" />
    <Compile Include="RavenDB_757.cs" />
    <Compile Include="RavenDB_766.cs" />
    <Compile Include="RavenDB_772.cs" />
    <Compile Include="RavenDb_783.cs" />
    <Compile Include="RavenDB_784.cs" />
    <Compile Include="RavenDB_790.cs" />
    <Compile Include="RavenDB_806.cs" />
    <Compile Include="RavenDB_851.cs" />
    <Compile Include="RavenDB_863.cs" />
    <Compile Include="RavenDB_863_2.cs" />
    <Compile Include="RavenDB_868.cs" />
    <Compile Include="RavenDB_967.cs" />
    <Compile Include="RavenDB_993.cs" />
    <Compile Include="RavenDB_2344.cs" />
    <Compile Include="RavenDB_2907.cs" />
    <Compile Include="RavenDB_3555.cs" />
    <Compile Include="RavenDB_3994.cs" />
    <Compile Include="RDBQA_1.cs" />
    <Compile Include="RDBQA_11.cs" />
    <Compile Include="RDBQA_13.cs" />
    <Compile Include="RDBQA_16.cs" />
    <Compile Include="RDBQA_17.cs" />
    <Compile Include="RDBQA_18.cs" />
    <Compile Include="RDBQA_4.cs" />
    <Compile Include="RDBQA_7.cs" />
    <Compile Include="RDBQA_9.cs" />
    <Compile Include="RDoc_391.cs" />
    <Compile Include="RDoc_56.cs" />
    <Compile Include="RDoc_60.cs" />
    <Compile Include="RDoc_76.cs" />
    <Compile Include="ReplicationAlerts.cs" />
    <Compile Include="ReplicationBehavior.cs" />
    <Compile Include="RavenDB_3096.cs" />
    <Compile Include="SlowIndex.cs" />
    <Compile Include="RavenDB_3113.cs" />
    <Compile Include="RavenDB_3106.cs" />
    <Compile Include="RavenDB-3225.cs" />
    <Compile Include="WaitForStaleOnAbandonedIndexShouldWork.cs" />
    <Compile Include="windowsAuthGetUserInfo.cs" />
  </ItemGroup>
  <ItemGroup>
    <ProjectReference Include="..\Bundles\Raven.Client.Authorization\Raven.Client.Authorization.csproj">
      <Project>{3A852FD2-E0F9-449C-8F66-0C6A180D030A}</Project>
      <Name>Raven.Client.Authorization</Name>
    </ProjectReference>
    <ProjectReference Include="..\Bundles\Raven.Client.UniqueConstraints\Raven.Client.UniqueConstraints.csproj">
      <Project>{D185331D-2B7C-4251-8EBE-140EDE1FAB9F}</Project>
      <Name>Raven.Client.UniqueConstraints</Name>
    </ProjectReference>
    <ProjectReference Include="..\Raven.Abstractions\Raven.Abstractions.csproj">
      <Project>{41AC479E-1EB2-4D23-AAF2-E4C8DF1BC2BA}</Project>
      <Name>Raven.Abstractions</Name>
    </ProjectReference>
    <ProjectReference Include="..\Raven.Client.Lightweight\Raven.Client.Lightweight.csproj">
      <Project>{4E087ECB-E7CA-4891-AC3C-3C76702715B6}</Project>
      <Name>Raven.Client.Lightweight</Name>
    </ProjectReference>
    <ProjectReference Include="..\Raven.Database\Raven.Database.csproj">
      <Project>{212823CD-25E1-41AC-92D1-D6DF4D53FC85}</Project>
      <Name>Raven.Database</Name>
    </ProjectReference>
    <ProjectReference Include="..\Raven.Migration\Raven.Migration.csproj">
      <Project>{E6C2EAA5-B5BC-4BE2-B981-0064E819DBEB}</Project>
      <Name>Raven.Migration</Name>
    </ProjectReference>
    <ProjectReference Include="..\Raven.Smuggler\Raven.Smuggler.csproj">
      <Project>{3e6401ac-3e33-4b61-a460-49953654a207}</Project>
      <Name>Raven.Smuggler</Name>
    </ProjectReference>
    <ProjectReference Include="..\Raven.Sparrow\Sparrow\Sparrow.csproj">
      <Project>{104699c8-0fd3-4ab9-8542-e8fa89ed199b}</Project>
      <Name>Sparrow</Name>
    </ProjectReference>
    <ProjectReference Include="..\Raven.Tests.Bundles\Raven.Tests.Bundles.csproj">
      <Project>{83AB5B46-5502-40DD-BA5F-83499F19B953}</Project>
      <Name>Raven.Tests.Bundles</Name>
    </ProjectReference>
    <ProjectReference Include="..\Raven.Tests.Common\Raven.Tests.Common.csproj">
      <Project>{381234CC-8AA7-41FF-8CAD-22330E15F993}</Project>
      <Name>Raven.Tests.Common</Name>
    </ProjectReference>
    <ProjectReference Include="..\Raven.Tests.Core\Raven.Tests.Core.csproj">
      <Project>{93287FBA-732A-4603-9BBE-9CFDC82FC8BE}</Project>
      <Name>Raven.Tests.Core</Name>
    </ProjectReference>
    <ProjectReference Include="..\Raven.Tests.Helpers\Raven.Tests.Helpers.csproj">
      <Project>{14F2D508-8E06-407B-9451-97E99538E26B}</Project>
      <Name>Raven.Tests.Helpers</Name>
    </ProjectReference>
    <ProjectReference Include="..\Raven.Tests.MailingList\Raven.Tests.MailingList.csproj">
      <Project>{EA32FD05-8537-4A31-879E-20A0F2C87479}</Project>
      <Name>Raven.Tests.MailingList</Name>
    </ProjectReference>
    <ProjectReference Include="..\Raven.Voron\Voron\Voron.csproj">
      <Project>{FF83C7C2-BC7B-4DCC-A782-49EF9BBD9390}</Project>
      <Name>Voron</Name>
    </ProjectReference>
    <ProjectReference Include="..\Raven.Smuggler\Raven.Smuggler.csproj">
      <Project>{3E6401AC-3E33-4B61-A460-49953654A207}</Project>
      <Name>Raven.Smuggler</Name>
    </ProjectReference>
    <ProjectReference Include="..\Raven.Backup\Raven.Backup.csproj">
      <Project>{DBB6561C-6264-430D-8F3C-E11C6268981E}</Project>
      <Name>Raven.Backup</Name>
    </ProjectReference>
  </ItemGroup>
  <ItemGroup>
    <None Include="..\Raven.Database\RavenDB.snk">
      <Link>RavenDB.snk</Link>
    </None>
    <None Include="app.config" />
    <None Include="packages.config" />
  </ItemGroup>
  <ItemGroup>
    <Service Include="{82A7F48D-3B50-4B1E-B82E-3ADA8210C358}" />
  </ItemGroup>
  <Import Project="$(MSBuildToolsPath)\Microsoft.CSharp.targets" Condition="'$(TasksTargetsImported)' == ''" />
  <Import Project="$(SolutionDir)\.nuget\NuGet.targets" Condition="'$(TasksTargetsImported)' == ''" />
  <Target Name="EnsureNuGetPackageBuildImports" BeforeTargets="PrepareForBuild">
    <PropertyGroup>
      <ErrorText>This project references NuGet package(s) that are missing on this computer. Enable NuGet Package Restore to download them.  For more information, see http://go.microsoft.com/fwlink/?LinkID=322105. The missing file is {0}.</ErrorText>
    </PropertyGroup>
    <Error Condition="!Exists('$(SolutionDir)\.nuget\NuGet.targets')" Text="$([System.String]::Format('$(ErrorText)', '$(SolutionDir)\.nuget\NuGet.targets'))" />
  </Target>
  <!-- To modify your build process, add your task inside one of the targets below and uncomment it. 
       Other similar extension points exist, see Microsoft.Common.targets.
  <Target Name="BeforeBuild">
  </Target>
  <Target Name="AfterBuild">
  </Target>
  -->
  <Import Project="..\Imports\Tasks.targets" Condition="'$(TasksTargetsImported)' == ''" />
</Project><|MERGE_RESOLUTION|>--- conflicted
+++ resolved
@@ -134,13 +134,10 @@
     <Compile Include="1379\RavenDB_1379_Client_Lazy.cs" />
     <Compile Include="1379\RavenDB_1379_Client_Remote.cs" />
     <Compile Include="ActualValueInJsonReaderException.cs" />
-<<<<<<< HEAD
     <Compile Include="RavenDB-3736_2.cs" />
     <Compile Include="RavenDB-3973.cs" />
     <Compile Include="RavenDB-3979.cs" />
-=======
     <Compile Include="RavenDB-4041.cs" />
->>>>>>> 081f785f
     <Compile Include="RavenDB-4011.cs" />
     <Compile Include="RavenDB-3931.cs" />
     <Compile Include="RavenDB-3974.cs" />
