--- conflicted
+++ resolved
@@ -138,11 +138,9 @@
     <Compile Include="1379\RavenDB_1379_Client_Lazy.cs" />
     <Compile Include="1379\RavenDB_1379_Client_Remote.cs" />
     <Compile Include="ActualValueInJsonReaderException.cs" />
-<<<<<<< HEAD
-    <Compile Include="RavenDB-6313.cs" />
-=======
+  <Compile Include="RavenDB-6313.cs" />
     <Compile Include="RavenDB-6312.cs" />
->>>>>>> 0fb07076
+
     <Compile Include="RavenDB-5632.cs" />
     <Compile Include="RavenDB-5303.cs" />
     <Compile Include="RavenDB-5256.cs" />
