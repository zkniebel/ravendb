<<<<<<< HEAD
﻿using System;
using System.Collections.Generic;

namespace Voron.Trees
{
    public class Cursor : IDisposable
    {
        public LinkedList<Page> Pages = new LinkedList<Page>();
        private readonly Dictionary<long, Page> _pagesByNum = new Dictionary<long, Page>(); 

        public void Update(LinkedListNode<Page> node, Page newVal)
        {
            if (node.Value.PageNumber == newVal.PageNumber)
            {
                _pagesByNum[node.Value.PageNumber] = newVal;
                node.Value = newVal;
                return;
            }
            _pagesByNum[node.Value.PageNumber] = newVal;
            _pagesByNum.Add(newVal.PageNumber, newVal);
            node.Value = newVal;
        }

        public Page ParentPage
        {
            get
            {
                LinkedListNode<Page> linkedListNode = Pages.First;
                if (linkedListNode == null)
                    throw new InvalidOperationException("No pages in cursor");
                linkedListNode = linkedListNode.Next;
                if (linkedListNode == null)
                    throw new InvalidOperationException("No parent page in cursor");
                return linkedListNode.Value;
            }
        }

        public Page CurrentPage
        {
            get
            {
                LinkedListNode<Page> linkedListNode = Pages.First;
                if (linkedListNode == null)
                    throw new InvalidOperationException("No pages in cursor");
                return linkedListNode.Value;
            }
        }

        public int PageCount
        {
            get { return Pages.Count; }
        }

        public void Push(Page p)
        {
            Pages.AddFirst(p);
            _pagesByNum.Add(p.PageNumber, p);
        }

        public Page Pop()
        {
            if (Pages.Count == 0)
            {
                throw new InvalidOperationException("No page to pop");
            }
            Page p = Pages.First.Value;
            Pages.RemoveFirst();
            _pagesByNum.Remove(p.PageNumber);
            return p;
        }

	    public Page GetPage(long p)
	    {
	        Page page;
	        if (_pagesByNum.TryGetValue(p, out page))
	            return page;
	        return null;
	    }

        public void Dispose()
        {
        }

        public void Clear()
        {
            _pagesByNum.Clear();
            Pages.Clear();
        }
    }
}
=======
﻿using System;
using System.Collections.Generic;

namespace Voron.Trees
{
    public class Cursor 
    {
        public LinkedList<Page> Pages = new LinkedList<Page>();
        private readonly Dictionary<long, Page> _pagesByNum = new Dictionary<long, Page>(); 

        public void Update(LinkedListNode<Page> node, Page newVal)
        {
            if (node.Value.PageNumber == newVal.PageNumber)
            {
                _pagesByNum[node.Value.PageNumber] = newVal;
                node.Value = newVal;
                return;
            }
            _pagesByNum[node.Value.PageNumber] = newVal;
            _pagesByNum.Add(newVal.PageNumber, newVal);
            node.Value = newVal;
        }

        public Page ParentPage
        {
            get
            {
                LinkedListNode<Page> linkedListNode = Pages.First;
                if (linkedListNode == null)
                    throw new InvalidOperationException("No pages in cursor");
                linkedListNode = linkedListNode.Next;
                if (linkedListNode == null)
                    throw new InvalidOperationException("No parent page in cursor");
                return linkedListNode.Value;
            }
        }

        public Page CurrentPage
        {
            get
            {
                LinkedListNode<Page> linkedListNode = Pages.First;
                if (linkedListNode == null)
                    throw new InvalidOperationException("No pages in cursor");
                return linkedListNode.Value;
            }
        }

        public int PageCount
        {
            get { return Pages.Count; }
        }

        public void Push(Page p)
        {
            Pages.AddFirst(p);
            _pagesByNum.Add(p.PageNumber, p);
        }

        public Page Pop()
        {
            if (Pages.Count == 0)
            {
                throw new InvalidOperationException("No page to pop");
            }
            Page p = Pages.First.Value;
            Pages.RemoveFirst();
            _pagesByNum.Remove(p.PageNumber);
            return p;
        }

	    public Page GetPage(long p)
	    {
	        Page page;
	        if (_pagesByNum.TryGetValue(p, out page))
	            return page;
	        return null;
	    }

        public void Clear()
        {
            _pagesByNum.Clear();
            Pages.Clear();
        }
    }
}
>>>>>>> bb443197
<|MERGE_RESOLUTION|>--- conflicted
+++ resolved
@@ -1,95 +1,3 @@
-<<<<<<< HEAD
-﻿using System;
-using System.Collections.Generic;
-
-namespace Voron.Trees
-{
-    public class Cursor : IDisposable
-    {
-        public LinkedList<Page> Pages = new LinkedList<Page>();
-        private readonly Dictionary<long, Page> _pagesByNum = new Dictionary<long, Page>(); 
-
-        public void Update(LinkedListNode<Page> node, Page newVal)
-        {
-            if (node.Value.PageNumber == newVal.PageNumber)
-            {
-                _pagesByNum[node.Value.PageNumber] = newVal;
-                node.Value = newVal;
-                return;
-            }
-            _pagesByNum[node.Value.PageNumber] = newVal;
-            _pagesByNum.Add(newVal.PageNumber, newVal);
-            node.Value = newVal;
-        }
-
-        public Page ParentPage
-        {
-            get
-            {
-                LinkedListNode<Page> linkedListNode = Pages.First;
-                if (linkedListNode == null)
-                    throw new InvalidOperationException("No pages in cursor");
-                linkedListNode = linkedListNode.Next;
-                if (linkedListNode == null)
-                    throw new InvalidOperationException("No parent page in cursor");
-                return linkedListNode.Value;
-            }
-        }
-
-        public Page CurrentPage
-        {
-            get
-            {
-                LinkedListNode<Page> linkedListNode = Pages.First;
-                if (linkedListNode == null)
-                    throw new InvalidOperationException("No pages in cursor");
-                return linkedListNode.Value;
-            }
-        }
-
-        public int PageCount
-        {
-            get { return Pages.Count; }
-        }
-
-        public void Push(Page p)
-        {
-            Pages.AddFirst(p);
-            _pagesByNum.Add(p.PageNumber, p);
-        }
-
-        public Page Pop()
-        {
-            if (Pages.Count == 0)
-            {
-                throw new InvalidOperationException("No page to pop");
-            }
-            Page p = Pages.First.Value;
-            Pages.RemoveFirst();
-            _pagesByNum.Remove(p.PageNumber);
-            return p;
-        }
-
-	    public Page GetPage(long p)
-	    {
-	        Page page;
-	        if (_pagesByNum.TryGetValue(p, out page))
-	            return page;
-	        return null;
-	    }
-
-        public void Dispose()
-        {
-        }
-
-        public void Clear()
-        {
-            _pagesByNum.Clear();
-            Pages.Clear();
-        }
-    }
-}
-=======
 ﻿using System;
 using System.Collections.Generic;
 
@@ -175,5 +83,4 @@
             Pages.Clear();
         }
     }
-}
->>>>>>> bb443197
+}